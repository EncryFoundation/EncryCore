package benches

import java.io.File

import akka.actor.ActorRef
import com.typesafe.scalalogging.StrictLogging
import encry.modifiers.mempool.TransactionFactory
import encry.settings.{Settings, EncryAppSettings}
import encry.storage.VersionalStorage
import encry.storage.VersionalStorage.{StorageKey, StorageType, StorageValue, StorageVersion}
import encry.storage.iodb.versionalIODB.IODBWrapper
import encry.storage.levelDb.versionalLevelDB.VersionalLevelDBCompanion.{LevelDBVersion, VersionalLevelDbKey, VersionalLevelDbValue}
import encry.storage.levelDb.versionalLevelDB._
import encry.utils.{FileHelper, Mnemonic, NetworkTimeProvider}
import encry.view.history.History
import encry.view.history.storage.HistoryStorage
import encry.view.state.{BoxHolder, UtxoState}
import io.iohk.iodb.LSMStore
import org.encryfoundation.common.crypto.equihash.EquihashSolution
import org.encryfoundation.common.crypto.{PrivateKey25519, PublicKey25519, Signature25519}
import org.encryfoundation.common.modifiers.history.{Block, Header, Payload}
import org.encryfoundation.common.modifiers.mempool.directive.{AssetIssuingDirective, DataDirective, Directive, TransferDirective}
import org.encryfoundation.common.modifiers.mempool.transaction.EncryAddress.Address
import org.encryfoundation.common.modifiers.mempool.transaction._
import org.encryfoundation.common.modifiers.state.box.Box.Amount
import org.encryfoundation.common.modifiers.state.box.{AssetBox, EncryProposition, MonetaryBox}
import org.encryfoundation.common.utils.TaggedTypes._
import org.encryfoundation.prismlang.core.wrapped.BoxedValue
import org.iq80.leveldb.Options
import scorex.crypto.hash.{Blake2b256, Digest32}
import scorex.crypto.signatures.{Curve25519, PrivateKey, PublicKey}
import scorex.utils.Random

import scala.collection.immutable
import scala.util.{Random => R}

object Utils extends Settings with StrictLogging {

  val mnemonicKey: String = "index another island accuse valid aerobic little absurd bunker keep insect scissors"
  val privKey: PrivateKey25519 = createPrivKey(Some(mnemonicKey))

  val defaultKeySize: Int = 32
  val defaultValueSize: Int = 256

  def generateRandomKey(keySize: Int = defaultKeySize): VersionalLevelDbKey =
    VersionalLevelDbKey @@ Random.randomBytes(keySize)

  def generateRandomValue(valueSize: Int = defaultValueSize): VersionalLevelDbValue =
    VersionalLevelDbValue @@ Random.randomBytes(valueSize)

  def genRandomInsertValue(keySize: Int = defaultKeySize,
                           valueSize: Int = defaultValueSize): (VersionalLevelDbKey, VersionalLevelDbValue) =
    (generateRandomKey(keySize), generateRandomValue(valueSize))

  def generateRandomLevelDbElemsWithoutDeletions(qty: Int, qtyOfElemsToInsert: Int): List[LevelDbDiff] =
    (0 until qty).foldLeft(List.empty[LevelDbDiff]) {
      case (acc, i) =>
        LevelDbDiff(
          LevelDBVersion @@ Random.randomBytes(),
          List((0 until qtyOfElemsToInsert).map(_ => genRandomInsertValue()): _*)
        ) :: acc
    }

  def generateGenesisBlockValidForState(state: UtxoState): Block = {
    val txs = Seq(coinbaseTransaction(0))
    val header = genHeader.copy(
      parentId = Header.GenesisParentId,
      height = settings.constants.GenesisHeight
    )
    Block(header, Payload(header.id, txs))
  }

  def generateGenesisBlockValidForHistory: Block = {
    val header = genHeader.copy(parentId = Header.GenesisParentId, height = settings.constants.GenesisHeight)
    Block(header, Payload(header.id, Seq(coinbaseTransaction)))
  }

  def generateNextBlockValidForState(prevBlock: Block,
                                     state: UtxoState,
                                     box: Seq[AssetBox],
                                     transactionsNumberInEachBlock: Int,
                                     numberOfInputsInOneTransaction: Int,
                                     numberOfOutputsInOneTransaction: Int): Block = {

    val transactions: Seq[Transaction] = (0 until transactionsNumberInEachBlock).foldLeft(box, Seq.empty[Transaction]) {
      case ((boxes, transactionsL), _) =>
        val tx: Transaction = defaultPaymentTransactionScratch(
          privKey,
          fee = 111,
          timestamp = 11L,
          useBoxes = boxes.take(numberOfInputsInOneTransaction).toIndexedSeq,
          recipient = randomAddress,
          amount = 10000,
          numOfOutputs = numberOfOutputsInOneTransaction
        )
        (boxes.drop(numberOfInputsInOneTransaction), transactionsL :+ tx)
    }._2 ++ Seq(coinbaseTransaction(prevBlock.header.height + 1))
    logger.info(s"Number of generated transactions: ${transactions.size}.")
    val header = Header(
      1.toByte,
      prevBlock.id,
      Payload.rootHash(transactions.map(_.id)),
      System.currentTimeMillis(),
      prevBlock.header.height + 1,
      R.nextLong(),
      Difficulty @@ BigInt(1),
      EquihashSolution(Seq(1, 3))
    )
    Block(header, Payload(header.id, transactions))
  }

  def generateNextBlockForStateWithSpendingAllPreviousBoxes(prevBlock: Block,
                                                            state: UtxoState,
                                                            box: Seq[AssetBox],
                                                            splitCoef: Int = 2,
                                                            addDiff: Difficulty = Difficulty @@ BigInt(0)
                                                            ): Block = {

    val transactions: Seq[Transaction] = box.indices.foldLeft(box, Seq.empty[Transaction]) {
      case ((boxes, transactionsL), _) =>
        val tx: Transaction = defaultPaymentTransactionScratch(
          privKey,
          fee = 1,
          timestamp = 11L,
          useBoxes = IndexedSeq(boxes.head),
          recipient = privKey.publicImage.address.address,
          amount = boxes.head.amount - 1,
          numOfOutputs = splitCoef
        )
        (boxes.tail, transactionsL :+ tx)
    }._2.filter(tx => state.validate(tx).isRight) ++ Seq(coinbaseTransaction(prevBlock.header.height + 1))
    logger.info(s"Number of generated transactions: ${transactions.size}.")
    val header = Header(
      1.toByte,
      prevBlock.id,
      Payload.rootHash(transactions.map(_.id)),
      System.currentTimeMillis(),
      prevBlock.header.height + 1,
      R.nextLong(),
      Difficulty @@ (BigInt(1) + addDiff),
      EquihashSolution(Seq(1, 3))
    )
    Block(header, Payload(header.id, transactions))
  }

  def generateNextBlockValidForHistory(history: History,
                                       difficultyDiff: BigInt = 0,
                                       prevBlock: Option[Block],
                                       txs: Seq[Transaction]): Block = {
    val previousHeaderId: ModifierId = prevBlock.map(_.id).getOrElse(Header.GenesisParentId)
    val requiredDifficulty: Difficulty = prevBlock.map(b =>
      history.requiredDifficultyAfter(b.header).getOrElse(Difficulty @@ BigInt(0)))
      .getOrElse(settings.constants.InitialDifficulty)
    val header = genHeader.copy(
      parentId = previousHeaderId,
      height = history.getBestHeaderHeight + 1,
      difficulty = Difficulty @@ (requiredDifficulty + difficultyDiff),
      transactionsRoot = Payload.rootHash(txs.map(_.id))
    )
    Block(header, Payload(header.id, txs))
  }

  def genValidPaymentTxs(qty: Int): Seq[Transaction] = {
    val now = System.currentTimeMillis()
    (0 until qty).map { _ =>
      val useBoxes: IndexedSeq[AssetBox] = IndexedSeq(genAssetBox(privKey.publicImage.address.address))
      defaultPaymentTransactionScratch(privKey, 4300,
        now + scala.util.Random.nextInt(5000), useBoxes, randomAddress, 1000000)
    }
  }

  def genAssetBox(address: Address, amount: Amount = 100000L, tokenIdOpt: Option[ADKey] = None): AssetBox =
    AssetBox(EncryProposition.addressLocked(address), R.nextLong(), amount, tokenIdOpt)

  def utxoFromBoxHolder(bh: BoxHolder,
                        dir: File,
                        nodeViewHolderRef: Option[ActorRef],
                        settings: EncryAppSettings,
                        storageType: StorageType): UtxoState = {
    val storage = settings.storage.state match {
      case VersionalStorage.IODB =>
        logger.info("Init state with iodb storage")
        IODBWrapper(new LSMStore(dir, keepVersions = settings.constants.DefaultKeepVersions))
      case VersionalStorage.LevelDB =>
        logger.info("Init state with levelDB storage")
        val levelDBInit = LevelDbFactory.factory.open(dir, new Options)
        VLDBWrapper(VersionalLevelDBCompanion(levelDBInit, settings.levelDB, keySize = 32))
    }

    storage.insert(
      StorageVersion @@ Array.fill(32)(0: Byte),
      bh.boxes.values.map(bx => (StorageKey !@@ bx.id, StorageValue @@ bx.bytes)).toList
    )

    new UtxoState(
<<<<<<< HEAD
      storage,
      settings.constants.PreGenesisHeight,
      0L,
      settings.constants
=======
      storage
//      TestNetConstants.PreGenesisHeight,
//      0L,
>>>>>>> 2331b481
    )
  }

  def getRandomTempDir: File = {
    val dir = java.nio.file.Files.createTempDirectory("encry_test_" + R.alphanumeric.take(15).mkString).toFile
    dir.deleteOnExit()
    dir
  }

  def genHeader: Header = {
    val random = new scala.util.Random
    Header(
      1.toByte,
      ModifierId @@ Random.randomBytes(),
      Digest32 @@ Random.randomBytes(),
      Math.abs(random.nextLong()),
      Math.abs(random.nextInt(10000)),
      random.nextLong(),
      settings.constants.InitialDifficulty,
      EquihashSolution(Seq(1, 3))
    )
  }

  def genHardcodedBox(address: Address, nonce: Long): AssetBox =
    AssetBox(EncryProposition.addressLocked(address), nonce, 10000000L, None)

  def randomAddress: Address = Pay2PubKeyAddress(PublicKey @@ Random.randomBytes()).address

  def coinbaseTransaction(height: Int): Transaction = TransactionFactory.coinbaseTransactionScratch(
    privKey.publicImage,
    System.currentTimeMillis(),
    supply = 10000000L,
    amount = 1L,
    height = Height @@ height
  )

  lazy val coinbaseTransaction: Transaction = {
    TransactionFactory.coinbaseTransactionScratch(
      privKey.publicImage,
      System.currentTimeMillis(),
      10L,
      0,
      Height @@ 100
    )
  }

  def createPrivKey(seed: Option[String]): PrivateKey25519 = {
    val (privateKey: PrivateKey, publicKey: PublicKey) = Curve25519.createKeyPair(
      Blake2b256.hash(
        seed.map {
          Mnemonic.seedFromMnemonic(_)
        }
          .getOrElse {
            val phrase: String = Mnemonic.entropyToMnemonicCode(scorex.utils.Random.randomBytes(16))
            Mnemonic.seedFromMnemonic(phrase)
          })
    )
    PrivateKey25519(privateKey, publicKey)
  }

  def generateInitialBoxes(qty: Int): immutable.IndexedSeq[AssetBox] =
    (0 until qty).map(_ => genAssetBox(privKey.publicImage.address.address))

  def generatePaymentTransactions(boxes: IndexedSeq[AssetBox],
                                  numberOfInputs: Int,
                                  numberOfOutputs: Int): Vector[Transaction] =
    (0 until boxes.size / numberOfInputs).foldLeft(boxes, Vector.empty[Transaction]) {
      case ((boxesLocal, transactions), _) =>
        val tx: Transaction = defaultPaymentTransactionScratch(
          privKey,
          fee = 111,
          timestamp = 11L,
          useBoxes = boxesLocal.take(numberOfInputs),
          recipient = randomAddress,
          amount = 10000,
          numOfOutputs = numberOfOutputs
        )
        (boxesLocal.drop(numberOfInputs), transactions :+ tx)
    }._2

  def generateDataTransactions(boxes: IndexedSeq[AssetBox],
                               numberOfInputs: Int,
                               numberOfOutputs: Int,
                               bytesQty: Int): Vector[Transaction] =
    (0 until boxes.size / numberOfInputs).foldLeft(boxes, Vector.empty[Transaction]) {
      case ((boxesLocal, transactions), _) =>
        val tx: Transaction = dataTransactionScratch(
          privKey,
          fee = 111,
          timestamp = 11L,
          useOutputs = boxesLocal.take(numberOfInputs),
          data = Random.randomBytes(bytesQty),
          amount = 200L,
          numOfOutputs = numberOfOutputs
        )
        (boxesLocal.drop(numberOfInputs), tx +: transactions)
    }._2

  def generateAssetTransactions(boxes: IndexedSeq[AssetBox],
                                numberOfInputs: Int,
                                numberOfOutputs: Int): Vector[Transaction] =
    (0 until boxes.size / numberOfInputs).foldLeft(boxes, Vector.empty[Transaction]) {
      case ((boxesLocal, transactions), _) =>
        val tx: Transaction = assetIssuingTransactionScratch(
          privKey,
          fee = 111,
          timestamp = 11L,
          useOutputs = boxesLocal.take(numberOfInputs),
          amount = 200L,
          numOfOutputs = numberOfOutputs
        )
        (boxesLocal.drop(numberOfInputs), tx +: transactions)
    }._2

  def defaultPaymentTransactionScratch(privKey: PrivateKey25519,
                                       fee: Amount,
                                       timestamp: Long,
                                       useBoxes: IndexedSeq[MonetaryBox],
                                       recipient: Address,
                                       amount: Amount,
                                       tokenIdOpt: Option[ADKey] = None,
                                       numOfOutputs: Int = 5): Transaction = {

    val pubKey: PublicKey25519 = privKey.publicImage

    val uInputs: IndexedSeq[Input] = useBoxes
      .map(bx => Input.unsigned(bx.id, Right(PubKeyLockedContract(pubKey.pubKeyBytes))))
      .toIndexedSeq

    val change: Amount = useBoxes.map(_.amount).sum - (amount + fee)

    val directives: IndexedSeq[TransferDirective] =
      if (change > 0) TransferDirective(recipient, amount, tokenIdOpt) +: (0 until numOfOutputs).map(_ =>
        TransferDirective(pubKey.address.address, change / numOfOutputs, tokenIdOpt))
      else IndexedSeq(TransferDirective(recipient, amount, tokenIdOpt))

    val uTransaction: UnsignedTransaction = UnsignedTransaction(fee, timestamp, uInputs, directives)

    val signature: Signature25519 = privKey.sign(uTransaction.messageToSign)

    uTransaction.toSigned(IndexedSeq.empty, Some(Proof(BoxedValue.Signature25519Value(signature.bytes.toList))))
  }

  def dataTransactionScratch(privKey: PrivateKey25519,
                             fee: Long,
                             timestamp: Long,
                             useOutputs: IndexedSeq[MonetaryBox],
                             amount: Long,
                             data: Array[Byte],
                             numOfOutputs: Int = 5): Transaction = {

    val pubKey: PublicKey25519 = privKey.publicImage

    val uInputs: IndexedSeq[Input] = useOutputs
      .map(bx => Input.unsigned(bx.id, Right(PubKeyLockedContract(pubKey.pubKeyBytes))))
      .toIndexedSeq

    val change: Amount = useOutputs.map(_.amount).sum - (amount + fee)

    val directives: IndexedSeq[DataDirective] =
      (0 until numOfOutputs).foldLeft(IndexedSeq.empty[DataDirective]) { case (directivesAll, _) =>
        directivesAll :+ DataDirective(PubKeyLockedContract(privKey.publicImage.pubKeyBytes).contract.hash, data)
      }

    val newDirectives: IndexedSeq[Directive] =
      if (change > 0) TransferDirective(pubKey.address.address, amount, None) +: (0 until numOfOutputs).map(_ =>
        TransferDirective(pubKey.address.address, change / numOfOutputs, None)) ++: directives
      else directives

    val uTransaction: UnsignedTransaction = UnsignedTransaction(fee, timestamp, uInputs, newDirectives)

    val signature: Signature25519 = privKey.sign(uTransaction.messageToSign)

    uTransaction.toSigned(IndexedSeq.empty, Some(Proof(BoxedValue.Signature25519Value(signature.bytes.toList))))
  }

  def assetIssuingTransactionScratch(privKey: PrivateKey25519,
                                     fee: Long,
                                     timestamp: Long,
                                     useOutputs: IndexedSeq[MonetaryBox],
                                     amount: Long,
                                     numOfOutputs: Int = 5): Transaction = {
    val directives: IndexedSeq[AssetIssuingDirective] =
      (0 until numOfOutputs).foldLeft(IndexedSeq.empty[AssetIssuingDirective]) { case (directivesAll, _) =>
        directivesAll :+ AssetIssuingDirective(PubKeyLockedContract(privKey.publicImage.pubKeyBytes).contract.hash, amount)
      }

    val pubKey: PublicKey25519 = privKey.publicImage

    val uInputs: IndexedSeq[Input] = useOutputs
      .map(bx => Input.unsigned(bx.id, Right(PubKeyLockedContract(pubKey.pubKeyBytes))))
      .toIndexedSeq

    val change: Amount = useOutputs.map(_.amount).sum - (amount + fee)

    val newDirectives: IndexedSeq[Directive] =
      if (change > 0) TransferDirective(pubKey.address.address, amount, None) +: (0 until numOfOutputs).map(_ =>
        TransferDirective(pubKey.address.address, change / numOfOutputs, None)) ++: directives
      else directives

    val uTransaction: UnsignedTransaction = UnsignedTransaction(fee, timestamp, uInputs, newDirectives)

    val signature: Signature25519 = privKey.sign(uTransaction.messageToSign)

    uTransaction.toSigned(IndexedSeq.empty, Some(Proof(BoxedValue.Signature25519Value(signature.bytes.toList))))
  }

  def generateHistory(settings: EncryAppSettings, file: File): History = {

    val indexStore: LSMStore = new LSMStore(FileHelper.getRandomTempDir, keepVersions = 0)
    val objectsStore: LSMStore = new LSMStore(FileHelper.getRandomTempDir, keepVersions = 0)
    val levelDBInit = LevelDbFactory.factory.open(FileHelper.getRandomTempDir, new Options)
    val vldbInit = VLDBWrapper(VersionalLevelDBCompanion(levelDBInit, settings.levelDB))
    val storage: HistoryStorage = new HistoryStorage(vldbInit)

    val ntp: NetworkTimeProvider = new NetworkTimeProvider(settings.ntp)

    new History {
      override  val historyStorage: HistoryStorage = storage
      override  val timeProvider: NetworkTimeProvider = ntp
    }
  }

}<|MERGE_RESOLUTION|>--- conflicted
+++ resolved
@@ -113,8 +113,7 @@
                                                             state: UtxoState,
                                                             box: Seq[AssetBox],
                                                             splitCoef: Int = 2,
-                                                            addDiff: Difficulty = Difficulty @@ BigInt(0)
-                                                            ): Block = {
+                                                            addDiff: Difficulty = Difficulty @@ BigInt(0)): Block = {
 
     val transactions: Seq[Transaction] = box.indices.foldLeft(box, Seq.empty[Transaction]) {
       case ((boxes, transactionsL), _) =>
@@ -192,18 +191,7 @@
       bh.boxes.values.map(bx => (StorageKey !@@ bx.id, StorageValue @@ bx.bytes)).toList
     )
 
-    new UtxoState(
-<<<<<<< HEAD
-      storage,
-      settings.constants.PreGenesisHeight,
-      0L,
-      settings.constants
-=======
-      storage
-//      TestNetConstants.PreGenesisHeight,
-//      0L,
->>>>>>> 2331b481
-    )
+    new UtxoState(storage, settings.constants)
   }
 
   def getRandomTempDir: File = {
