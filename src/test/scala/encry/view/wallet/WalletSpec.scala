package encry.view.wallet

import com.typesafe.scalalogging.StrictLogging
import encry.modifiers.InstanceFactory
import encry.settings.{EncryAppSettings, LevelDBSettings, Settings}
import encry.storage.VersionalStorage
import encry.storage.VersionalStorage.{StorageKey, StorageValue}
import encry.utils.TestHelper.Props
import encry.utils.{EncryGenerator, FileHelper}
import encry.view.state.avlTree.{AvlTree, LeafNode}
import encry.view.state.avlTree.utils.implicits.Hashable
import encry.view.state.{UtxoState, UtxoStateReader}
import org.encryfoundation.common.modifiers.history.{Block, Header, Payload}
import org.encryfoundation.common.modifiers.mempool.transaction.Transaction
import org.encryfoundation.common.modifiers.state.box.{AssetBox, DataBox, DataBoxSerializer, EncryProposition, MonetaryBox}
import org.encryfoundation.common.utils.Algos
import org.encryfoundation.common.utils.TaggedTypes.{Height, ModifierId}
import org.scalatest.{Matchers, PropSpec}
import org.mockito.Mockito._
import org.scalatest.mockito.MockitoSugar

class WalletSpec extends PropSpec with Matchers with InstanceFactory with EncryGenerator with StrictLogging with Settings with MockitoSugar {

  val dummyLevelDBSettings = LevelDBSettings(5)

  property("Balance count (intrinsic coins only).") {

    val dir = FileHelper.getRandomTempDir

<<<<<<< HEAD
    val aM = AccountManager.init(
      "another accuse index island little scissors insect little absurd island keep valid",
      "encry",
      settings.copy(directory = dir.getAbsolutePath))

    val wallet: EncryWallet = EncryWallet.readOrGenerate(settings.copy(directory = dir.getAbsolutePath))
=======
    val wallet: EncryWallet = EncryWallet.readOrGenerate(
      FileHelper.getRandomTempDir,
      FileHelper.getRandomTempDir,
      settings
    )
>>>>>>> ae264773

    val accountManager: AccountManager = wallet.accountManagers.head

    val validTxs: Seq[Transaction] = genValidPaymentTxsToAddr(4, accountManager.mandatoryAccount.publicImage.address.address)

    val useBox: AssetBox = validTxs.head.newBoxes.head.asInstanceOf[AssetBox]

    val spentTx: Transaction = genValidPaymentTxToAddrWithSpentBoxes(IndexedSeq(useBox), randomAddress)

    val correctBalance: Long = validTxs.foldLeft(0L) {
      case (sum, transaction) => sum + transaction.newBoxes.foldLeft(0L) {
        case (boxSum, bx) =>
          bx match {
            case ac: MonetaryBox if wallet.propositions.exists(_.contractHash sameElements bx.proposition.contractHash) => boxSum + ac.amount
            case _ => boxSum
          }
      }
    }

    val blockPayload: Payload = Payload(ModifierId @@ Array.fill(32)(19: Byte), validTxs)

    val firstBlock: Block = Block(genHeader, blockPayload)

    val blockPayloadWithSpentTx: Payload = Payload(ModifierId @@ Array.fill(32)(19: Byte), Seq(spentTx))

    val secondBlock: Block = Block(genHeader, blockPayloadWithSpentTx)

    wallet.scanPersistent(firstBlock)

    wallet.walletStorage.getTokenBalanceById(settings.constants.IntrinsicTokenId).getOrElse(0L) shouldEqual correctBalance

    wallet.scanPersistent(secondBlock)

    wallet.walletStorage.getTokenBalanceById(settings.constants.IntrinsicTokenId).getOrElse(0L) shouldEqual correctBalance - useBox.amount

    logger.info(s"tmp dir size: ${dir.length()}")
  }

  property("Balance count (intrinsic coins + tokens)") {

    val dir = FileHelper.getRandomTempDir

    val txsQty: Int = 4

    val blockHeader: Header = genHeader

<<<<<<< HEAD
    val aM = AccountManager.init(
      "another accuse index island little scissors insect little absurd island keep valid",
      "encry",
      settings.copy(directory = dir.getAbsolutePath))

    val wallet: EncryWallet = EncryWallet.readOrGenerate(settings.copy(directory = dir.getAbsolutePath))
=======
    val wallet: EncryWallet = EncryWallet.readOrGenerate(FileHelper.getRandomTempDir,
      FileHelper.getRandomTempDir,
      settings)
>>>>>>> ae264773

    val keyManager: AccountManager = wallet.accountManagers.head

    val validTxs: Seq[Transaction] = genValidPaymentTxsToAddrWithDiffTokens(txsQty, keyManager.mandatoryAccount.publicImage.address.address)

    val blockPayload: Payload = Payload(ModifierId @@ Array.fill(32)(19: Byte), validTxs)

    val block: Block = Block(blockHeader, blockPayload)

    wallet.scanPersistent(block)

    wallet.getBalances.foldLeft(0L)(_ + _._2) shouldEqual txsQty * Props.boxValue
  }

  property("Balance count (intrinsic coins + tokens) for multiple accounts") {

    val dataBox = DataBox(EncryProposition.heightLocked(Height @@ 10), 0L, Array.emptyByteArray)

    import encry.view.state.avlTree.utils.implicits.Instances._

    val rootNode: LeafNode[StorageKey, StorageValue] =
      LeafNode(StorageKey @@ Array(DataBox.`modifierTypeId`), StorageValue @@ DataBoxSerializer.toBytes(dataBox))
    val storageMock = mock[VersionalStorage]
    val tree = AvlTree(rootNode, storageMock)
    val stateMock = mock[UtxoStateReader](RETURNS_DEEP_STUBS)
    when(stateMock.tree).thenReturn(tree)

    val seed = "another accuse index island little scissors insect little absurd island keep valid"
    val alsoSeed = "another accuse index island little island absurd little absurd scissors keep valid"

    val dir = FileHelper.getRandomTempDir

    val aM = AccountManager.init(
      "another accuse index island little scissors insect little insect island keep valid",
      "encry",
      settings.copy(directory = dir.getAbsolutePath))

    val txsQty: Int = 4

    val blockHeader: Header = genHeader

    val wallet: EncryWallet = EncryWallet.readOrGenerate(FileHelper.getRandomTempDir,
      FileHelper.getRandomTempDir,
      settings)
      .addAccount(seed, settings.wallet.map(_.password).get, stateMock).toOption.get

    val keyManagerOne = wallet.accountManagers.head

    val keyManagerTwo = wallet.accountManagers(1)

    val extraAcc = keyManagerTwo.createAccount(Some(alsoSeed))

    val validTxs1: Seq[Transaction] = genValidPaymentTxsToAddr(txsQty, keyManagerOne.mandatoryAccount.publicImage.address.address)
    val validTxs2: Seq[Transaction] = genValidPaymentTxsToAddr(txsQty - 1, keyManagerTwo.mandatoryAccount.publicImage.address.address)
    val validTxs3: Seq[Transaction] = genValidPaymentTxsToAddr(txsQty - 2, extraAcc.publicImage.address.address)
    val validTxstoOther: Seq[Transaction] = genValidPaymentTxsToAddr(txsQty - 3, randomAddress)

    val blockPayload: Payload = Payload(ModifierId @@ Array.fill(32)(19: Byte), validTxs1 ++ validTxs2 ++ validTxs3 ++ validTxstoOther)

    val block: Block = Block(blockHeader, blockPayload)

    wallet.scanPersistent(block)

    val addr1 = Algos.encode(keyManagerOne.mandatoryAccount.publicKeyBytes)
    val addr2 = Algos.encode(keyManagerTwo.mandatoryAccount.publicKeyBytes)
    val addr3 = Algos.encode(extraAcc.publicKeyBytes)

    wallet.getBalances.filter(_._1._1 == addr1).map(_._2).sum shouldEqual txsQty * Props.boxValue
    wallet.getBalances.filter(_._1._1 == addr2).map(_._2).sum shouldEqual (txsQty - 1) * Props.boxValue
    wallet.getBalances.filter(_._1._1 == addr3).map(_._2).sum shouldEqual (txsQty - 2) * Props.boxValue
  }
}<|MERGE_RESOLUTION|>--- conflicted
+++ resolved
@@ -27,20 +27,16 @@
 
     val dir = FileHelper.getRandomTempDir
 
-<<<<<<< HEAD
     val aM = AccountManager.init(
       "another accuse index island little scissors insect little absurd island keep valid",
       "encry",
       settings.copy(directory = dir.getAbsolutePath))
 
-    val wallet: EncryWallet = EncryWallet.readOrGenerate(settings.copy(directory = dir.getAbsolutePath))
-=======
     val wallet: EncryWallet = EncryWallet.readOrGenerate(
       FileHelper.getRandomTempDir,
       FileHelper.getRandomTempDir,
       settings
     )
->>>>>>> ae264773
 
     val accountManager: AccountManager = wallet.accountManagers.head
 
@@ -87,18 +83,14 @@
 
     val blockHeader: Header = genHeader
 
-<<<<<<< HEAD
     val aM = AccountManager.init(
       "another accuse index island little scissors insect little absurd island keep valid",
       "encry",
       settings.copy(directory = dir.getAbsolutePath))
 
-    val wallet: EncryWallet = EncryWallet.readOrGenerate(settings.copy(directory = dir.getAbsolutePath))
-=======
     val wallet: EncryWallet = EncryWallet.readOrGenerate(FileHelper.getRandomTempDir,
       FileHelper.getRandomTempDir,
       settings)
->>>>>>> ae264773
 
     val keyManager: AccountManager = wallet.accountManagers.head
 
