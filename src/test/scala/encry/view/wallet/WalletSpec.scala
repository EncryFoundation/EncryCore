--- conflicted
+++ resolved
@@ -34,13 +34,8 @@
 
     val validTxs: Seq[EncryTransaction] = genValidPaymentTxsToAddr(4, keyManager.keys.head.publicImage.address)
 
-<<<<<<< HEAD
     val correctBalance: Long = validTxs.foldLeft(0L) {
-      case (sum, transaction) => sum + transaction.newBoxes.foldLeft(0L){
-=======
-    val correctBalance = validTxs.foldLeft(0L) {
       case (sum, transaction) => sum + transaction.newBoxes.foldLeft(0L) {
->>>>>>> ed5aecaa
         case (boxSum, bx) =>
           bx match {
           case ac: MonetaryBox if keyManager.keys.exists(privKey => AccountProposition(privKey.publicImage.address) == ac.proposition) =>
