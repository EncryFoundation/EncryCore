--- conflicted
+++ resolved
@@ -28,21 +28,13 @@
    */
   "Black list" should {
     "temporary ban requested peer correctly" in {
-<<<<<<< HEAD
-      val blackList: BlackList = new BlackList(settingsWithKnownPeers, Map.empty)
-=======
       val blackList: BlackList = BlackList(settingsWithKnownPeers)
->>>>>>> 6ba9dce4
       val peer: InetAddress = new InetSocketAddress("0.0.0.0", 9000).getAddress
       val newBL = blackList.banPeer(SemanticallyInvalidPersistentModifier, peer)
       newBL.contains(peer) shouldBe true
     }
     "clean black list from peers with expired ban time which were banned by temporary ban" in {
-<<<<<<< HEAD
-      val blackList: BlackList = new BlackList(settingsWithKnownPeers, Map.empty)
-=======
       val blackList: BlackList = BlackList(settingsWithKnownPeers)
->>>>>>> 6ba9dce4
       val peer: InetAddress = new InetSocketAddress("0.0.0.0", 9000).getAddress
       val newBL = blackList.banPeer(SyntacticallyInvalidPersistentModifier, peer)
       Thread.sleep(2000)
@@ -50,11 +42,7 @@
       newBL1.contains(peer) shouldBe false
     }
     "don't remove peer from black list before ban time expired" in {
-<<<<<<< HEAD
-      val blackList: BlackList = new BlackList(settingsWithKnownPeers, Map.empty)
-=======
       val blackList: BlackList = BlackList(settingsWithKnownPeers)
->>>>>>> 6ba9dce4
       val peer: InetAddress = new InetSocketAddress("0.0.0.0", 9000).getAddress
       val newBL = blackList.banPeer(SentInvForPayload, peer)
       val newBL1 = newBL.cleanupBlackList
