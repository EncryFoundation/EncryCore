package encry.modifiers

import encry.consensus.EncrySupplyController
import encry.modifiers.mempool._
import encry.modifiers.state.Keys
import encry.settings.{EncryAppSettings, NodeSettings}
import encry.storage.levelDb.versionalLevelDB.{LevelDbFactory, VLDBWrapper, VersionalLevelDBCompanion}
import encry.utils.{EncryGenerator, FileHelper, NetworkTimeProvider, TestHelper}
import encry.view.history.{History, HistoryHeadersProcessor, HistoryPayloadsProcessor}
import encry.view.history.storage.HistoryStorage
import io.iohk.iodb.LSMStore
import org.encryfoundation.common.modifiers.history.{Block, Header, Payload}
import org.encryfoundation.common.modifiers.mempool.transaction.{Input, Transaction}
import org.encryfoundation.common.modifiers.state.box.{AssetBox, EncryProposition}
import org.encryfoundation.common.modifiers.state.box.Box.Amount
import org.encryfoundation.common.utils.Algos
import org.encryfoundation.common.utils.TaggedTypes.{Height, _}
import org.encryfoundation.prismlang.compiler.CompiledContract
import org.encryfoundation.prismlang.core.Ast.Expr
import org.encryfoundation.prismlang.core.{Ast, Types}
import org.iq80.leveldb.Options
import scorex.crypto.hash.Digest32
import scorex.utils.Random

import scala.util.{Random => Scarand}

trait InstanceFactory extends Keys with EncryGenerator {

  private val genHelper = TestHelper

  lazy val fakeTransaction: Transaction = {
    val fee = genHelper.Props.txFee
    val useBoxes = IndexedSeq(genHelper.genAssetBox(publicKey.address.address),
      genHelper.genAssetBox(publicKey.address.address))

    TransactionFactory.defaultPaymentTransactionScratch(secret, fee, timestamp, useBoxes,
      publicKey.address.address, 12345678L)
  }

  lazy val paymentTransactionValid: Transaction = {
    val fee: Amount = genHelper.Props.txFee
    val useBoxes: IndexedSeq[AssetBox] = IndexedSeq(genHelper.genAssetBox(publicKey.address.address),
      genHelper.genAssetBox(publicKey.address.address))

    TransactionFactory.defaultPaymentTransactionScratch(secret, fee, timestamp, useBoxes,
      publicKey.address.address, genHelper.Props.txAmount)
  }

  def generateGenesisBlock(genesisHeight: Height): Block = {
    val txs: Seq[Transaction] = Seq(coinbaseTransaction)
    val txsRoot: Digest32 = Payload.rootHash(txs.map(_.id))
    val header = genHeader.copy(
      parentId = Header.GenesisParentId,
      height = genesisHeight,
      transactionsRoot = txsRoot
    )
    Block(header, Payload(header.id, Seq(coinbaseTransaction)))
  }

  def paymentTransactionDynamic: Transaction = {
    val fee = genHelper.Props.txFee
    val useBoxes = (0 to 5).map(_ => {
      AssetBox(
        EncryProposition.pubKeyLocked(secret.publicImage.pubKeyBytes),
        Scarand.nextLong(),
        999L
      )
    })

    TransactionFactory.defaultPaymentTransactionScratch(secret, fee, Scarand.nextLong(), useBoxes,
      publicKey.address.address, genHelper.Props.txAmount)
  }

  lazy val paymentTransactionInvalid: Transaction = {
    val useBoxes = IndexedSeq(genHelper.genAssetBox(publicKey.address.address))

    TransactionFactory.defaultPaymentTransactionScratch(secret, -100, timestamp, useBoxes,
      randomAddress, genHelper.Props.txAmount)
  }

  lazy val coinbaseTransaction: Transaction = {
    TransactionFactory.coinbaseTransactionScratch(secret.publicImage, timestamp, 10L, 0, Height @@ 100)
  }

  def coinbaseTransactionWithDiffSupply(supply: Long = 10L): Transaction = {
    TransactionFactory.coinbaseTransactionScratch(secret.publicImage, timestamp, supply, 0, Height @@ 100)
  }

  lazy val AssetBoxI: AssetBox =
    AssetBox(
      EncryProposition.pubKeyLocked(secret.publicImage.pubKeyBytes),
      999L,
      100000L
    )

  lazy val OpenAssetBoxI: AssetBox =
    AssetBox(
      EncryProposition.open,
      999L,
      100000L
    )

  lazy val Contract: CompiledContract = CompiledContract(
    List("state" -> Types.EncryState),
    Expr.If(
      Expr.Compare(
        Expr.Attribute(
          Expr.Name(
            Ast.Ident("state"),
            Types.EncryState
          ),
          Ast.Ident("height"),
          Types.PInt
        ),
        List(Ast.CompOp.GtE),
        List(Expr.IntConst(1000L))
      ),
      Expr.True,
      Expr.False,
      Types.PBoolean
    )
  )

  lazy val UnsignedInput: Input = Input(ADKey @@ Random.randomBytes(), Left(Contract), List.empty)

  def generateFakeChain(blocksQty: Int, genesisHeight: Height): Seq[Block] = {
    val srand = new Scarand()
    (0 until blocksQty).foldLeft(Seq.empty[Block], Seq.empty[AssetBox]) {
      case ((fakeBlockchain, utxo), blockHeight) =>
        val block = if (fakeBlockchain.isEmpty) generateGenesisBlock(genesisHeight) else {
          val addr = randomAddress
          val txs =
            utxo.map(box => genValidPaymentTxToAddrWithSpentBoxes(IndexedSeq(box), addr)) ++
              Seq(coinbaseTransactionWithDiffSupply(Math.abs(srand.nextInt(1000))))
          val txsRoot = Algos.merkleTreeRoot(txs.map(tx => LeafData @@ tx.id.untag(ModifierId)))
          val header = genHeaderAtHeight(blockHeight, txsRoot)
          val payload = Payload(header.id, txs)
          Block(header, payload)
        }
        val newUtxo = block.payload.txs.flatMap(_.newBoxes)
        (fakeBlockchain :+ block) -> newUtxo.collect{case ab: AssetBox => ab}
    }
  }._1

  def coinbaseAt(height: Int): Transaction = {
    val supplyTotal: Amount = EncrySupplyController.supplyAt(Height @@ height, settings.constants)
    TransactionFactory.coinbaseTransactionScratch(secret.publicImage, Scarand.nextLong(), supplyTotal, 0, Height @@ height)
  }


  def generateNextBlock(history: History,
                        difficultyDiff: BigInt = 0,
                        prevId: Option[ModifierId] = None,
                        txsQty: Int = 100,
                        additionalDifficulty: BigInt = 0): Block = {
    val previousHeaderId: ModifierId =
      prevId.getOrElse(history.getBestHeader.map(_.id).getOrElse(Header.GenesisParentId))
    val requiredDifficulty: Difficulty = history.getBestHeader.map(parent =>
      history.requiredDifficultyAfter(parent).getOrElse(Difficulty @@ BigInt(0)))
      .getOrElse(history.settings.constants.InitialDifficulty)
    val txs = (if (txsQty != 0) genValidPaymentTxs(Scarand.nextInt(txsQty)) else Seq.empty) ++
      Seq(coinbaseAt(history.getBestHeaderHeight + 1))
    val header = genHeader.copy(
      parentId = previousHeaderId,
      height = history.getBestHeaderHeight + 1,
      difficulty = Difficulty @@ (requiredDifficulty + difficultyDiff + additionalDifficulty),
      transactionsRoot = Payload.rootHash(txs.map(_.id))
    )

    Block(header, Payload(header.id, txs))
  }

  def genForkOn(qty: Int,
                addDifficulty: BigInt = 0,
                from: Int,
                to: Int,
                settings: EncryAppSettings): (List[Block], List[Block]) = {
    val history: History = generateDummyHistory(settings)
    val forkInterval = (from until to).toList
    (0 until qty).foldLeft((List(history), List.empty[Block] -> List.empty[Block])) {
      case ((histories, blocks), blockHeight) =>
        if (forkInterval.contains(blockHeight)) {
          if (histories.length == 1) {
            val secondHistory = generateDummyHistory(settings)
            blocks._1.foldLeft(secondHistory) {
              case (prevHistory, blockToApply) =>
                prevHistory.append(blockToApply.header)
                prevHistory.append(blockToApply.payload)
                prevHistory.reportModifierIsValid(blockToApply)
                prevHistory
            }
            val nextBlockInFirstChain = generateNextBlock(histories.head)
            val nextBlockInSecondChain = generateNextBlock(secondHistory, additionalDifficulty = addDifficulty)
            histories.head.append(nextBlockInFirstChain.header)
            histories.head.append(nextBlockInFirstChain.payload)
            val a = histories.head.reportModifierIsValid(nextBlockInFirstChain)
            secondHistory.append(nextBlockInSecondChain.header)
            secondHistory.append(nextBlockInSecondChain.payload)
            val b = secondHistory.reportModifierIsValid(nextBlockInSecondChain)
            (List(a, b), (blocks._1 :+ nextBlockInFirstChain) -> List(nextBlockInSecondChain))
          } else {
            val nextBlockInFirstChain = generateNextBlock(histories.head)
            val nextBlockInSecondChain = generateNextBlock(histories.last, additionalDifficulty = addDifficulty)
            histories.head.append(nextBlockInFirstChain.header)
            histories.head.append(nextBlockInFirstChain.payload)
            val a = histories.head.reportModifierIsValid(nextBlockInFirstChain)
            histories.last.append(nextBlockInSecondChain.header)
            histories.last.append(nextBlockInSecondChain.payload)
            val b = histories.last.reportModifierIsValid(nextBlockInSecondChain)
            (List(a, b), (blocks._1 :+ nextBlockInFirstChain) -> (blocks._2 :+ nextBlockInSecondChain))
          }
        } else {
          val block: Block = generateNextBlock(histories.head)
          histories.head.append(block.header)
          histories.head.append(block.payload)
          val a = histories.head.reportModifierIsValid(block)
          (List(a), (blocks._1 :+ block) -> blocks._2)
        }
    }._2
  }

  def generateDummyHistory(settingsEncry: EncryAppSettings): History = {

    val indexStore: LSMStore = new LSMStore(FileHelper.getRandomTempDir, keepVersions = 0)
    val objectsStore: LSMStore = new LSMStore(FileHelper.getRandomTempDir, keepVersions = 0)
    val levelDBInit = LevelDbFactory.factory.open(FileHelper.getRandomTempDir, new Options)
    val vldbInit = VLDBWrapper(VersionalLevelDBCompanion(levelDBInit, settings.levelDB))
    val storage: HistoryStorage = new HistoryStorage(vldbInit)

    val ntp: NetworkTimeProvider = new NetworkTimeProvider(settings.ntp)

<<<<<<< HEAD
    new History {
      override  val settings: EncryAppSettings = settingsEncry
=======
    new History with HistoryHeadersProcessor with HistoryPayloadsProcessor {
>>>>>>> c6af2f28
      override  val historyStorage: HistoryStorage = storage
      override  val timeProvider: NetworkTimeProvider = ntp
    }
  }
}<|MERGE_RESOLUTION|>--- conflicted
+++ resolved
@@ -219,7 +219,7 @@
     }._2
   }
 
-  def generateDummyHistory(settingsEncry: EncryAppSettings): History = {
+  def generateDummyHistory(settings: EncryAppSettings): History = {
 
     val indexStore: LSMStore = new LSMStore(FileHelper.getRandomTempDir, keepVersions = 0)
     val objectsStore: LSMStore = new LSMStore(FileHelper.getRandomTempDir, keepVersions = 0)
@@ -229,12 +229,7 @@
 
     val ntp: NetworkTimeProvider = new NetworkTimeProvider(settings.ntp)
 
-<<<<<<< HEAD
-    new History {
-      override  val settings: EncryAppSettings = settingsEncry
-=======
     new History with HistoryHeadersProcessor with HistoryPayloadsProcessor {
->>>>>>> c6af2f28
       override  val historyStorage: HistoryStorage = storage
       override  val timeProvider: NetworkTimeProvider = ntp
     }
