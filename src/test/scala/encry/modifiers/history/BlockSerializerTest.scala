package encry.modifiers.history

import encry.modifiers.mempool.TransactionFactory
import encry.settings.Settings
import encry.utils.{EncryGenerator, TestHelper}
import org.encryfoundation.common.crypto.equihash.EquihashSolution
import org.encryfoundation.common.modifiers.history._
import org.encryfoundation.common.utils.Algos
import org.encryfoundation.common.utils.TaggedTypes.ModifierId
import org.scalatest.FunSuite
import scorex.crypto.hash.Digest32
import scorex.utils.Random

class BlockSerializerTest extends FunSuite with EncryGenerator with Settings {

  test("testToBytes $ testFromBytes") {

    val blockHeader = Header(
      99: Byte,
      ModifierId @@ Random.randomBytes(),
      Digest32 @@ Random.randomBytes(),
      99999L,
      199,
      999L,
      settings.constants.InitialDifficulty,
      EquihashSolution(Seq(1, 2, 3)),
<<<<<<< HEAD
      Array.emptyByteArray
=======
      Random.randomBytes()
>>>>>>> 8af46e97
    )

    val factory = TestHelper
    val keys = factory.genKeys(10)

    val fee = factory.Props.txFee
    val timestamp = 12345678L

    val txs = keys.map { k =>
      val useBoxes = IndexedSeq(factory.genAssetBox(k.publicImage.address.address))
      TransactionFactory.defaultPaymentTransactionScratch(k, fee,
        timestamp, useBoxes, randomAddress, factory.Props.boxValue)
    }

    val blockPayload = Payload(ModifierId @@ Array.fill(32)(19: Byte), txs)

    val block = Block(blockHeader,blockPayload)

    val blockSererialized = BlockSerializer.toBytes(block)

    val blockDeserealized = BlockSerializer.parseBytes(blockSererialized).get

    assert(Algos.hash(block.bytes) sameElements Algos.hash(blockDeserealized.bytes), "Block bytes mismatch.")
  }
}<|MERGE_RESOLUTION|>--- conflicted
+++ resolved
@@ -24,11 +24,7 @@
       999L,
       settings.constants.InitialDifficulty,
       EquihashSolution(Seq(1, 2, 3)),
-<<<<<<< HEAD
-      Array.emptyByteArray
-=======
       Random.randomBytes()
->>>>>>> 8af46e97
     )
 
     val factory = TestHelper
