package encry.api.http.routes

import akka.actor.{ActorRef, ActorRefFactory}
import akka.http.scaladsl.server.Route
import akka.pattern.ask
import encry.ModifierId
import encry.local.miner.EncryMiner.{GetMinerStatus, MinerStatus}
import encry.modifiers.history.block.EncryBlock
import encry.modifiers.history.block.header.EncryBlockHeader
import encry.settings.{Algos, EncryAppSettings, RESTApiSettings}
import encry.utils.ScorexLogging
import encry.view.EncryViewReadersHolder.GetDataFromHistory
import encry.view.history.EncryHistoryReader
import encry.view.state.StateMode
import io.circe.Json
import io.circe.syntax._

import scala.concurrent.Future

case class HistoryApiRoute(readersHolder: ActorRef, miner: ActorRef, appSettings: EncryAppSettings,
                           nodeId: Array[Byte], stateMode: StateMode)(implicit val context: ActorRefFactory)
  extends EncryBaseApiRoute with ScorexLogging {

  override val route: Route = pathPrefix("history") {
    getBlocksR ~
    getLastHeadersR ~
    getBlockIdsAtHeightR ~
    getBlockHeaderByHeaderIdR ~
    getBlockTransactionsByHeaderIdR ~
    getFullBlockByHeaderIdR ~
    candidateBlockR
  }

  override val settings: RESTApiSettings = appSettings.restApi

  private def getHistory: Future[EncryHistoryReader] = (readersHolder ? GetDataFromHistory[EncryHistoryReader](r => r)).mapTo[EncryHistoryReader]

<<<<<<< HEAD
  private def getHeaderIdsAtHeight(h: Int): Future[Json] = getHistory.map{ _.headerIdsAtHeight(h).map(Base58.encode).asJson}
=======
  private def getHeaderIdsAtHeight(h: Int): Future[Json] = getHistory.map { history =>
    history.headerIdsAtHeight(h).map(Algos.encode).asJson
  }
>>>>>>> ee78830a

  private def getLastHeaders(n: Int): Future[Json] = getHistory.map{ _.lastHeaders(n).headers.map(_.asJson).asJson }

<<<<<<< HEAD
  private def getHeaderIds(offset: Int, limit: Int): Future[Json] =
    getHistory.map { _.getHeaderIds(limit, offset).map(Base58.encode).asJson }
=======
  private def getHeaderIds(limit: Int, offset: Int): Future[Json] = getHistory.map { history =>
    history.getHeaderIds(limit, offset).map(Algos.encode).asJson
  }
>>>>>>> ee78830a

  private def getFullBlockByHeaderId(headerId: ModifierId): Future[Option[EncryBlock]] = getHistory.map { history =>
    history.typedModifierById[EncryBlockHeader](headerId).flatMap(history.getBlock)
  }

  def getBlocksR: Route = (pathEndOrSingleSlash & get & paging) {
    getHeaderIds(_, _).okJson()
  }

  def getLastHeadersR: Route = (pathPrefix("lastHeaders" / IntNumber) & get) {
    getLastHeaders(_).okJson()
  }

  def getBlockIdsAtHeightR: Route = (pathPrefix("at" / IntNumber) & get) {
    getHeaderIdsAtHeight(_).okJson()
  }

  def getBlockHeaderByHeaderIdR: Route = (modifierId & pathPrefix("header") & get) {
    getFullBlockByHeaderId(_).map(_.map(_.header.asJson)).okJson()
  }

  def getBlockTransactionsByHeaderIdR: Route = (modifierId & pathPrefix("transactions") & get) {
    getFullBlockByHeaderId(_).map(_.map(_.transactions.asJson)).okJson()
  }

  def candidateBlockR: Route = (path("candidateBlock") & pathEndOrSingleSlash & get) {
    (miner ? GetMinerStatus).mapTo[MinerStatus].map(_.json).okJson()
  }

  def getFullBlockByHeaderIdR: Route = (modifierId & get) {
    getFullBlockByHeaderId(_).map(_.map(_.asJson)).okJson()
  }
}<|MERGE_RESOLUTION|>--- conflicted
+++ resolved
@@ -35,24 +35,14 @@
 
   private def getHistory: Future[EncryHistoryReader] = (readersHolder ? GetDataFromHistory[EncryHistoryReader](r => r)).mapTo[EncryHistoryReader]
 
-<<<<<<< HEAD
-  private def getHeaderIdsAtHeight(h: Int): Future[Json] = getHistory.map{ _.headerIdsAtHeight(h).map(Base58.encode).asJson}
-=======
-  private def getHeaderIdsAtHeight(h: Int): Future[Json] = getHistory.map { history =>
-    history.headerIdsAtHeight(h).map(Algos.encode).asJson
-  }
->>>>>>> ee78830a
+  private def getHeaderIdsAtHeight(h: Int): Future[Json] = getHistory.map{ _.headerIdsAtHeight(h).map(Algos.encode).asJson}
+
 
   private def getLastHeaders(n: Int): Future[Json] = getHistory.map{ _.lastHeaders(n).headers.map(_.asJson).asJson }
 
-<<<<<<< HEAD
   private def getHeaderIds(offset: Int, limit: Int): Future[Json] =
-    getHistory.map { _.getHeaderIds(limit, offset).map(Base58.encode).asJson }
-=======
-  private def getHeaderIds(limit: Int, offset: Int): Future[Json] = getHistory.map { history =>
-    history.getHeaderIds(limit, offset).map(Algos.encode).asJson
-  }
->>>>>>> ee78830a
+    getHistory.map { _.getHeaderIds(limit, offset).map(Algos.encode).asJson }
+
 
   private def getFullBlockByHeaderId(headerId: ModifierId): Future[Option[EncryBlock]] = getHistory.map { history =>
     history.typedModifierById[EncryBlockHeader](headerId).flatMap(history.getBlock)
