--- conflicted
+++ resolved
@@ -27,31 +27,7 @@
 
   private def getBoxById(id: ADKey): Future[Option[Json]] = getState.map(_.boxById(id).map(_.asJson))
 
-<<<<<<< HEAD
-  private def getBoxesByAddress(address: Address): Future[Option[Json]] = getState.flatMap { s =>
-    getBoxIdsByAddress(address).map(_.map(s.boxesByIds))
-  }.map(_.map(_.map(_.asJson).asJson))
-
-  private def getPortfolioByAddress(address: Address): Future[Option[Json]] = getState.flatMap { s =>
-    getBoxIdsByAddress(address).map(_.map { ids =>
-      val bxs = s.boxesByIds(ids)
-      val balance = BalanceCalculator.balanceSheet(bxs).map { case (id, am) =>
-        Algos.encode(id) -> am
-      }
-      Some(Portfolio(address, balance, bxs))
-    })
-  }.map(_.map(_.map(_.asJson).asJson))
-
-  def getBoxByIdR: Route = (boxId & get) {getBoxById(_).okJson()}
-
-  def getBoxesByAddressR: Route =
-    (pathPrefix("boxes") & accountAddress & get) (getBoxesByAddress(_).okJson())
-
-  def getPortfolioByAddressR: Route =
-    (pathPrefix("portfolio") & accountAddress & get) (getPortfolioByAddress(_).okJson())
-=======
   def getBoxByIdR: Route = (boxId & get) { key =>
     getBoxById(key).okJson()
   }
->>>>>>> bd59e535
 }