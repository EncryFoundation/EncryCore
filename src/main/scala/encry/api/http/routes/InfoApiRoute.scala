--- conflicted
+++ resolved
@@ -54,7 +54,6 @@
   private def getNodeName: String = appSettings.network.nodeName
     .getOrElse(InetAddress.getLocalHost.getHostAddress + ":" + appSettings.network.bindAddress.getPort)
 
-<<<<<<< HEAD
   private def storageInfo: Future[String] = for {
     recoveryStatus <- restoreInfo
   } yield {
@@ -81,31 +80,6 @@
         else ""
       case _ => ""
     }
-=======
-  private def storageInfo: String = (appSettings.levelDb, appSettings.postgres) match {
-    case (Some(LevelDbSettings(levelDbSave, levelDbRestore, _)),
-    Some(PostgresSettings(_, _, _, _, pgSave, pgRestore, _))) =>
-      if ((levelDbSave || levelDbRestore) && (pgSave || pgRestore))
-        s"LevelDb(${if (levelDbSave) "write" else ""} ${if (levelDbRestore) "read" else ""}), " +
-          s"Postgres(${if (pgSave) "write" else ""} ${if (pgRestore) "read" else ""})"
-      else if ((levelDbSave || levelDbRestore) && (!pgSave || !pgRestore))
-        s"LevelDb(${if (levelDbSave) "write" else ""} ${if (levelDbRestore) "read" else ""})"
-      else if ((!levelDbSave || !levelDbRestore) && (pgSave || pgRestore))
-        s"Postgres(${if (pgSave) "write" else ""} ${if (pgRestore) "read" else ""})"
-      else ""
-    case (Some(LevelDbSettings(save, restore, _)), None) if save || restore =>
-      if (save && restore) "LevelDb(read, write)"
-      else if (save && !restore) "LevelDb(write)"
-      else if (!save && restore) "LevelDb(read)"
-      else ""
-    case (None, Some(PostgresSettings(_, _, _, _, save, restore, _))) if save || restore =>
-      if (save && restore) "Postgres(read, write)"
-      else if (save && !restore) "Postgres(write)"
-      else if (!save && restore) "Postgres(read)"
-      else ""
-    case _ => ""
->>>>>>> ffe02672
-  }
 
   private def restoreInfo: Future[Boolean] = (peerManager ? GetRecoveryStatus).mapTo[Boolean]
 
