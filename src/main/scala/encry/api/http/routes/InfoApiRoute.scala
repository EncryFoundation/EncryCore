--- conflicted
+++ resolved
@@ -45,30 +45,9 @@
                    connectWithOnlyKnownPeer: Boolean,
                    header: Option[Header],
                    block: Option[Block],
-                   constants: Constants): Json = {
+                   constants: Constants
+                  ): Json = {
     val stateVersion: Option[String] = readers.s.map(_.version).map(Algos.encode)
-<<<<<<< HEAD
-    val prevFullHeaderId: String     = block.map(b => Algos.encode(b.header.parentId)).getOrElse("")
-    Map(
-      "name"                 -> nodeName.asJson,
-      "headersHeight"        -> header.map(_.height).getOrElse(0).asJson,
-      "fullHeight"           -> block.map(_.header.height).getOrElse(0).asJson,
-      "bestHeaderId"         -> header.map(_.encodedId).getOrElse("").asJson,
-      "bestFullHeaderId"     -> block.map(_.encodedId).getOrElse("").asJson,
-      "previousFullHeaderId" -> prevFullHeaderId.asJson,
-      "difficulty" -> block
-        .map(_.header.difficulty.toString)
-        .getOrElse(constants.InitialDifficulty.toString)
-        .asJson,
-      "unconfirmedCount" -> mempoolSize.asJson,
-      "stateType"        -> stateType.asJson,
-      "stateVersion"     -> stateVersion.asJson,
-      "isMining"         -> minerInfo.isMining.asJson,
-      "peersCount"       -> connectedPeersLength.asJson,
-      "knownPeers" -> knownPeers.map { x =>
-        x.getHostName + ":" + x.getPort
-      }.asJson,
-=======
     val stateRoot: Option[String] = readers.s.map(_.tree.rootHash).map(Algos.encode)
     val prevFullHeaderId: String = block.map(b => Algos.encode(b.header.parentId)).getOrElse("")
     Map(
@@ -87,7 +66,6 @@
       "isMining"                  -> minerInfo.isMining.asJson,
       "peersCount"                -> connectedPeersLength.asJson,
       "knownPeers"                -> knownPeers.map { x => x.getHostName + ":" + x.getPort }.asJson,
->>>>>>> f3a8e5cb
       "storage"                   -> storage.asJson,
       "uptime"                    -> nodeUptime.asJson,
       "isConnectedWithKnownPeers" -> connectWithOnlyKnownPeer.asJson,
