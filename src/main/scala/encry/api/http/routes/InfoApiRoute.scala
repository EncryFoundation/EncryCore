--- conflicted
+++ resolved
@@ -54,36 +54,12 @@
   private def getNodeName: String = appSettings.network.nodeName
     .getOrElse(InetAddress.getLocalHost.getHostAddress + ":" + appSettings.network.bindAddress.getPort)
 
-<<<<<<< HEAD
-  private def storageInfo: String = (appSettings.levelDb, appSettings.postgres) match {
-    case (Some(LevelDbSettings(levelDbSave, levelDbRestore, _)),
-    Some(PostgresSettings(_, _, _, _, pgSave, pgRestore, _, _))) =>
-      if ((levelDbSave || levelDbRestore) && (pgSave || pgRestore))
-        s"LevelDb(${if (levelDbSave) "write" else ""} ${if (levelDbRestore) "read" else ""}), " +
-          s"Postgres(${if (pgSave) "write" else ""} ${if (pgRestore) "read" else ""})"
-      else if ((levelDbSave || levelDbRestore) && (!pgSave || !pgRestore))
-        s"LevelDb(${if (levelDbSave) "write" else ""} ${if (levelDbRestore) "read" else ""})"
-      else if ((!levelDbSave || !levelDbRestore) && (pgSave || pgRestore))
-        s"Postgres(${if (pgSave) "write" else ""} ${if (pgRestore) "read" else ""})"
-      else ""
-    case (Some(LevelDbSettings(save, restore, _)), None) if save || restore =>
-      if (save && restore) "LevelDb(read, write)"
-      else if (save && !restore) "LevelDb(write)"
-      else if (!save && restore) "LevelDb(read)"
-      else ""
-    case (None, Some(PostgresSettings(_, _, _, _, save, restore, _, _))) if save || restore =>
-      if (save && restore) "Postgres(read, write)"
-      else if (save && !restore) "Postgres(write)"
-      else if (!save && restore) "Postgres(read)"
-      else ""
-    case _ => ""
-=======
   private def storageInfo: Future[String] = for {
     recoveryStatus <- restoreInfo
   } yield {
     (appSettings.levelDb, appSettings.postgres) match {
       case (Some(LevelDbSettings(levelDbSave, levelDbRestore, _)),
-      Some(PostgresSettings(_, _, _, _, pgSave, pgRestore, _))) =>
+      Some(PostgresSettings(_, _, _, _, pgSave, pgRestore, _, _))) =>
         if ((levelDbSave || (levelDbRestore && (!recoveryStatus))) && (pgSave || (pgRestore && (!recoveryStatus))))
           s"LevelDb(${if (levelDbSave) "write" else ""} ${if (levelDbRestore && (!recoveryStatus)) "read" else ""}), " +
             s"Postgres(${if (pgSave) "write" else ""} ${if (pgRestore && (!recoveryStatus)) "read" else ""})"
@@ -97,14 +73,13 @@
         else if (save && !restore) "LevelDb(write)"
         else if (!save && (restore && !recoveryStatus)) "LevelDb(read)"
         else ""
-      case (None, Some(PostgresSettings(_, _, _, _, save, restore, _))) if save || restore =>
+      case (None, Some(PostgresSettings(_, _, _, _, save, restore, _, _))) if save || restore =>
         if (save && (restore && !recoveryStatus)) "Postgres(read, write)"
         else if (save && !restore) "Postgres(write)"
         else if (!save && (restore && !recoveryStatus)) "Postgres(read)"
         else ""
       case _ => ""
     }
->>>>>>> 29a010d2
   }
 
   private def restoreInfo: Future[Boolean] = (peerManager ? GetRecoveryStatus).mapTo[Boolean]
