--- conflicted
+++ resolved
@@ -45,16 +45,9 @@
 
 case class WalletInfoApiRoute(dataHolder: ActorRef,
                               restApiSettings: RESTApiSettings,
-<<<<<<< HEAD
-                              settingsApp: EncryAppSettings)(
-  implicit val context: ActorRefFactory
-) extends EncryBaseApiRoute
-  with FailFastCirceSupport
-  with StrictLogging {
-=======
-                              intrinsicTokenId: String)(implicit val context: ActorRefFactory)
+                              intrinsicTokenId: String,
+                              settingsApp: EncryAppSettings)(implicit val context: ActorRefFactory)
   extends EncryBaseApiRoute with FailFastCirceSupport with StrictLogging {
->>>>>>> 4f2732d3
 
   override val route: Route = pathPrefix("wallet") {
      infoR ~ getUtxosR ~ printAddressR ~ createKeyR ~ printPubKeysR ~ getBalanceR ~ transferR ~ transferContractR ~ createTokenR ~ dataTransactionR
@@ -80,7 +73,6 @@
     .mapTo[String]
 
   def infoR: Route = (path("info") & get) {
-<<<<<<< HEAD
     getWallet.map { w =>
       Map(
         "balances" -> w.getBalances.map(i => i._1 -> i._2.toString).toMap.asJson,
@@ -125,6 +117,22 @@
     }
     }
 
+//  def infoR: Route = (path("info") & get) {
+  //    getWallet
+  //      .map { w =>
+  //        Map(
+  //          "balances" -> w.getBalances.map{ i =>
+  //            if (i._1._2 != intrinsicTokenId)
+  //              s"TokenID(${i._1._2}) for contractHash ${i._1._1} : ${i._2}"
+  //            else
+  //              s"TokenID(${i._1._2}) for contractHash ${i._1._1} : ${BigDecimal(i._2) / 100000000}"
+  //          }.asJson,
+  //          "utxosQty" -> Random.shuffle(w.walletStorage.getAllBoxes(1000)).length.asJson
+  //        ).asJson
+  //      }
+  //      .okJson()
+  //  }
+
   def dataTransactionR: Route = (path("data") & get) {
     parameters('fee.as[Int], 'data) {(fee, data) =>
       (dataHolder ?
@@ -146,19 +154,6 @@
           //memoryPool !
           Future.successful(Some(Response(tx.toString)))
         case _ => Future.successful(Some(Response("Operation failed. Malformed data.")))
-=======
-    getWallet
-      .map { w =>
-        Map(
-          "balances" -> w.getBalances.map{ i =>
-            if (i._1._2 != intrinsicTokenId)
-              s"TokenID(${i._1._2}) for contractHash ${i._1._1} : ${i._2}"
-            else
-              s"TokenID(${i._1._2}) for contractHash ${i._1._1} : ${BigDecimal(i._2) / 100000000}"
-          }.asJson,
-          "utxosQty" -> Random.shuffle(w.walletStorage.getAllBoxes(1000)).length.asJson
-        ).asJson
->>>>>>> 4f2732d3
       }
       complete(s"Tx with data  has been sent!!'")
     }
