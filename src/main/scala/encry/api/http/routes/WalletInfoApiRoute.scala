package encry.api.http.routes

import akka.actor.{ActorRef, ActorRefFactory}
import akka.http.scaladsl.server.Route
import akka.pattern._
import de.heikoseeberger.akkahttpcirce.FailFastCirceSupport
import encry.modifiers.state.box.EncryBaseBox
import encry.settings.RESTApiSettings
import encry.view.EncryNodeViewHolder.ReceivableMessages.GetDataFromCurrentView
import encry.view.history.EncryHistory
import encry.view.mempool.Mempool
import encry.view.state.UtxoState
import encry.view.wallet.EncryWallet
import io.circe.syntax._
import org.encryfoundation.common.Algos
import scala.concurrent.Future
import encry.EncryApp.walletStorageHolder

case class WalletInfoApiRoute(nodeViewHolderRef: ActorRef,
                              restApiSettings: RESTApiSettings)(implicit val context: ActorRefFactory)
  extends EncryBaseApiRoute with FailFastCirceSupport {

  override val route: Route = pathPrefix("wallet") { infoR ~ getUtxosR }

  override val settings: RESTApiSettings = restApiSettings

<<<<<<< HEAD
  private def getWallet: Future[EncryWallet] = (nodeViewHolderRef ?
    GetDataFromCurrentView[EncryHistory, UtxoState, EncryWallet, EncryMempool, EncryWallet](_.vault))
=======
  private def getWallet: Future[EncryWallet] = (nodeViewActorRef ?
    GetDataFromCurrentView[EncryHistory, UtxoState, EncryWallet, Mempool, EncryWallet](_.vault))
>>>>>>> 52cdf4c4
    .mapTo[EncryWallet]

  private def getBoxes: Future[Seq[EncryBaseBox]] = (walletStorageHolder ? GetAllBoxes()).mapTo[Seq[EncryBaseBox]]

  def infoR: Route = (path("info") & get) {
    getWallet.map { w =>
        Map(
          "balances" -> w.getBalances.map(i => Algos.encode(i._1) -> i._2.toString).toMap.asJson,
          "utxosQty" -> w.walletStorage.allBoxes.length.asJson
        ).asJson
      }.okJson()
  }

  def getUtxosR: Route = (path("utxos") & get) { getBoxes.map(_.asJson).okJson() }

}

case class GetAllBoxes()<|MERGE_RESOLUTION|>--- conflicted
+++ resolved
@@ -24,13 +24,8 @@
 
   override val settings: RESTApiSettings = restApiSettings
 
-<<<<<<< HEAD
-  private def getWallet: Future[EncryWallet] = (nodeViewHolderRef ?
-    GetDataFromCurrentView[EncryHistory, UtxoState, EncryWallet, EncryMempool, EncryWallet](_.vault))
-=======
   private def getWallet: Future[EncryWallet] = (nodeViewActorRef ?
     GetDataFromCurrentView[EncryHistory, UtxoState, EncryWallet, Mempool, EncryWallet](_.vault))
->>>>>>> 52cdf4c4
     .mapTo[EncryWallet]
 
   private def getBoxes: Future[Seq[EncryBaseBox]] = (walletStorageHolder ? GetAllBoxes()).mapTo[Seq[EncryBaseBox]]
