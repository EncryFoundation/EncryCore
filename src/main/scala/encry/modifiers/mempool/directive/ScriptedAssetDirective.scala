package encry.modifiers.mempool.directive

import com.google.common.primitives.{Bytes, Ints, Longs}
import encry.utils.CoreTaggedTypes.ModifierId
import encry.modifiers.mempool.directive.Directive.DTypeId
import encry.modifiers.state.box.Box.Amount
import encry.modifiers.state.box.{AssetBox, EncryBaseBox, EncryProposition}
import encry.settings.Constants
import encry.utils.Utils
import io.circe.syntax._
import io.circe.{Decoder, Encoder, HCursor}
import org.encryfoundation.common.Algos
import org.encryfoundation.common.serialization.Serializer
import org.encryfoundation.common.utils.TaggedTypes.ADKey
import org.encryfoundation.prismlang.compiler.CompiledContract.ContractHash
import scorex.crypto.encode.Base16
import scorex.crypto.hash.Digest32
import scala.util.Try

case class ScriptedAssetDirective(contractHash: ContractHash,
                                  amount: Amount,
                                  tokenIdOpt: Option[ADKey] = None) extends Directive {

  override type M = ScriptedAssetDirective

  override val typeId: DTypeId = ScriptedAssetDirective.TypeId

  override def boxes(digest: Digest32, idx: Int): Seq[EncryBaseBox] =
    Seq(AssetBox(EncryProposition(contractHash), Utils.nonceFromDigest(digest ++ Ints.toByteArray(idx)), amount))

  override lazy val isValid: Boolean = amount > 0

  override def serializer: Serializer[M] = ScriptedAssetDirectiveSerializer

<<<<<<< HEAD
  lazy val isIntrinsic: Boolean = tokenIdOpt.isEmpty

  override def toDbVersion(txId: ModifierId, numberInTx: Int): DirectiveDBVersion =
    DirectiveDBVersion(Base16.encode(txId), numberInTx, typeId, isValid, Base16.encode(contractHash), amount, "", tokenIdOpt.map(Base16.encode), "")
=======
  override def toDbVersion(txId: ModifierId): DirectiveDBVersion =
    DirectiveDBVersion(Base16.encode(txId), typeId, isValid, Base16.encode(contractHash),
      amount, "", tokenIdOpt.map(Base16.encode), "")
>>>>>>> e337dc68
}

object ScriptedAssetDirective {

  val TypeId: DTypeId = 3.toByte

  implicit val jsonEncoder: Encoder[ScriptedAssetDirective] = (d: ScriptedAssetDirective) => Map(
    "typeId" -> d.typeId.asJson,
    "contractHash" -> Algos.encode(d.contractHash).asJson,
    "amount" -> d.amount.asJson,
    "tokenId" -> d.tokenIdOpt.map(id => Algos.encode(id)).asJson
  ).asJson

  implicit val jsonDecoder: Decoder[ScriptedAssetDirective] = (c: HCursor) => for {
    contractHash <- c.downField("contractHash").as[String]
    amount <- c.downField("amount").as[Long]
    tokenIdOpt <- c.downField("tokenId").as[Option[String]]
  } yield Algos.decode(contractHash)
    .map(ch => ScriptedAssetDirective(ch, amount, tokenIdOpt.flatMap(id => Algos.decode(id).map(ADKey @@ _).toOption)))
    .getOrElse(throw new Exception("Decoding failed"))
}

object ScriptedAssetDirectiveSerializer extends Serializer[ScriptedAssetDirective] {

  override def toBytes(obj: ScriptedAssetDirective): Array[Byte] =
    Bytes.concat(
      obj.contractHash,
      Longs.toByteArray(obj.amount),
      obj.tokenIdOpt.getOrElse(Array.empty)
    )

  override def parseBytes(bytes: Array[Byte]): Try[ScriptedAssetDirective] = Try {
    val contractHash: ContractHash = bytes.take(Constants.DigestLength)
    val amount: Amount = Longs.fromByteArray(bytes.slice(Constants.DigestLength, Constants.DigestLength + 8))
    val tokenIdOpt: Option[ADKey] = if ((bytes.length - (Constants.DigestLength + 8)) == Constants.ModifierIdSize) {
      Some(ADKey @@ bytes.takeRight(Constants.ModifierIdSize))
    } else None
    ScriptedAssetDirective(contractHash, amount, tokenIdOpt)
  }
}<|MERGE_RESOLUTION|>--- conflicted
+++ resolved
@@ -32,16 +32,8 @@
 
   override def serializer: Serializer[M] = ScriptedAssetDirectiveSerializer
 
-<<<<<<< HEAD
-  lazy val isIntrinsic: Boolean = tokenIdOpt.isEmpty
-
   override def toDbVersion(txId: ModifierId, numberInTx: Int): DirectiveDBVersion =
     DirectiveDBVersion(Base16.encode(txId), numberInTx, typeId, isValid, Base16.encode(contractHash), amount, "", tokenIdOpt.map(Base16.encode), "")
-=======
-  override def toDbVersion(txId: ModifierId): DirectiveDBVersion =
-    DirectiveDBVersion(Base16.encode(txId), typeId, isValid, Base16.encode(contractHash),
-      amount, "", tokenIdOpt.map(Base16.encode), "")
->>>>>>> e337dc68
 }
 
 object ScriptedAssetDirective {
