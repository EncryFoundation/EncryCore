package encry.modifiers.mempool

<<<<<<< HEAD
import encry.CoreTaggedTypes.{ModifierId, ModifierTypeId}
=======
import com.google.common.primitives.Ints
import encry.utils.CoreTaggedTypes.{ModifierId, ModifierTypeId}
>>>>>>> 0d2b6b9d
import encry.modifiers.history.block.Block.Timestamp
import encry.modifiers.history.block.EncryBlock
import encry.modifiers.NodeViewModifier
import encry.modifiers.mempool.directive.{Directive, DirectiveSerializer}
import encry.modifiers.state.box.Box.Amount
import encry.modifiers.state.box.{AssetBox, DataBox}
import encry.modifiers.state.box.EncryBaseBox
import encry.EncryApp.timeProvider
import io.circe.{Decoder, HCursor}
import io.circe.syntax._
import org.encryfoundation.common.transaction._
import org.encryfoundation.prismlang.compiler.CompiledContractSerializer
import org.encryfoundation.prismlang.core.Types
import encry.settings.Constants
import encry.utils.CoreTaggedTypes
import io.circe.Encoder
import org.encryfoundation.common.Algos
import org.encryfoundation.common.transaction.{Input, Proof}
import org.encryfoundation.prismlang.compiler.CompiledContract
import org.encryfoundation.prismlang.core.PConvertible
import scorex.crypto.encode.Base16
import scorex.crypto.hash.Digest32
<<<<<<< HEAD
import scala.util.{Success, Try}
import cats.implicits._
import com.google.common.primitives.{Bytes, Longs, Shorts}
import encry.CoreTaggedTypes
import encry.validation.{ModifierValidator, ValidationResult}
import org.encryfoundation.common.serialization.Serializer
import org.encryfoundation.common.utils.TaggedTypes.ADKey
import org.encryfoundation.prismlang.core.wrapped.{PObject, PValue}
=======

import scala.util.Try
>>>>>>> 0d2b6b9d

case class Transaction(fee: Amount,
                       timestamp: Long,
                       inputs: IndexedSeq[Input],
                       directives: IndexedSeq[Directive],
                       defaultProofOpt: Option[Proof]) extends NodeViewModifier with ModifierValidator with PConvertible {

  val modifierTypeId: ModifierTypeId = Transaction.ModifierTypeId

  override type M = Transaction

  override def serializer: Serializer[Transaction] = TransactionSerializer

  val messageToSign: Array[Byte] =
    UnsignedTransaction.bytesToSign(fee, timestamp, inputs, directives)
  val id: ModifierId = ModifierId !@@ Algos.hash(messageToSign)

  lazy val size: Int = this.bytes.length

  lazy val newBoxes: Traversable[EncryBaseBox] =
    directives.zipWithIndex.flatMap { case (d, idx) => d.boxes(Digest32 !@@ id, idx) }

  lazy val costMultiplier: Amount =
    inputs.map(_.contract.fold(cc => cc, rc => rc.contract)).map(CompiledContract.costOf).sum +
    (Constants.PersistentByteCost * size) +
    (Constants.StateByteCost * newBoxes.map(_.bytes).foldLeft(Array.empty[Byte])(_ ++ _).length)

  override def toString: String = s"<Transaction id=${Algos.encode(id)} fee=$fee inputs=${inputs.map(u => Algos.encode(u.boxId))}>"

  lazy val semanticValidity: Try[Unit] = validateStateless.toTry

  def validateStateless: ValidationResult =
    accumulateErrors
      .demand(fee >= 0, "Negative fee amount")
      .demand(timestamp - timeProvider.estimatedTime <= Constants.Chain.MaxTimeDrift, "Invalid timestamp")
      .demand(inputs.lengthCompare(inputs.toSet.size) == 0, "Inputs duplication")
      .demand(inputs.lengthCompare(Short.MaxValue) <= 0, "Wrong number of inputs")
      .demand(directives.lengthCompare(Short.MaxValue) <= 0 && directives.nonEmpty, "Wrong number of directives")
      .demand(directives.forall(_.isValid), "Invalid outputs")
      .demand(size <= Constants.PayloadMaxSize, "Invalid size")
      .result

  val tpe: Types.Product = Types.EncryTransaction

  def asVal: PValue = PValue(PObject(Map(
    "inputs" -> PValue(inputs.map(_.boxId.toList), Types.PCollection(Types.PCollection.ofByte)),
    "outputs" -> PValue(newBoxes.map(_.asPrism), Types.PCollection(Types.EncryBox)),
    "messageToSign" -> PValue(messageToSign, Types.PCollection.ofByte)
  ), tpe), tpe)
}

object Transaction {

  type TxTypeId = Byte
  type Nonce = Long

  case class TransactionValidationException(s: String) extends Exception(s)

  val ModifierTypeId: ModifierTypeId = CoreTaggedTypes.ModifierTypeId @@ 2.toByte

  implicit val jsonEncoder: Encoder[Transaction] = (tx: Transaction) => Map(
    "id" -> Algos.encode(tx.id).asJson,
    "fee" -> tx.fee.asJson,
    "timestamp" -> tx.timestamp.asJson,
    "inputs" -> tx.inputs.map(_.asJson).asJson,
    "directives" -> tx.directives.map(_.asJson).asJson,
    "outputs" -> tx.newBoxes.toSeq.map(_.asJson).asJson,
    "defaultProofOpt" -> tx.defaultProofOpt.map(_.asJson).asJson
  ).asJson

  implicit val jsonDecoder: Decoder[Transaction] = (c: HCursor) => {
    for {
      fee <- c.downField("fee").as[Long]
      timestamp <- c.downField("timestamp").as[Long]
      inputs <- c.downField("inputs").as[IndexedSeq[Input]]
      directives <- c.downField("directives").as[IndexedSeq[Directive]]
      defaultProofOpt <- c.downField("defaultProofOpt").as[Option[Proof]]
    } yield {
      Transaction(
        fee,
        timestamp,
        inputs,
        directives,
        defaultProofOpt
      )
    }
  }
}

object TransactionSerializer extends Serializer[Transaction] {

  case object SerializationException extends Exception("Serialization failed.")

  override def toBytes(obj: Transaction): Array[Byte] = {
    Bytes.concat(
      Longs.toByteArray(obj.fee),
      Longs.toByteArray(obj.timestamp),
      Shorts.toByteArray(obj.inputs.size.toShort),
      Shorts.toByteArray(obj.directives.size.toShort),
      obj.inputs.map(u => Shorts.toByteArray(u.bytes.length.toShort) ++ u.bytes).foldLeft(Array[Byte]())(_ ++ _),
      obj.directives.map { d =>
        val bytes: Array[Byte] = DirectiveSerializer.toBytes(d)
        Shorts.toByteArray(bytes.length.toShort) ++ bytes
      }.reduceLeft(_ ++ _),
      obj.defaultProofOpt.map(p => ProofSerializer.toBytes(p)).getOrElse(Array.empty)
    )
  }

<<<<<<< HEAD
  override def parseBytes(bytes: Array[Byte]): Try[Transaction] = Try {
    val fee: Amount = Longs.fromByteArray(bytes.take(8))
    val timestamp: Amount = Longs.fromByteArray(bytes.slice(8, 16))
    val unlockersQty: Int = Shorts.fromByteArray(bytes.slice(16, 18))
    val directivesQty: Int = Shorts.fromByteArray(bytes.slice(18, 20))
    val leftBytes1: Array[Byte] = bytes.drop(20)
    val (unlockers: IndexedSeq[Input], unlockersLen: Int) = (0 until unlockersQty)
      .foldLeft(IndexedSeq[Input](), 0) { case ((acc, shift), _) =>
        val len: Int = Shorts.fromByteArray(leftBytes1.slice(shift, shift + 2))
        InputSerializer.parseBytes(leftBytes1.slice(shift + 2, shift + 2 + len))
          .map(u => (acc :+ u, shift + 2 + len))
          .getOrElse(throw SerializationException)
      }
    val leftBytes2: Array[Byte] = leftBytes1.drop(unlockersLen)
    val (directives: IndexedSeq[Directive], directivesLen: Int) = (0 until directivesQty)
      .foldLeft(IndexedSeq[Directive](), 0) { case ((acc, shift), _) =>
        val len: Int = Shorts.fromByteArray(leftBytes2.slice(shift, shift + 2))
        DirectiveSerializer.parseBytes(leftBytes2.slice(shift + 2, shift + 2 + len))
          .map(d => (acc :+ d, shift + 2 + len))
          .getOrElse(throw SerializationException)
      }
    val proofOpt: Option[Proof] = if (leftBytes2.length - directivesLen == 0) None else {
      ProofSerializer.parseBytes(leftBytes2.drop(directivesLen)).map(Some(_))
        .getOrElse(throw SerializationException)
    }

    Transaction(fee, timestamp, unlockers, directives, proofOpt)
  }
=======
  val ModifierTypeId: ModifierTypeId = CoreTaggedTypes.ModifierTypeId @@ 2.toByte
>>>>>>> 0d2b6b9d
}

case class UnsignedTransaction(fee: Amount,
                                    timestamp: Long,
                                    inputs: IndexedSeq[Input],
                                    directives: IndexedSeq[Directive]) {

  val messageToSign: Array[Byte] =
    UnsignedTransaction.bytesToSign(fee, timestamp, inputs, directives)

  def toSigned(proofs: IndexedSeq[Seq[Proof]], defaultProofOpt: Option[Proof]): Transaction = {
    val signedInputs: IndexedSeq[Input] = inputs.zipWithIndex.map { case (input, idx) =>
      if (proofs.nonEmpty && proofs.lengthCompare(idx + 1) <= 0) input.copy(proofs = proofs(idx).toList) else input
    }
    Transaction(fee, timestamp, signedInputs, directives, defaultProofOpt)
  }
}

object UnsignedTransaction {

  def bytesToSign(fee: Amount,
                  timestamp: Long,
                  unlockers: IndexedSeq[Input],
                  directives: IndexedSeq[Directive]): Digest32 =
    Algos.hash(Bytes.concat(
      unlockers.map(_.bytesWithoutProof).foldLeft(Array[Byte]())(_ ++ _),
      directives.map(_.bytes).foldLeft(Array[Byte]())(_ ++ _),
      Longs.toByteArray(timestamp),
      Longs.toByteArray(fee)
    ))
}


case class TransactionDBVersion(id: String, fee: Long, blockId: String, isCoinbase: Boolean, timestamp: Timestamp, proof: Option[String])

case object TransactionDBVersion {
  def apply(block: EncryBlock): Seq[TransactionDBVersion] = {
    if (block.payload.transactions.nonEmpty) {
      val transactions: Seq[TransactionDBVersion] = block.payload.transactions.map { tx =>
        val id: String = Base16.encode(tx.id)
        val proof: Option[String] = tx.defaultProofOpt.map(p => Base16.encode(p.bytes))
        val blockId: String = Base16.encode(block.header.id)
        TransactionDBVersion(id, tx.fee, blockId, isCoinbase = false, block.header.timestamp, proof)
      }.toIndexedSeq
      transactions.init :+ transactions.last.copy(isCoinbase = true)
    } else Seq.empty
  }
}


case class InputDBVersion(id: String, txId: String, contractByteVersion: String, proofs: String) {
  def toInput: Try[Input] =
    for {
      decodedId            <- Base16.decode(id)
      decodedContractBytes <- Base16.decode(contractByteVersion)
      decodedContract      <- RegularContract.Serializer
        .parseBytes(decodedContractBytes)
        .map(_.asRight)
        .recoverWith {
          case _ => CompiledContractSerializer.parseBytes(decodedContractBytes).map(_.asLeft)
        }
      decodedBase16Proofs  <- if (proofs.length != 0) proofs.split(",").toList.traverse(Base16.decode)
                              else Success(List.empty)
      decodedProofs        <- decodedBase16Proofs.traverse(ProofSerializer.parseBytes)
    } yield {
      Input(ADKey @@ decodedId, decodedContract, decodedProofs)
    }
}

case object InputDBVersion {
  def apply(tx: Transaction): Seq[InputDBVersion] = {
    val txId: String = Base16.encode(tx.id)
    tx.inputs.map { in =>
      val id: String = Base16.encode(in.boxId)
      val contractBytes: String = Base16.encode(in.contract.map(_.bytes).leftMap(_.bytes).fold(identity, identity))
      val proofs: String = in.proofs.map(_.bytes).map(Base16.encode).mkString(",")
      InputDBVersion(id, txId, contractBytes, proofs)
    }
  }
}

case class OutputDBVersion(id: String, txId: String, monetaryValue: Long, coinId: String, contractHash: String, data: String)

object OutputDBVersion {
  def apply(tx: Transaction): Seq[OutputDBVersion] = {
    val txId: String = Base16.encode(tx.id)
    tx.newBoxes.map { bx =>
      val id: String = Base16.encode(bx.id)
      val (monetaryValue: Long, coinId: String, dataOpt: Option[Array[Byte]@unchecked]) = bx match {
        case ab: AssetBox => (ab.amount, Base16.encode(ab.tokenIdOpt.getOrElse(Constants.IntrinsicTokenId)), None)
        case db: DataBox => (0L, Base16.encode(Constants.IntrinsicTokenId), db.data)
        case _ => (0L, Base16.encode(Constants.IntrinsicTokenId), None)
      }
      val data: String = dataOpt.map(Base16.encode).getOrElse("")
      val contractHash: String = Base16.encode(bx.proposition.contractHash)
      OutputDBVersion(id, txId, monetaryValue, coinId, contractHash, data)
    }.toIndexedSeq
  }
}
<|MERGE_RESOLUTION|>--- conflicted
+++ resolved
@@ -1,11 +1,8 @@
 package encry.modifiers.mempool
 
-<<<<<<< HEAD
-import encry.CoreTaggedTypes.{ModifierId, ModifierTypeId}
-=======
 import com.google.common.primitives.Ints
 import encry.utils.CoreTaggedTypes.{ModifierId, ModifierTypeId}
->>>>>>> 0d2b6b9d
+import encry.CoreTaggedTypes.{ModifierId, ModifierTypeId}
 import encry.modifiers.history.block.Block.Timestamp
 import encry.modifiers.history.block.EncryBlock
 import encry.modifiers.NodeViewModifier
@@ -28,7 +25,6 @@
 import org.encryfoundation.prismlang.core.PConvertible
 import scorex.crypto.encode.Base16
 import scorex.crypto.hash.Digest32
-<<<<<<< HEAD
 import scala.util.{Success, Try}
 import cats.implicits._
 import com.google.common.primitives.{Bytes, Longs, Shorts}
@@ -37,10 +33,6 @@
 import org.encryfoundation.common.serialization.Serializer
 import org.encryfoundation.common.utils.TaggedTypes.ADKey
 import org.encryfoundation.prismlang.core.wrapped.{PObject, PValue}
-=======
-
-import scala.util.Try
->>>>>>> 0d2b6b9d
 
 case class Transaction(fee: Amount,
                        timestamp: Long,
@@ -149,7 +141,6 @@
     )
   }
 
-<<<<<<< HEAD
   override def parseBytes(bytes: Array[Byte]): Try[Transaction] = Try {
     val fee: Amount = Longs.fromByteArray(bytes.take(8))
     val timestamp: Amount = Longs.fromByteArray(bytes.slice(8, 16))
@@ -175,12 +166,11 @@
       ProofSerializer.parseBytes(leftBytes2.drop(directivesLen)).map(Some(_))
         .getOrElse(throw SerializationException)
     }
+  val ModifierTypeId: ModifierTypeId = CoreTaggedTypes.ModifierTypeId @@ 2.toByte
+}
 
     Transaction(fee, timestamp, unlockers, directives, proofOpt)
   }
-=======
-  val ModifierTypeId: ModifierTypeId = CoreTaggedTypes.ModifierTypeId @@ 2.toByte
->>>>>>> 0d2b6b9d
 }
 
 case class UnsignedTransaction(fee: Amount,
