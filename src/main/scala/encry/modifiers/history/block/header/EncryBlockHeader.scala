--- conflicted
+++ resolved
@@ -11,11 +11,7 @@
 import encry.settings.{Algos, Constants}
 import io.circe.Encoder
 import io.circe.syntax._
-<<<<<<< HEAD
-import org.bouncycastle.crypto.digests.SHA256Digest
-=======
 import org.bouncycastle.crypto.digests.Blake2bDigest
->>>>>>> 1bede155
 import scorex.core.block.Block._
 import scorex.core.serialization.Serializer
 import scorex.core.{ModifierId, ModifierTypeId}
@@ -34,21 +30,13 @@
                              override val stateRoot: ADDigest, // 32 bytes + 1 (tree height)
                              override val transactionsRoot: Digest32,
                              override val timestamp: Timestamp,
-<<<<<<< HEAD
-                             override val height: Int, // TODO: @@ Height
-=======
                              override val height: Height, // TODO: @@ Height
->>>>>>> 1bede155
                              var nonce: Long = 0L,
                              nBits: NBits,
                              equihashSolution: EquihashSolution) extends EncryBaseBlockHeader {
 
   lazy val powHash: Digest32 = {
-<<<<<<< HEAD
-    val digest = new SHA256Digest()
-=======
     val digest = new Blake2bDigest(256)
->>>>>>> 1bede155
     val bytes = EncryBlockHeaderSerializer.bytesWithoutPow(this)
     digest.update(bytes, 0, bytes.length)
     Equihash.hashNonce(digest, nonce)
@@ -56,11 +44,7 @@
     val h = new Array[Byte](32)
     digest.doFinal(h, 0)
 
-<<<<<<< HEAD
-    val secondDigest = new SHA256Digest()
-=======
     val secondDigest = new Blake2bDigest(256)
->>>>>>> 1bede155
     secondDigest.update(h, 0, h.length)
     val result = new Array[Byte](32)
     secondDigest.doFinal(result, 0)
