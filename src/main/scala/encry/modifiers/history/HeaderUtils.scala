--- conflicted
+++ resolved
@@ -1,41 +1,20 @@
 package encry.modifiers.history
 
-import com.typesafe.scalalogging.StrictLogging
 import org.encryfoundation.common.modifiers.history.Header
 import org.encryfoundation.common.validation.{ModifierValidator, ValidationResult}
 
-object HeaderUtils extends StrictLogging {
+object HeaderUtils {
 
   val TransactionsRootSize: Int = 32
 
-<<<<<<< HEAD
-  def syntacticallyValidity(header: Header, modifierIdSize: Int): ValidationResult = {
-    logger.info(s"<----- START syntacticallyValidity START------->")
-    logger.info(s"<----- $header ------->")
-    logger.info(s"header.modifierTypeId == Header.modifierTypeId ${header.modifierTypeId == Header.modifierTypeId}")
-    logger.info(s"header.id.size == modifierIdSize ${header.id.size == modifierIdSize}")
-    logger.info(s"header.parentId.size == modifierIdSize ${header.parentId.size == modifierIdSize}" +
-      s" ${header.parentId.size} -> $modifierIdSize")
-    logger.info(s"header.transactionsRoot.size == TransactionsRootSize ${header.transactionsRoot.size == TransactionsRootSize}" +
-      s" ${header.transactionsRoot.size} -> ${TransactionsRootSize}")
-    val a = ModifierValidator.accumulateErrors
-=======
-  def syntacticallyValidity(header: Header, modifierIdSize: Int): ValidationResult =
-    ModifierValidator.accumulateErrors
->>>>>>> 476a5d00
-      .demand(header.modifierTypeId == Header.modifierTypeId,
-        s"Modifier's type id should be ${Header.modifierTypeId}")
-      .demand(header.id.size == modifierIdSize,
-        s"Modifier's id should be $modifierIdSize bytes")
-      .demand(header.parentId.size == modifierIdSize,
-        s"Parent's id should be $modifierIdSize bytes")
-      .demand(header.transactionsRoot.size == TransactionsRootSize,
-        s"TransactionsRoot's size should be $TransactionsRootSize bytes")
-      .result
-<<<<<<< HEAD
-    logger.info(s"<----- STOP syntacticallyValidity STOP------->")
-    a
-  }
-=======
->>>>>>> 476a5d00
+  def syntacticallyValidity(header: Header, modifierIdSize: Int): ValidationResult = ModifierValidator.accumulateErrors
+    .demand(header.modifierTypeId == Header.modifierTypeId,
+      s"Modifier's type id should be ${Header.modifierTypeId}")
+    .demand(header.id.size == modifierIdSize,
+      s"Modifier's id should be $modifierIdSize bytes")
+    .demand(header.parentId.size == modifierIdSize,
+      s"Parent's id should be $modifierIdSize bytes")
+    .demand(header.transactionsRoot.size == TransactionsRootSize,
+      s"TransactionsRoot's size should be $TransactionsRootSize bytes")
+    .result
 }