--- conflicted
+++ resolved
@@ -23,17 +23,6 @@
 
   override def serializer: Serializer[M] = ContractPropositionSerializer
 
-<<<<<<< HEAD
-  override def unlockTry(proof: Proof)(implicit ctx: Context): Try[Unit] =
-    ScriptSerializer.deserialize(contract.serializedScript).map { script =>
-      val contractContext = new ContractContext(proof, ctx.transaction, CStateInfo(ctx.height, ctx.lastBlockTimestamp, ctx.stateDigest))
-      val executor = new Executor(ScopedRuntimeEnv.initialized("global", 1, Map("context" -> contractContext.asVal)))
-      executor.executeContract(script) match {
-        case Right(Return(_: Unlocked.type)) => Success()
-        case _ => throw new Error("Unlock failed.")
-      }
-    }
-=======
   override def unlockTry(proof: Proof)(implicit ctx: Context): Try[Unit] = Try {
     val contractDeserialized = ScriptSerializer.deserialize(contract.serializedScript).get
     val contractContext = new ContractContext(proof, ctx.transaction, CStateInfo(ctx.height, ctx.lastBlockTimestamp, ctx.stateDigest))
@@ -43,7 +32,6 @@
       case _ => throw new Error("Unlock failed.")
     }
   }
->>>>>>> da65f686
 }
 
 object ContractProposition {
