package encry.settings

import java.io.File
import com.typesafe.config.ConfigFactory
import encry.utils.{Logging, NetworkTimeProviderSettings}
import net.ceedubs.ficus.Ficus._
import net.ceedubs.ficus.readers.ArbitraryTypeReader._

case class EncryAppSettings(directory: String,
                            testing: TestingSettings,
                            node: NodeSettings,
                            keyManager: KeyManagerSettings,
                            dataDir: File,
                            network: NetworkSettings,
                            restApi: RESTApiSettings,
                            ntp: NetworkTimeProviderSettings,
<<<<<<< HEAD
                            postgres: PostgresSettings,
                            influxDB: InfluxDBSettings)
=======
                            influxDB: InfluxDBSettings,
                            levelDb: LevelDbSettings)
>>>>>>> 899970df

object EncryAppSettings extends Logging with SettingsReaders with NodeSettingsReader {

  val read: EncryAppSettings = ConfigFactory.load("local.conf")
    .withFallback(ConfigFactory.load).as[EncryAppSettings]("encry")

}<|MERGE_RESOLUTION|>--- conflicted
+++ resolved
@@ -14,13 +14,10 @@
                             network: NetworkSettings,
                             restApi: RESTApiSettings,
                             ntp: NetworkTimeProviderSettings,
-<<<<<<< HEAD
                             postgres: PostgresSettings,
-                            influxDB: InfluxDBSettings)
-=======
+                            influxDB: InfluxDBSettings,
                             influxDB: InfluxDBSettings,
                             levelDb: LevelDbSettings)
->>>>>>> 899970df
 
 object EncryAppSettings extends Logging with SettingsReaders with NodeSettingsReader {
 
