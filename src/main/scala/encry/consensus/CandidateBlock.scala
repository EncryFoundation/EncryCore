--- conflicted
+++ resolved
@@ -1,18 +1,18 @@
 package encry.consensus
 
-<<<<<<< HEAD
-=======
 import encry.crypto.PublicKey25519
->>>>>>> f53efd45
 import encry.modifiers.history.block.Block.{Timestamp, Version}
 import encry.modifiers.history.block.header.EncryBlockHeader
 import encry.modifiers.mempool.EncryBaseTransaction
+import encry.modifiers.state.box.proof.Signature25519
 import encry.settings.Algos
 import io.circe.Encoder
 import io.circe.syntax._
 import scorex.crypto.authds.{ADDigest, SerializedAdProof}
 
-case class CandidateBlock(parentOpt: Option[EncryBlockHeader],
+case class CandidateBlock(accountPubKey: PublicKey25519,
+                          signature: Signature25519,
+                          parentOpt: Option[EncryBlockHeader],
                           adProofBytes: SerializedAdProof,
                           stateRoot: ADDigest,
                           version: Version,
@@ -27,6 +27,8 @@
 object CandidateBlock {
 
   implicit val jsonEncoder: Encoder[CandidateBlock] = (b: CandidateBlock) => Map(
+    "minerProposition" -> Algos.encode(b.accountPubKey.pubKeyBytes).asJson,
+    "signature" -> Algos.encode(b.signature.signature).asJson,
     "parentId" -> b.parentOpt.map(p => Algos.encode(p.id)).getOrElse("None").asJson,
     "stateRoot" -> Algos.encode(b.stateRoot).asJson,
     "adProofBytes" -> Algos.encode(b.adProofBytes).asJson,
