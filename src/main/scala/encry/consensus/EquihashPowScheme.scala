package encry.consensus

import com.google.common.primitives.Chars
import encry.ModifierId
import encry.crypto.equihash.{Equihash, EquihashSolution}
import encry.modifiers.history.ADProofs
import encry.modifiers.history.block.EncryBlock
import encry.modifiers.history.block.header.EncryBlockHeader
import encry.modifiers.history.block.payload.EncryBlockPayload
import encry.modifiers.mempool.Transaction
<<<<<<< HEAD
import encry.settings.{Algos, Constants}
=======
import encry.settings.Constants
import encry.utils.Logging
>>>>>>> ce5385b5
import org.bouncycastle.crypto.digests.Blake2bDigest
import org.encryfoundation.common.Algos
import org.encryfoundation.common.utils.TaggedTypes.SerializedAdProof
import scorex.crypto.hash.Digest32
import scala.annotation.tailrec
import scala.math.BigInt

case class EquihashPowScheme(n: Char, k: Char) extends ConsensusScheme {

  private val seed: Array[Byte] =
    "equi_seed_12".getBytes(Algos.charset) ++ Chars.toByteArray(n) ++ Chars.toByteArray(k)

  override def verifyCandidate(candidateBlock: CandidateBlock,
                               finishingNonce: Long,
                               startingNonce: Long): Option[EncryBlock] = {
    require(finishingNonce >= startingNonce)

    val difficulty: Difficulty = candidateBlock.difficulty

    val (version, parentId, adProofsRoot, txsRoot, height) =
      getDerivedHeaderFields(candidateBlock.parentOpt, candidateBlock.adProofBytes, candidateBlock.transactions)

    val bytesPerWord = n / 8
    val wordsPerHash = 512 / n

    val digest = new Blake2bDigest(null, bytesPerWord * wordsPerHash, null, seed) // scalastyle:ignore
    val h = EncryBlockHeader(
      version,
      parentId,
      adProofsRoot,
      candidateBlock.stateRoot,
      txsRoot,
      candidateBlock.timestamp,
      height,
      0L,
      candidateBlock.difficulty,
      EquihashSolution.empty
    )

    @tailrec
    def generateHeader(nonce: Long): Option[EncryBlockHeader] = {
      val currentDigest = new Blake2bDigest(digest)
      Equihash.hashNonce(currentDigest, nonce)
      val solutions = Equihash.gbpBasic(currentDigest, n, k)
      val headerWithSuitableSolution = solutions
        .map { solution => h.copy(nonce = nonce, equihashSolution = solution) }
        .find { newHeader => correctWorkDone(realDifficulty(newHeader), difficulty) }
      headerWithSuitableSolution match {
        case headerWithFoundSolution@Some(_) => headerWithFoundSolution
        case None if nonce + 1 < finishingNonce => generateHeader(nonce + 1)
        case _ => None
      }
    }

    val possibleHeader = generateHeader(startingNonce)

    possibleHeader.flatMap(header => {
      if (verify(header)) {
        val adProofs = ADProofs(header.id, candidateBlock.adProofBytes)
        val payload = EncryBlockPayload(header.id, candidateBlock.transactions)
        Some(EncryBlock(header, payload, Some(adProofs)))
      } else None
    })
  }

  def verify(header: EncryBlockHeader): Boolean =
    Equihash.validateSolution(
      n,
      k,
      seed,
      Equihash.nonceToLeBytes(header.nonce),
      header.equihashSolution.indexedSeq
    )

  override def getDerivedHeaderFields(parentOpt: Option[EncryBlockHeader],
                                      adProofBytes: SerializedAdProof,
                                      transactions: Seq[Transaction]): (Byte, ModifierId, Digest32, Digest32, Int) = {
    val version = Constants.Chain.Version
    val parentId: ModifierId = parentOpt.map(_.id).getOrElse(EncryBlockHeader.GenesisParentId)
    val adProofsRoot = ADProofs.proofDigest(adProofBytes)
    val txsRoot = EncryBlockPayload.rootHash(transactions.map(_.id))
    val height = parentOpt.map(_.height).getOrElse(Constants.Chain.PreGenesisHeight) + 1

    (version, parentId, adProofsRoot, txsRoot, height)
  }

  override def realDifficulty(header: EncryBlockHeader): Difficulty = {
    Difficulty @@ (Constants.Chain.MaxTarget / BigInt(1, header.powHash))
  }

  override def toString: String = s"EquihashPowScheme(n = ${n.toInt}, k = ${k.toInt})"
}<|MERGE_RESOLUTION|>--- conflicted
+++ resolved
@@ -8,12 +8,7 @@
 import encry.modifiers.history.block.header.EncryBlockHeader
 import encry.modifiers.history.block.payload.EncryBlockPayload
 import encry.modifiers.mempool.Transaction
-<<<<<<< HEAD
-import encry.settings.{Algos, Constants}
-=======
 import encry.settings.Constants
-import encry.utils.Logging
->>>>>>> ce5385b5
 import org.bouncycastle.crypto.digests.Blake2bDigest
 import org.encryfoundation.common.Algos
 import org.encryfoundation.common.utils.TaggedTypes.SerializedAdProof
@@ -62,7 +57,7 @@
         .map { solution => h.copy(nonce = nonce, equihashSolution = solution) }
         .find { newHeader => correctWorkDone(realDifficulty(newHeader), difficulty) }
       headerWithSuitableSolution match {
-        case headerWithFoundSolution@Some(_) => headerWithFoundSolution
+        case headerWithFoundSolution @ Some(_) => headerWithFoundSolution
         case None if nonce + 1 < finishingNonce => generateHeader(nonce + 1)
         case _ => None
       }
