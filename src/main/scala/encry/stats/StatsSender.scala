package encry.stats

import java.io.File
import java.net.InetAddress
import java.util
import java.text.SimpleDateFormat
import akka.actor.Actor
import encry.utils.CoreTaggedTypes.{ModifierId, ModifierTypeId}
import encry.EncryApp.{settings, timeProvider}
import encry.consensus.EncrySupplyController
import encry.modifiers.history.Header
import encry.stats.StatsSender._
import encry.stats.LoggingActor.LogMessage
import encry.view.history.History.Height
import org.encryfoundation.common.Algos
import org.influxdb.{InfluxDB, InfluxDBFactory}
import scala.collection.mutable
import scala.concurrent.ExecutionContext.Implicits.global

class StatsSender extends Actor {

  var modifiersToDownload: Map[String, (ModifierTypeId, Long)] = Map()

  val nodeName: String = settings.network.nodeName match {
    case Some(value) => value
    case None => InetAddress.getLocalHost.getHostAddress + ":" + settings.network.bindAddress.getPort
  }
  val InfluxURL: String = settings.influxDB.map(_.url).getOrElse(throw new RuntimeException("url not specified"))

  val InfluxLogin: String = settings.influxDB.map(_.login).getOrElse(throw new RuntimeException("login not specified"))

  val InfluxPassword: String = settings.influxDB.map(_.password).getOrElse(throw new RuntimeException("password not specified"))

  val InfluxPort: Int = settings.influxDB.map(_.udpPort).getOrElse(throw new RuntimeException("udp port not specified"))

  val influxDB: InfluxDB =
    InfluxDBFactory.connect(InfluxURL, InfluxLogin, InfluxPassword)

  influxDB.setRetentionPolicy("autogen")

  val modifiersToApply: mutable.Map[String, (ModifierTypeId, Long)] = mutable.Map[String, (ModifierTypeId, Long)]()

  override def preStart(): Unit =
    influxDB.write(InfluxPort, s"""nodesStartTime value="$nodeName"""")

  val sdf: SimpleDateFormat = new SimpleDateFormat("yyyy-MM-dd HH:mm:ss")

  override def receive: Receive = {
    case WorkedTime(time, size) =>
      influxDB.write(InfluxPort, s"workedTime,nodeName=$nodeName value=$time,size=$size")

    case TxsInBlock(txsNum) =>
      influxDB.write(InfluxPort, s"txsInEachBlock,nodeName=$nodeName value=$txsNum")

    case CurrentUtxosQtyInIOdb(utxosQty) =>
      influxDB.write(InfluxPort, s"utxosQty,nodeName=$nodeName value=$utxosQty")

    case DiffBtwMempoolAndLastBlockTxs(num) =>
      influxDB.write(InfluxPort, s"txsDiff,nodeName=$nodeName value=$num")

    case MempoolStat(size) =>
      influxDB.write(InfluxPort, s"txsInMempool,nodeName=$nodeName value=$size")

    case TransactionsStatMessage(num, height) =>
      influxDB.write(InfluxPort, s"numOfTxsInBlock,nodeName=$nodeName value=$num,height=$height")

    case LogMessage(logLevel, logMessage, logTime) => influxDB.write(InfluxPort,
      s"""logsFromNode,nodeName=$nodeName,logLevel=${
        logLevel match {
          case "Info" => 1
          case "Debug" => 2
          case "Warn" => 3
          case "Error" => 4
          case _ => 4
        }
      } value="[${sdf.format(logTime)}] $logMessage"""")
    case HeightStatistics(bestHeaderHeight, bestBlockHeight) =>
      influxDB.write(InfluxPort,
        s"chainStat,nodeName=$nodeName value=$bestHeaderHeight,bestBlockHeight=$bestBlockHeight")
    case BestHeaderInChain(fb: Header, applyTime: Long) =>
      influxDB.write(InfluxPort, util.Arrays.asList(
        s"difficulty,nodeName=$nodeName diff=${fb.difficulty.toString},height=${fb.height}",
        s"""height,nodeName=$nodeName header="${Algos.encode(fb.id)}",height=${fb.height}""",
        s"stateWeight,nodeName=$nodeName,height=${fb.height} " +
          s"value=${new File("encry/data/state/").listFiles.foldLeft(0L)(_ + _.length())}",
        s"historyWeight,nodeName=$nodeName,height=${fb.height} " +
          s"value=${new File("encry/data/history/").listFiles.foldLeft(0L)(_ + _.length())}",
        s"supply,nodeName=$nodeName,height=${fb.height} " +
          s"value=${EncrySupplyController.supplyAt(fb.height.asInstanceOf[Height])}"
      )
      )

    case MiningEnd(blockHeader: Header, workerIdx: Int, workersQty: Int) =>
      timeProvider
        .time()
        .map { time =>
          influxDB.write(
            InfluxPort,
            util.Arrays.asList(
              s"miningEnd,nodeName=$nodeName,block=${Algos.encode(blockHeader.id)}," +
                s"height=${blockHeader.height},worker=$workerIdx value=${time - blockHeader.timestamp}",
              s"minerIterCount,nodeName=$nodeName,block=${Algos.encode(blockHeader.id)}," +
                s"height=${blockHeader.height} value=${blockHeader.nonce - Long.MaxValue / workersQty * workerIdx + 1}"
            )
          )
        }

    case StartApplyingModif(modifierId: ModifierId, modifierTypeId: ModifierTypeId, startTime: Long) =>
      modifiersToApply += Algos.encode(modifierId) -> (modifierTypeId, startTime)

    case EndOfApplyingModif(modifierId) =>
      modifiersToApply.get(Algos.encode(modifierId)).foreach { modInfo =>
        influxDB.write(InfluxPort, s"modifApplying,nodeName=$nodeName," +
          s"modType=${modInfo._1} value=${System.currentTimeMillis() - modInfo._2}")
        modifiersToApply -= Algos.encode(modifierId)
      }

    case TransactionGeneratorStat(txsQty: Int, generationTime: Long) =>
      influxDB.write(InfluxPort, s"transactionGenerator,nodeName=$nodeName txsQty=$txsQty,generationTime=$generationTime")

    case SleepTime(time: Long) =>
      influxDB.write(InfluxPort, s"sleepTime,nodeName=$nodeName value=$time")

    case MiningTime(time: Long) =>
      influxDB.write(InfluxPort, s"miningTime,nodeName=$nodeName value=$time")

    case CandidateProducingTime(time: Long) =>
      influxDB.write(InfluxPort, s"candidateProducing,nodeName=$nodeName value=$time")

    case StateUpdating(time: Long) =>
      influxDB.write(InfluxPort, s"stateUpdatingTime,nodeName=$nodeName value=$time")

    case SendDownloadRequest(modifierTypeId: ModifierTypeId, modifiers: Seq[ModifierId]) =>
      modifiersToDownload = modifiersToDownload ++ modifiers.map(mod => (Algos.encode(mod), (modifierTypeId, System.currentTimeMillis())))

    case GetModifiers(_: ModifierTypeId, modifiers: Seq[ModifierId]) =>
      modifiers.foreach(downloadedModifierId =>
        modifiersToDownload.get(Algos.encode(downloadedModifierId)).foreach { dowloadInfo =>
          influxDB.write(
            InfluxPort,
            s"modDownloadStat,nodeName=$nodeName,modId=${Algos.encode(downloadedModifierId)}," +
              s"modType=${dowloadInfo._1} value=${System.currentTimeMillis() - dowloadInfo._2}"
          )
          modifiersToDownload = modifiersToDownload - Algos.encode(downloadedModifierId)
        }
      )
    case NewBlockAppended(isHeader, success) if nodeName.exists(_.isDigit) =>
      val nodeNumber: Long = nodeName.filter(_.isDigit).toLong
      influxDB.write(InfluxPort,s"""newBlockAppended,success=$success,isHeader=$isHeader value=$nodeNumber""")
    case NewBlockAppended(_, _) =>
    case TimestampDifference(diff) => influxDB.write(InfluxPort,s"""tsDiff,nodeName=$nodeName value=$diff""")
  }
}

object StatsSender {

  case class CandidateProducingTime(time: Long)

  case class SleepTime(time: Long)

  case class StartApplyingModif(modifierId: ModifierId, modifierTypeId: ModifierTypeId, startTime: Long)

  case class EndOfApplyingModif(modifierId: ModifierId)

  case class MiningEnd(blockHeader: Header, workerIdx: Int, workersQty: Int)

  case class MiningTime(time: Long)

  case class BestHeaderInChain(bestHeader: Header, applyTime: Long)

  case class SendDownloadRequest(modifierTypeId: ModifierTypeId, modifiers: Seq[ModifierId])

  case class GetModifiers(modifierTypeId: ModifierTypeId, modifiers: Seq[ModifierId])

  case class HeightStatistics(bestHeaderHeight: Int, bestBlockHeight: Int)

  case class StateUpdating(time: Long)

  case class TransactionGeneratorStat(txsQty: Int, generationTime: Long)

<<<<<<< HEAD
  case class NewBlockAppended(isHeader: Boolean, success: Boolean)

  case class TimestampDifference(diff: Long)
=======
  case class TransactionsStatMessage(transactionsNum: Int, blockHeight: Int)

  case class MempoolStat(size: Int)

  case class DiffBtwMempoolAndLastBlockTxs(diff: Int)

  case class TxsInBlock(txsNum: Int)

  case class WorkedTime(time: Long, size: Int)

  case class CurrentUtxosQtyInIOdb(utxosQty: Int)
>>>>>>> 7d7b7b54

}<|MERGE_RESOLUTION|>--- conflicted
+++ resolved
@@ -178,11 +178,6 @@
 
   case class TransactionGeneratorStat(txsQty: Int, generationTime: Long)
 
-<<<<<<< HEAD
-  case class NewBlockAppended(isHeader: Boolean, success: Boolean)
-
-  case class TimestampDifference(diff: Long)
-=======
   case class TransactionsStatMessage(transactionsNum: Int, blockHeight: Int)
 
   case class MempoolStat(size: Int)
@@ -194,6 +189,9 @@
   case class WorkedTime(time: Long, size: Int)
 
   case class CurrentUtxosQtyInIOdb(utxosQty: Int)
->>>>>>> 7d7b7b54
+
+  case class NewBlockAppended(isHeader: Boolean, success: Boolean)
+
+  case class TimestampDifference(diff: Long)
 
 }