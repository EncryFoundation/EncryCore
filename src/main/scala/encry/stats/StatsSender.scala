--- conflicted
+++ resolved
@@ -2,9 +2,8 @@
 
 import java.io.File
 import java.net.InetAddress
+import java.util
 import java.text.SimpleDateFormat
-import java.util
-
 import akka.actor.{Actor, Props}
 import com.typesafe.scalalogging.StrictLogging
 import encry.EncryApp.timeProvider
@@ -16,10 +15,9 @@
 import org.encryfoundation.common.utils.TaggedTypes.{Height, ModifierId, ModifierTypeId}
 import org.encryfoundation.common.utils.constants.Constants
 import org.influxdb.{InfluxDB, InfluxDBFactory}
-
 import scala.concurrent.ExecutionContext.Implicits.global
 
-class StatsSender(influxSettings: InfluxDBSettings, networkSettings: NetworkSettings, constants: Constants) extends Actor with StrictLogging {
+class StatsSender(influxDBSettings: InfluxDBSettings, networkSettings: NetworkSettings, constants: Constants) extends Actor with StrictLogging {
 
   var modifiersToDownload: Map[String, (ModifierTypeId, Long)] = Map.empty
   var modifiersToApply: Map[String, (ModifierTypeId, Long)] = Map.empty
@@ -29,17 +27,17 @@
     case None => InetAddress.getLocalHost.getHostAddress + ":" + networkSettings.bindAddress.getPort
   }
   val influxDB: InfluxDB = InfluxDBFactory
-    .connect(influxSettings.url, influxSettings.login, influxSettings.password)
+    .connect(influxDBSettings.url, influxDBSettings.login, influxDBSettings.password)
   influxDB.setRetentionPolicy("autogen")
 
-  override def preStart(): Unit = influxDB.write(influxSettings.udpPort, s"""nodesStartTime value="$nodeName"""")
+  override def preStart(): Unit = influxDB.write(influxDBSettings.udpPort, s"""nodesStartTime value="$nodeName"""")
 
   val sdf: SimpleDateFormat = new SimpleDateFormat("yyyy-MM-dd HH:mm:ss")
 
   override def receive: Receive = {
     case BestHeaderInChain(fb) =>
       influxDB.write(
-        influxSettings.udpPort,
+        influxDBSettings.udpPort,
         util.Arrays.asList(
           s"difficulty,nodeName=$nodeName diff=${fb.difficulty.toString},height=${fb.height}", //++
           s"""height,nodeName=$nodeName header="${fb.encodedId}",height=${fb.height}""", //++
@@ -55,35 +53,35 @@
 
     case HeightStatistics(bestHeaderHeight, bestBlockHeight) =>
       influxDB.write(
-        influxSettings.udpPort,
+        influxDBSettings.udpPort,
         s"chainStat,nodeName=$nodeName value=$bestHeaderHeight,bestBlockHeight=$bestBlockHeight"
       )
 
     case TransactionsInBlock(txsNum) =>
-      influxDB.write(influxSettings.udpPort, s"txsInEachBlock,nodeName=$nodeName value=$txsNum")
+      influxDB.write(influxDBSettings.udpPort, s"txsInEachBlock,nodeName=$nodeName value=$txsNum")
 
     case ModifierAppendedToHistory(isHeader, success) if nodeName.exists(_.isDigit) =>
       val nodeNumber: Long = nodeName.filter(_.isDigit).toLong
       influxDB.write(
-        influxSettings.udpPort,
+        influxDBSettings.udpPort,
         s"""modifierAppendedToHistory,success=$success,isHeader=$isHeader,nodeName=$nodeName value=$nodeNumber"""
       )
 
     case ModifierAppendedToState(success) if nodeName.exists(_.isDigit) =>
       val nodeNumber: Long = nodeName.filter(_.isDigit).toLong
       influxDB.write(
-        influxSettings.udpPort,
+        influxDBSettings.udpPort,
         s"""modifierAppendedToState,success=$success,nodeName=$nodeName value=$nodeNumber"""
       )
 
     case InfoAboutTransactionsFromMiner(qty) =>
-      influxDB.write(influxSettings.udpPort, s"infoAboutTxsFromMiner,nodeName=$nodeName value=$qty")
+      influxDB.write(influxDBSettings.udpPort, s"infoAboutTxsFromMiner,nodeName=$nodeName value=$qty")
 
     case GetModifiers(_, modifiers) => modifiers
       .foreach(downloadedModifierId =>
         modifiersToDownload.get(Algos.encode(downloadedModifierId)).foreach { dowloadInfo =>
           influxDB.write(
-            influxSettings.udpPort,
+            influxDBSettings.udpPort,
             s"modDownloadStat,nodeName=$nodeName,modId=${Algos.encode(downloadedModifierId)}," +
               s"modType=${dowloadInfo._1} value=${System.currentTimeMillis() - dowloadInfo._2}"
           )
@@ -94,7 +92,7 @@
     case MiningEnd(blockHeader, workerIdx, workersQty) => timeProvider
       .time()
       .map(time => influxDB.write(
-        influxSettings.udpPort,
+        influxDBSettings.udpPort,
         util.Arrays.asList(
           s"miningEnd,nodeName=$nodeName,block=${Algos.encode(blockHeader.id)}," +
             s"height=${blockHeader.height},worker=$workerIdx value=${time - blockHeader.timestamp}",
@@ -104,7 +102,7 @@
 
     case EndOfApplyingModifier(modifierId) =>
       modifiersToApply.get(Algos.encode(modifierId)).foreach { modInfo =>
-        influxDB.write(influxSettings.udpPort, s"modifApplying,nodeName=$nodeName," +
+        influxDB.write(influxDBSettings.udpPort, s"modifApplying,nodeName=$nodeName," +
           s"modType=${modInfo._1} value=${System.currentTimeMillis() - modInfo._2}")
         modifiersToApply -= Algos.encode(modifierId)
       }
@@ -112,11 +110,11 @@
     case StartApplyingModifier(modifierId, modifierTypeId, startTime) =>
       modifiersToApply += Algos.encode(modifierId) -> (modifierTypeId, startTime)
 
-    case MiningTime(time) => influxDB.write(influxSettings.udpPort, s"miningTime,nodeName=$nodeName value=$time")
+    case MiningTime(time) => influxDB.write(influxDBSettings.udpPort, s"miningTime,nodeName=$nodeName value=$time")
 
-    case SleepTime(time) => influxDB.write(influxSettings.udpPort, s"sleepTime,nodeName=$nodeName value=$time")
+    case SleepTime(time) => influxDB.write(influxDBSettings.udpPort, s"sleepTime,nodeName=$nodeName value=$time")
 
-    case StateUpdating(time) => influxDB.write(influxSettings.udpPort, s"stateUpdatingTime,nodeName=$nodeName value=$time")
+    case StateUpdating(time) => influxDB.write(influxDBSettings.udpPort, s"stateUpdatingTime,nodeName=$nodeName value=$time")
 
     case msg: ModifiersDownloadStatistic => msg match {
       case _ if nodeName.exists(_.isDigit) =>
@@ -128,7 +126,7 @@
             (t == Header.modifierTypeId) -> "validatedModifierFromNetwork"
         }
         influxDB.write(
-          influxSettings.udpPort,
+          influxDBSettings.udpPort,
           s"""$tableName,nodeName=$nodeNumber,isHeader=$isHeader value=$nodeNumber"""
         )
       case _ => //do nothing
@@ -161,13 +159,9 @@
   final case class SerializedModifierFromNetwork(modifierTypeId: ModifierTypeId) extends ModifiersDownloadStatistic
   final case class ValidatedModifierFromNetwork(modifierTypeId: ModifierTypeId) extends ModifiersDownloadStatistic
 
-<<<<<<< HEAD
-  def props(influxSettings: InfluxDBSettings, networkSettings: NetworkSettings, constants: Constants): Props =
-    Props(new StatsSender(influxSettings, networkSettings, constants))
-=======
   final case class NewHeightByHistory(height: Int) extends AnyVal
   final case class NewHeightByState(height: Int) extends AnyVal
 
-  def props(settings: InfluxDBSettings): Props = Props(new StatsSender(settings))
->>>>>>> 2331b481
+  def props(influxDBSettings: InfluxDBSettings, networkSettings: NetworkSettings, constants: Constants): Props =
+    Props(new StatsSender(influxDBSettings, networkSettings, constants))
 }