package encry.stats

import java.io.File
import java.net.InetAddress
import java.util
import java.text.SimpleDateFormat

import akka.actor.Actor
import encry.utils.CoreTaggedTypes.{ModifierId, ModifierTypeId}
import encry.EncryApp.{settings, timeProvider}
import encry.consensus.EncrySupplyController
import encry.modifiers.history.Header
import encry.stats.StatsSender._
import encry.view.history
import encry.stats.LoggingActor.LogMessage
import encry.view.history.History.Height
import org.encryfoundation.common.Algos
import org.influxdb.{InfluxDB, InfluxDBFactory}

import scala.collection.mutable
import scala.concurrent.ExecutionContext.Implicits.global

class StatsSender extends Actor {

  var modifiersToDownload: Map[String, (ModifierTypeId, Long)] = Map()

  val nodeName: String = settings.network.nodeName match {
    case Some(value) => value
    case None => InetAddress.getLocalHost.getHostAddress + ":" + settings.network.bindAddress.getPort
  }
  val InfluxURL: String = settings.influxDB.map(_.url).getOrElse(throw new RuntimeException("url not specified"))

  val InfluxLogin: String = settings.influxDB.map(_.login).getOrElse(throw new RuntimeException("login not specified"))

  val InfluxPassword: String = settings.influxDB.map(_.password).getOrElse(throw new RuntimeException("password not specified"))

  val InfluxPort: Int = settings.influxDB.map(_.udpPort).getOrElse(throw new RuntimeException("udp port not specified"))

  val influxDB: InfluxDB =
    InfluxDBFactory.connect(InfluxURL, InfluxLogin, InfluxPassword)

  influxDB.setRetentionPolicy("autogen")

  val modifiersToApply: mutable.Map[String, (ModifierTypeId, Long)] = mutable.Map[String, (ModifierTypeId, Long)]()

  override def preStart(): Unit =
    influxDB.write(InfluxPort, s"""nodesStartTime value="$nodeName"""")

  val sdf: SimpleDateFormat = new SimpleDateFormat("yyyy-MM-dd HH:mm:ss")

  override def receive: Receive = {
<<<<<<< HEAD
    case GetAllTiming(a,b) =>
      influxDB.write(settings.influxDB.udpPort, s"getAllTiming,nodeName=$nodeName value=$a,size=$b")
    case WorkedTime(a,b) =>
      influxDB.write(settings.influxDB.udpPort, s"workedTime,nodeName=$nodeName value=$a,size=$b")
    case TxsInBlock(txsNum) =>
      influxDB.write(settings.influxDB.udpPort, s"txsInEachBlock,nodeName=$nodeName value=$txsNum")
    case CurrentUtxosQtyInIOdb(utxosQty) =>
      influxDB.write(settings.influxDB.udpPort, s"utxosQty,nodeName=$nodeName value=$utxosQty")
    case DiffBtwMempoolAndLastBlockTxs(num) =>
      influxDB.write(settings.influxDB.udpPort, s"txsDiff,nodeName=$nodeName value=$num")
    case MempoolStat(size) =>
      influxDB.write(settings.influxDB.udpPort, s"txsInMempool,nodeName=$nodeName value=$size")
    case TransactionsStatMessage(num, height) =>
      influxDB.write(settings.influxDB.udpPort, s"numOfTxsInBlock,nodeName=$nodeName value=$num,height=$height")
    case LogMessage(logLevel, logMessage, logTime) => influxDB.write(settings.influxDB.udpPort,
      s"""logsFromNode,nodeName=$nodeName,logLevel=${
=======
    case LogMessage(logLevel, logMessage, logTime) => influxDB.write(InfluxPort,
      s"""logsFromNode,nodeName=${nodeName},logLevel=${
>>>>>>> 4ba59aa2
        logLevel match {
          case "Info" => 1
          case "Debug" => 2
          case "Warn" => 3
          case "Error" => 4
          case _ => 4
        }
      } value="[${sdf.format(logTime)}] $logMessage"""")
    case HeightStatistics(bestHeaderHeight, bestBlockHeight) =>
<<<<<<< HEAD
      influxDB.write(settings.influxDB.udpPort,
        s"chainStat,nodeName=$nodeName value=$bestHeaderHeight,bestBlockHeight=$bestBlockHeight")
    case BestHeaderInChain(fb: EncryBlockHeader) =>
      influxDB.write(settings.influxDB.udpPort, util.Arrays.asList(
        s"difficulty,nodeName=$nodeName diff=${fb.difficulty.toString},height=${fb.height}",
        s"height,nodeName=$nodeName,header=${Algos.encode(fb.id)} height=${fb.height}",
        s"stateWeight,nodeName=$nodeName,height=${fb.height} " +
=======
      influxDB.write(InfluxPort,
        s"chainStat,nodeName=${nodeName} value=$bestHeaderHeight,bestBlockHeight=$bestBlockHeight")
    case BestHeaderInChain(fb: Header) =>
      influxDB.write(InfluxPort, util.Arrays.asList(
        s"difficulty,nodeName=${nodeName} diff=${fb.difficulty.toString},height=${fb.height}",
        s"height,nodeName=${nodeName},header=${Algos.encode(fb.id)} height=${fb.height}",
        s"stateWeight,nodeName=${nodeName},height=${fb.height} " +
>>>>>>> 4ba59aa2
          s"value=${new File("encry/data/state/").listFiles.foldLeft(0L)(_ + _.length())}",
        s"historyWeight,nodeName=$nodeName,height=${fb.height} " +
          s"value=${new File("encry/data/history/").listFiles.foldLeft(0L)(_ + _.length())}",
        s"supply,nodeName=$nodeName,height=${fb.height} " +
          s"value=${EncrySupplyController.supplyAt(fb.height.asInstanceOf[Height])}"
      )
      )

    case MiningEnd(blockHeader: Header, workerIdx: Int, workersQty: Int) =>
      timeProvider
        .time()
        .map { time =>
          influxDB.write(
            InfluxPort,
            util.Arrays.asList(
              s"miningEnd,nodeName=$nodeName,block=${Algos.encode(blockHeader.id)}," +
                s"height=${blockHeader.height},worker=$workerIdx value=${time - blockHeader.timestamp}",
              s"minerIterCount,nodeName=$nodeName,block=${Algos.encode(blockHeader.id)}," +
                s"height=${blockHeader.height} value=${blockHeader.nonce - Long.MaxValue / workersQty * workerIdx + 1}"
            )
          )
        }

    case StartApplyingModif(modifierId: ModifierId, modifierTypeId: ModifierTypeId, startTime: Long) =>
      modifiersToApply += Algos.encode(modifierId) -> (modifierTypeId, startTime)

    case EndOfApplyingModif(modifierId) =>
      modifiersToApply.get(Algos.encode(modifierId)).foreach { modInfo =>
<<<<<<< HEAD
        influxDB.write(settings.influxDB.udpPort, s"modifApplying,nodeName=$nodeName," +
=======
        influxDB.write(InfluxPort, s"modifApplying,nodeName=${nodeName}," +
>>>>>>> 4ba59aa2
          s"modType=${modInfo._1} value=${System.currentTimeMillis() - modInfo._2}")
        modifiersToApply -= Algos.encode(modifierId)
      }

    case TransactionGeneratorStat(txsQty: Int, generationTime: Long) =>
<<<<<<< HEAD
      influxDB.write(settings.influxDB.udpPort, s"transactionGenerator,nodeName=$nodeName txsQty=$txsQty,generationTime=$generationTime")

    case SleepTime(time: Long) =>
      influxDB.write(settings.influxDB.udpPort, s"sleepTime,nodeName=$nodeName value=$time")

    case MiningTime(time: Long) =>
      influxDB.write(settings.influxDB.udpPort, s"miningTime,nodeName=$nodeName value=$time")

    case CandidateProducingTime(time: Long) =>
      influxDB.write(settings.influxDB.udpPort, s"candidateProducing,nodeName=$nodeName value=$time")

    case StateUpdating(time: Long) =>
      influxDB.write(settings.influxDB.udpPort, s"stateUpdatingTime,nodeName=$nodeName value=$time")
=======
      influxDB.write(InfluxPort, s"transactionGenerator,nodeName=${nodeName} txsQty=$txsQty,generationTime=$generationTime")

    case SleepTime(time: Long) =>
      influxDB.write(InfluxPort, s"sleepTime,nodeName=${nodeName} value=$time")

    case MiningTime(time: Long) =>
      influxDB.write(InfluxPort, s"miningTime,nodeName=${nodeName} value=$time")

    case CandidateProducingTime(time: Long) =>
      influxDB.write(InfluxPort, s"candidateProducing,nodeName=${nodeName} value=$time")

    case StateUpdating(time: Long) =>
      influxDB.write(InfluxPort, s"stateUpdatingTime,nodeName=${nodeName} value=$time")
>>>>>>> 4ba59aa2

    case SendDownloadRequest(modifierTypeId: ModifierTypeId, modifiers: Seq[ModifierId]) =>
      modifiersToDownload = modifiersToDownload ++ modifiers.map(mod => (Algos.encode(mod), (modifierTypeId, System.currentTimeMillis())))

    case GetModifiers(modifierTypeId: ModifierTypeId, modifiers: Seq[ModifierId]) =>
      modifiers.foreach(downloadedModifierId =>
        modifiersToDownload.get(Algos.encode(downloadedModifierId)).foreach { dowloadInfo =>
          influxDB.write(
<<<<<<< HEAD
            settings.influxDB.udpPort,
            s"modDownloadStat,nodeName=$nodeName,modId=${Algos.encode(downloadedModifierId)}," +
=======
            InfluxPort,
            s"modDownloadStat,nodeName=${nodeName},modId=${Algos.encode(downloadedModifierId)}," +
>>>>>>> 4ba59aa2
              s"modType=${dowloadInfo._1} value=${System.currentTimeMillis() - dowloadInfo._2}"
          )
          modifiersToDownload = modifiersToDownload - Algos.encode(downloadedModifierId)
        }
      )
  }
}

object StatsSender {

  case class CandidateProducingTime(time: Long)

  case class SleepTime(time: Long)

  case class StartApplyingModif(modifierId: ModifierId, modifierTypeId: ModifierTypeId, startTime: Long)

  case class EndOfApplyingModif(modifierId: ModifierId)

  case class MiningEnd(blockHeader: Header, workerIdx: Int, workersQty: Int)

  case class MiningTime(time: Long)

  case class BestHeaderInChain(bestHeader: Header)

  case class SendDownloadRequest(modifierTypeId: ModifierTypeId, modifiers: Seq[ModifierId])

  case class GetModifiers(modifierTypeId: ModifierTypeId, modifiers: Seq[ModifierId])

  case class HeightStatistics(bestHeaderHeight: Int, bestBlockHeight: Int)

  case class StateUpdating(time: Long)

  case class TransactionGeneratorStat(txsQty: Int, generationTime: Long)

  case class TransactionsStatMessage(transactionsNum: Int, blockHeight: Int)

  case class MempoolStat(size: Int)

  case class DiffBtwMempoolAndLastBlockTxs(diff: Int)

  case class TxsInBlock(txsNum: Int)

  case class WorkedTime(time: Long, size: Int)

  case class GetAllTiming(time: Long, size: Int)

  case class CurrentUtxosQtyInIOdb(utxosQty: Int)
}<|MERGE_RESOLUTION|>--- conflicted
+++ resolved
@@ -4,7 +4,6 @@
 import java.net.InetAddress
 import java.util
 import java.text.SimpleDateFormat
-
 import akka.actor.Actor
 import encry.utils.CoreTaggedTypes.{ModifierId, ModifierTypeId}
 import encry.EncryApp.{settings, timeProvider}
@@ -16,7 +15,6 @@
 import encry.view.history.History.Height
 import org.encryfoundation.common.Algos
 import org.influxdb.{InfluxDB, InfluxDBFactory}
-
 import scala.collection.mutable
 import scala.concurrent.ExecutionContext.Implicits.global
 
@@ -49,7 +47,6 @@
   val sdf: SimpleDateFormat = new SimpleDateFormat("yyyy-MM-dd HH:mm:ss")
 
   override def receive: Receive = {
-<<<<<<< HEAD
     case GetAllTiming(a,b) =>
       influxDB.write(settings.influxDB.udpPort, s"getAllTiming,nodeName=$nodeName value=$a,size=$b")
     case WorkedTime(a,b) =>
@@ -64,12 +61,8 @@
       influxDB.write(settings.influxDB.udpPort, s"txsInMempool,nodeName=$nodeName value=$size")
     case TransactionsStatMessage(num, height) =>
       influxDB.write(settings.influxDB.udpPort, s"numOfTxsInBlock,nodeName=$nodeName value=$num,height=$height")
-    case LogMessage(logLevel, logMessage, logTime) => influxDB.write(settings.influxDB.udpPort,
-      s"""logsFromNode,nodeName=$nodeName,logLevel=${
-=======
     case LogMessage(logLevel, logMessage, logTime) => influxDB.write(InfluxPort,
       s"""logsFromNode,nodeName=${nodeName},logLevel=${
->>>>>>> 4ba59aa2
         logLevel match {
           case "Info" => 1
           case "Debug" => 2
@@ -79,15 +72,6 @@
         }
       } value="[${sdf.format(logTime)}] $logMessage"""")
     case HeightStatistics(bestHeaderHeight, bestBlockHeight) =>
-<<<<<<< HEAD
-      influxDB.write(settings.influxDB.udpPort,
-        s"chainStat,nodeName=$nodeName value=$bestHeaderHeight,bestBlockHeight=$bestBlockHeight")
-    case BestHeaderInChain(fb: EncryBlockHeader) =>
-      influxDB.write(settings.influxDB.udpPort, util.Arrays.asList(
-        s"difficulty,nodeName=$nodeName diff=${fb.difficulty.toString},height=${fb.height}",
-        s"height,nodeName=$nodeName,header=${Algos.encode(fb.id)} height=${fb.height}",
-        s"stateWeight,nodeName=$nodeName,height=${fb.height} " +
-=======
       influxDB.write(InfluxPort,
         s"chainStat,nodeName=${nodeName} value=$bestHeaderHeight,bestBlockHeight=$bestBlockHeight")
     case BestHeaderInChain(fb: Header) =>
@@ -95,7 +79,6 @@
         s"difficulty,nodeName=${nodeName} diff=${fb.difficulty.toString},height=${fb.height}",
         s"height,nodeName=${nodeName},header=${Algos.encode(fb.id)} height=${fb.height}",
         s"stateWeight,nodeName=${nodeName},height=${fb.height} " +
->>>>>>> 4ba59aa2
           s"value=${new File("encry/data/state/").listFiles.foldLeft(0L)(_ + _.length())}",
         s"historyWeight,nodeName=$nodeName,height=${fb.height} " +
           s"value=${new File("encry/data/history/").listFiles.foldLeft(0L)(_ + _.length())}",
@@ -124,31 +107,12 @@
 
     case EndOfApplyingModif(modifierId) =>
       modifiersToApply.get(Algos.encode(modifierId)).foreach { modInfo =>
-<<<<<<< HEAD
-        influxDB.write(settings.influxDB.udpPort, s"modifApplying,nodeName=$nodeName," +
-=======
         influxDB.write(InfluxPort, s"modifApplying,nodeName=${nodeName}," +
->>>>>>> 4ba59aa2
           s"modType=${modInfo._1} value=${System.currentTimeMillis() - modInfo._2}")
         modifiersToApply -= Algos.encode(modifierId)
       }
 
     case TransactionGeneratorStat(txsQty: Int, generationTime: Long) =>
-<<<<<<< HEAD
-      influxDB.write(settings.influxDB.udpPort, s"transactionGenerator,nodeName=$nodeName txsQty=$txsQty,generationTime=$generationTime")
-
-    case SleepTime(time: Long) =>
-      influxDB.write(settings.influxDB.udpPort, s"sleepTime,nodeName=$nodeName value=$time")
-
-    case MiningTime(time: Long) =>
-      influxDB.write(settings.influxDB.udpPort, s"miningTime,nodeName=$nodeName value=$time")
-
-    case CandidateProducingTime(time: Long) =>
-      influxDB.write(settings.influxDB.udpPort, s"candidateProducing,nodeName=$nodeName value=$time")
-
-    case StateUpdating(time: Long) =>
-      influxDB.write(settings.influxDB.udpPort, s"stateUpdatingTime,nodeName=$nodeName value=$time")
-=======
       influxDB.write(InfluxPort, s"transactionGenerator,nodeName=${nodeName} txsQty=$txsQty,generationTime=$generationTime")
 
     case SleepTime(time: Long) =>
@@ -162,7 +126,6 @@
 
     case StateUpdating(time: Long) =>
       influxDB.write(InfluxPort, s"stateUpdatingTime,nodeName=${nodeName} value=$time")
->>>>>>> 4ba59aa2
 
     case SendDownloadRequest(modifierTypeId: ModifierTypeId, modifiers: Seq[ModifierId]) =>
       modifiersToDownload = modifiersToDownload ++ modifiers.map(mod => (Algos.encode(mod), (modifierTypeId, System.currentTimeMillis())))
@@ -171,13 +134,8 @@
       modifiers.foreach(downloadedModifierId =>
         modifiersToDownload.get(Algos.encode(downloadedModifierId)).foreach { dowloadInfo =>
           influxDB.write(
-<<<<<<< HEAD
-            settings.influxDB.udpPort,
-            s"modDownloadStat,nodeName=$nodeName,modId=${Algos.encode(downloadedModifierId)}," +
-=======
             InfluxPort,
             s"modDownloadStat,nodeName=${nodeName},modId=${Algos.encode(downloadedModifierId)}," +
->>>>>>> 4ba59aa2
               s"modType=${dowloadInfo._1} value=${System.currentTimeMillis() - dowloadInfo._2}"
           )
           modifiersToDownload = modifiersToDownload - Algos.encode(downloadedModifierId)
