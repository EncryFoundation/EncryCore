--- conflicted
+++ resolved
@@ -64,16 +64,8 @@
     }
 
     val apiRoutes: Seq[ApiRoute] = Seq(
-<<<<<<< HEAD
       ConfigRoute(settings.restApi, starter),
       ArgonRoute(settings.restApi)
-=======
-      PeersApiRoute(settings.restApi, dataHolderForApi),
-      InfoApiRoute(dataHolderForApi, settings, nodeId, timeProvider),
-      HistoryApiRoute(dataHolderForApi, settings, nodeId),
-      TransactionsApiRoute(dataHolderForApi, memoryPool,  settings.restApi),
-      WalletInfoApiRoute(dataHolderForApi, settings.restApi, Algos.encode(settings.constants.IntrinsicTokenId))
->>>>>>> 4f2732d3
     )
     Http().bindAndHandle(
       CompositeHttpService(system, apiRoutes, settings.restApi, swaggerConfig).compositeRoute,
@@ -106,7 +98,7 @@
         InfoApiRoute(dataHolderForApi, settings, nodeId, timeProvider),
         HistoryApiRoute(dataHolderForApi, settings, nodeId),
         TransactionsApiRoute(dataHolderForApi, memoryPool, settings.restApi),
-        WalletInfoApiRoute(dataHolderForApi, settings.restApi, settings),
+        WalletInfoApiRoute(dataHolderForApi, settings.restApi, Algos.encode(settings.constants.IntrinsicTokenId)),
         NodeRoute(dataHolderForApi, settings)
       )
       Http().bindAndHandle(
