package encry

import java.net.InetAddress
import akka.actor.SupervisorStrategy.Restart
import akka.actor.{ActorRef, ActorSystem, OneForOneStrategy, Props}
import akka.http.scaladsl.Http
import akka.http.scaladsl.model.HttpResponse
import akka.http.scaladsl.server.{ExceptionHandler, Route}
import akka.stream.ActorMaterializer
import encry.api.http.routes._
import encry.api.http.{ApiRoute, CompositeHttpService, PeersApiRoute, UtilsApiRoute}
import encry.cli.ConsoleListener
import encry.cli.ConsoleListener.StartListening
import encry.local.explorer.BlockListener
import encry.local.explorer.database.DBService
import encry.local.miner.Miner
import encry.local.miner.Miner.StartMining
import encry.network.message._
import encry.network.peer.PeerManager
import encry.network._
import encry.settings.EncryAppSettings
import encry.stats.{KafkaActor, LoggingActor, StatsSender, Zombie}
import encry.utils.{Logging, NetworkTimeProvider}
import encry.view.history.EncrySyncInfoMessageSpec
import encry.view.{EncryNodeViewHolder, EncryViewReadersHolder, WalletStorageHolder}
import org.encryfoundation.common.Algos
import scala.concurrent.ExecutionContextExecutor
import scala.concurrent.duration._
import scala.io.Source
import scala.language.postfixOps

object EncryApp extends App with Logging {

  implicit val system: ActorSystem = ActorSystem()
  implicit val materializer: ActorMaterializer = ActorMaterializer()
  implicit val ec: ExecutionContextExecutor = system.dispatcher

  lazy val settings: EncryAppSettings = EncryAppSettings.read
  lazy val timeProvider: NetworkTimeProvider = new NetworkTimeProvider(settings.ntp)
  val swaggerConfig: String = Source.fromResource("api/openapi.yaml").getLines.mkString("\n")
  val nodeId: Array[Byte] = Algos.hash(settings.network.nodeName
    .getOrElse(InetAddress.getLocalHost.getHostAddress + ":" + settings.network.bindAddress.getPort)).take(5)
  lazy val basicSpecs = {
    val invSpec = new InvSpec(settings.network.maxInvObjects)
    val requestModifierSpec = new RequestModifierSpec(settings.network.maxInvObjects)
    Seq(
      GetPeersSpec,
      PeersSpec,
      invSpec,
      requestModifierSpec,
      ModifiersSpec
    )
  }

  lazy val nodeViewHolder: ActorRef = system.actorOf(EncryNodeViewHolder.props()
    .withDispatcher("nvh-dispatcher").withMailbox("nvh-mailbox"), "nodeViewHolder")
  val readersHolder: ActorRef = system.actorOf(Props[EncryViewReadersHolder], "readersHolder")
  lazy val networkController: ActorRef = system.actorOf(Props[NetworkController]
    .withDispatcher("network-dispatcher"), "networkController")
  lazy val peerManager: ActorRef = system.actorOf(Props[PeerManager], "peerManager")
  lazy val nodeViewSynchronizer: ActorRef =
    system.actorOf(Props(classOf[EncryNodeViewSynchronizer], EncrySyncInfoMessageSpec), "nodeViewSynchronizer")
  lazy val miner: ActorRef = system.actorOf(Props[Miner], "miner")
  if (settings.influxDB.isDefined) system.actorOf(Props[StatsSender], "statsSender")
  if (settings.kafka.exists(_.sendToKafka))
    system.actorOf(Props[KafkaActor].withDispatcher("kafka-dispatcher"), "kafkaActor")
  if (settings.node.mining && settings.node.offlineGeneration) miner ! StartMining
  lazy val dbService: DBService = DBService()
  if (settings.postgres.exists(_.enableSave)) system.actorOf(Props(classOf[BlockListener], dbService, readersHolder, nodeViewHolder), "blockListener")
  if (settings.node.mining) miner ! StartMining
  if (settings.levelDb.exists(_.enableSave) || settings.levelDb.exists(_.enableRestore))
    system.actorOf(Props[ModifiersHolder], "modifiersHolder")
  if (settings.postgres.exists(_.enableRestore))
    system.actorOf(Props(classOf[PostgresRestore], dbService, nodeViewHolder), "postgresRestore")
  if (!settings.levelDb.exists(_.enableRestore))
    system.actorSelection("/user/postgresRestore") ! StartRecovery
  if (settings.node.enableCLI) {
    system.actorOf(Props[ConsoleListener], "cliListener")
    system.actorSelection("/user/cliListener") ! StartListening
  }
  if (settings.node.loggingMode != "off") {
    system.actorOf(Props[LoggingActor], "loggingActor")
    system.actorOf(Props[Zombie], "zombie")
  }

<<<<<<< HEAD
  system.actorOf(Props[WalletStorageHolder], "WalletStorageHolder")

  if (settings.restApi.enabled) {
=======
  if (settings.restApi.enabled.getOrElse(false)) {
>>>>>>> 4ba59aa2
    import akka.http.scaladsl.model.StatusCodes._
    import akka.http.scaladsl.server.Directives._
    implicit def apiExceptionHandler: ExceptionHandler =
      ExceptionHandler {
        case e: Exception =>
          extractUri { uri =>
            logError(s"Request to $uri could not be handled normally due to: $e")
            complete(HttpResponse(InternalServerError, entity = "Internal server error"))
          }
      }

    val apiRoutes: Seq[ApiRoute] = Seq(
      UtilsApiRoute(settings.restApi),
      PeersApiRoute(peerManager, networkController, settings.restApi),
      InfoApiRoute(readersHolder, miner, peerManager, settings, nodeId, timeProvider),
      HistoryApiRoute(readersHolder, miner, settings, nodeId, settings.node.stateMode),
      TransactionsApiRoute(readersHolder, nodeViewHolder, settings.restApi, settings.node.stateMode),
      StateInfoApiRoute(readersHolder, nodeViewHolder, settings.restApi, settings.node.stateMode),
      WalletInfoApiRoute(nodeViewHolder, settings.restApi)
    )
    val combinedRoute: Route = CompositeHttpService(system, apiRoutes, settings.restApi, swaggerConfig).compositeRoute
    Http().bindAndHandle(combinedRoute, settings.restApi.bindAddress.getAddress.getHostAddress,
      settings.restApi.bindAddress.getPort)
  }

  def forceStopApplication(code: Int = 0): Nothing = sys.exit(code)

  def commonSupervisorStrategy: OneForOneStrategy = OneForOneStrategy(
    maxNrOfRetries = 5,
    withinTimeRange = 60 seconds) {
    case _ => Restart
  }

  sys.addShutdownHook(system.terminate)
}<|MERGE_RESOLUTION|>--- conflicted
+++ resolved
@@ -83,13 +83,9 @@
     system.actorOf(Props[Zombie], "zombie")
   }
 
-<<<<<<< HEAD
   system.actorOf(Props[WalletStorageHolder], "WalletStorageHolder")
 
-  if (settings.restApi.enabled) {
-=======
   if (settings.restApi.enabled.getOrElse(false)) {
->>>>>>> 4ba59aa2
     import akka.http.scaladsl.model.StatusCodes._
     import akka.http.scaladsl.server.Directives._
     implicit def apiExceptionHandler: ExceptionHandler =
