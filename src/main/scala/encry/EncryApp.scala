--- conflicted
+++ resolved
@@ -74,11 +74,7 @@
 
   lazy val messagesHandler: MessageHandler = MessageHandler(basicSpecs ++ additionalMessageSpecs)
 
-<<<<<<< HEAD
   val peerManager: ActorRef = system.actorOf(Props[PeerManager], "peerManager")
-=======
-  lazy val peerManager: ActorRef = PeerManagerRef(settings, timeProvider)
->>>>>>> 8a17dead
 
   lazy val nodeViewHolder: ActorRef = system.actorOf(EncryNodeViewHolder.props(), "nodeViewHolder")
 
