--- conflicted
+++ resolved
@@ -20,12 +20,8 @@
 import encry.settings.EncryAppSettings
 import encry.stats.{KafkaActor, LoggingActor, StatsSender, Zombie}
 import encry.utils.{Logging, NetworkTimeProvider}
-<<<<<<< HEAD
 import encry.view.history.EncrySyncInfoMessageSpec
-import encry.view.{EncryNodeViewHolder, EncryViewReadersHolder, WalletStorageHolder}
-=======
-import encry.view.{EncryNodeViewHolder, ReadersHolder}
->>>>>>> 52cdf4c4
+import encry.view.{EncryNodeViewHolder, ReadersHolder, WalletStorageHolder}
 import org.encryfoundation.common.Algos
 import scala.concurrent.{Await, ExecutionContextExecutor}
 import scala.concurrent.duration._
@@ -115,11 +111,8 @@
       settings.restApi.bindAddress.getPort)
   }
 
-<<<<<<< HEAD
   val walletStorageHolder: ActorRef = system.actorOf(Props[WalletStorageHolder], "WalletStorageHolder")
 
-  def forceStopApplication(code: Int = 0): Nothing = sys.exit(code)
-=======
   def forceStopApplication(code: Int = 0): Nothing = {
     system.registerOnTermination {
       println("Actor system terminated")
@@ -127,7 +120,6 @@
     Await.ready(system.terminate(), 2 minutes)
     sys.exit(code)
   }
->>>>>>> 52cdf4c4
 
   def commonSupervisorStrategy: OneForOneStrategy = OneForOneStrategy(
     maxNrOfRetries = 5,
