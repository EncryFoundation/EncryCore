package encry

import java.net.InetSocketAddress

import akka.actor.SupervisorStrategy.Escalate
import akka.actor.{ActorRef, ActorSystem, OneForOneStrategy, Props}
import akka.http.scaladsl.Http
import akka.http.scaladsl.server.Route
import akka.stream.ActorMaterializer
import encry.api.http.{ApiRoute, CompositeHttpService, PeersApiRoute, UtilsApiRoute}
import encry.cli.ConsolePromptListener
import encry.cli.ConsolePromptListener.StartListening
import encry.local.TransactionGenerator
import encry.local.TransactionGenerator.StartGeneration
import encry.local.miner.EncryMiner
import encry.local.miner.EncryMiner.StartMining
import encry.modifiers.EncryPersistentModifier
import encry.modifiers.mempool.EncryBaseTransaction
import encry.modifiers.state.box.EncryProposition
import encry.network.message._
import encry.network.peer.PeerManager
import encry.network.{EncryNodeViewSynchronizer, ModifiersHolder, NetworkController, UPnP}
import encry.settings.{Algos, EncryAppSettings}
import encry.stats.StatsSender
import encry.utils.{NetworkTimeProvider, ScorexLogging}
import encry.view.history.EncrySyncInfoMessageSpec
import encry.view.{EncryNodeViewHolder, EncryViewReadersHolder}

import scala.concurrent.ExecutionContextExecutor
import scala.concurrent.duration._
import scala.io.Source

object EncryApp extends App with ScorexLogging {

  type P = EncryProposition
  type TX = EncryBaseTransaction
  type PMOD = EncryPersistentModifier
  type NVHT = EncryNodeViewHolder[_]

  lazy val settings: EncryAppSettings = EncryAppSettings.read

  implicit val system: ActorSystem = ActorSystem()
  implicit val materializer: ActorMaterializer = ActorMaterializer()
  implicit val ec: ExecutionContextExecutor = system.dispatcher

  lazy val bindAddress: InetSocketAddress = settings.restApi.bindAddress

  lazy val timeProvider: NetworkTimeProvider = new NetworkTimeProvider(settings.ntp)
  val swaggerConfig: String = Source.fromResource("api/openapi.yaml").getLines.mkString("\n")

  val nodeId: Array[Byte] = Algos.hash(settings.network.nodeName).take(5)

  lazy val basicSpecs = {
    val invSpec = new InvSpec(settings.network.maxInvObjects)
    val requestModifierSpec = new RequestModifierSpec(settings.network.maxInvObjects)
    Seq(
      GetPeersSpec,
      PeersSpec,
      invSpec,
      requestModifierSpec,
      ModifiersSpec
    )
  }

  lazy val nodeViewHolder: ActorRef = system.actorOf(EncryNodeViewHolder.props(), "nodeViewHolder")

  val readersHolder: ActorRef = system.actorOf(Props[EncryViewReadersHolder], "readersHolder")

  lazy val networkController: ActorRef = system.actorOf(Props[NetworkController], "networkController")

  lazy val peerManager: ActorRef = system.actorOf(Props[PeerManager], "peerManager")

  lazy val nodeViewSynchronizer: ActorRef =
    system.actorOf(Props(classOf[EncryNodeViewSynchronizer], EncrySyncInfoMessageSpec), "nodeViewSynchronizer")

  lazy val miner: ActorRef = system.actorOf(Props[EncryMiner].withDispatcher("mining-dispatcher" ), "miner")

  val cliListener: ActorRef = system.actorOf(Props[ConsolePromptListener], "cliListener")

  val apiRoutes: Seq[ApiRoute] = Seq(
    UtilsApiRoute(settings.restApi),
    PeersApiRoute(peerManager, networkController, settings.restApi),
    InfoApiRoute(readersHolder, miner, peerManager, settings, nodeId, timeProvider),
    HistoryApiRoute(readersHolder, miner, settings, nodeId, settings.node.stateMode),
    TransactionsApiRoute(readersHolder, nodeViewHolder, settings.restApi, settings.node.stateMode),
    StateInfoApiRoute(readersHolder, nodeViewHolder, settings.restApi, settings.node.stateMode)
  )

  val combinedRoute: Route = CompositeHttpService(system, apiRoutes, settings.restApi, swaggerConfig).compositeRoute
  Http().bindAndHandle(combinedRoute, bindAddress.getAddress.getHostAddress, bindAddress.getPort)

  lazy val upnp: UPnP = new UPnP(settings.network)

  def commonSupervisorStrategy: OneForOneStrategy = OneForOneStrategy(
    maxNrOfRetries = 5,
    withinTimeRange = 60 seconds) {
    case _ => Escalate
  }

  if (settings.node.sendStat) system.actorOf(Props[StatsSender], "statsSender")

<<<<<<< HEAD
  lazy val modifiersHolder: ActorRef = system.actorOf(Props[ModifiersHolder], "modifiersHolder")

  if (settings.node.mining && settings.node.offlineGeneration) miner ! StartMining
=======
  if (settings.node.mining) miner ! StartMining
>>>>>>> ca96a8f0

  if (settings.testing.transactionGeneration) system.actorOf(Props[TransactionGenerator], "tx-generator") ! StartGeneration

  if (settings.node.enableCLI) cliListener ! StartListening

  def forceStopApplication(code: Int = 0): Nothing = sys.exit(code)
}<|MERGE_RESOLUTION|>--- conflicted
+++ resolved
@@ -73,7 +73,7 @@
   lazy val nodeViewSynchronizer: ActorRef =
     system.actorOf(Props(classOf[EncryNodeViewSynchronizer], EncrySyncInfoMessageSpec), "nodeViewSynchronizer")
 
-  lazy val miner: ActorRef = system.actorOf(Props[EncryMiner].withDispatcher("mining-dispatcher" ), "miner")
+  lazy val miner: ActorRef = system.actorOf(Props[EncryMiner].withDispatcher("mining-dispatcher"), "miner")
 
   val cliListener: ActorRef = system.actorOf(Props[ConsolePromptListener], "cliListener")
 
@@ -99,13 +99,10 @@
 
   if (settings.node.sendStat) system.actorOf(Props[StatsSender], "statsSender")
 
-<<<<<<< HEAD
+  if (settings.node.mining) miner ! StartMining
   lazy val modifiersHolder: ActorRef = system.actorOf(Props[ModifiersHolder], "modifiersHolder")
 
   if (settings.node.mining && settings.node.offlineGeneration) miner ! StartMining
-=======
-  if (settings.node.mining) miner ! StartMining
->>>>>>> ca96a8f0
 
   if (settings.testing.transactionGeneration) system.actorOf(Props[TransactionGenerator], "tx-generator") ! StartGeneration
 
