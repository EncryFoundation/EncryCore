--- conflicted
+++ resolved
@@ -11,13 +11,6 @@
 
 object Equihash {
 
-<<<<<<< HEAD
-  def nonceToLeBytes(nonce: BigInt): Array[Byte] =
-    (for (i <- 0 to 7) yield leIntToByteArray((nonce >> 32 * i).intValue())).reduce(_ ++ _)
-
-
-  def hashNonce[T <: Digest](digest: T, nonce: BigInt): T = {
-=======
   private val log: Logger = LoggerFactory.getLogger(getClass)
   private val wordSize: Int = 32
   private val byteSize: Int = 8
@@ -26,7 +19,6 @@
     (for (i <- 0 to 7) yield leIntToByteArray((nonce >> 32 * i).intValue())).reduce(_ ++ _)
 
   def hashNonce[T <: Digest](digest: T, nonce: BigInt): Unit = {
->>>>>>> bf166a4a
     val arr: Array[Byte] = nonceToLeBytes(nonce)
     digest.update(arr, 0, arr.length)
   }
@@ -35,20 +27,12 @@
     hashXi(digest, _)
   }
 
-<<<<<<< HEAD
-  def hashXi[T <: Digest](digest: T, xi: Int): T = {
-=======
+
   def hashXi[T <: Digest](digest: T, xi: Int): Unit = {
->>>>>>> bf166a4a
     val arr: Array[Byte] = leIntToByteArray(xi)
     digest.update(arr, 0, arr.length)
   }
 
-<<<<<<< HEAD
-  private val byteSize: Int = 8
-
-=======
->>>>>>> bf166a4a
   def countLeadingZeroes(bytes: Array[Byte]): Int = (0 until byteSize * bytes.length).foldLeft(0.toByte) {
     case (res, i) if (bytes(i / byteSize) << i % byteSize & 0x80) == 0 => (res + 1).toByte
     case (res, _) => res
@@ -59,41 +43,6 @@
 
   def distinctIndices(a: Seq[Int], b: Seq[Int]): Boolean = !a.exists(v => b.contains(v))
 
-<<<<<<< HEAD
-  def xor(ha: Array[Byte], hb: Array[Byte]): Array[Byte] =
-    for {(a, b) <- ha.zip(hb)} yield (a ^ b).toByte
-
-
-  private val log: Logger = LoggerFactory.getLogger(getClass)
-  private val wordSize: Int = 32
-
-  def expandArray(inp: Array[Byte], outLen: Int, bitLen: Int, bytePad: Int = 0): Array[Byte] = {
-    assert(bitLen >= 8 && wordSize >= 7 + bitLen)
-
-    val outWidth: Int = (bitLen + 7) / 8 + bytePad
-    assert(outLen == 8 * outWidth * inp.length / bitLen)
-    val out: Array[Byte] = new Array[Byte](outLen)
-    
-    var accValue = BigInteger.ZERO
-
-    inp.indices.foldLeft(0, 0) {
-
-      case ((accBits, j), i) =>
-      accValue = accValue.shiftLeft(8).and(BigInteger.ONE.shiftLeft(wordSize).subtract(BigInteger.ONE)).or(BigInteger.valueOf((inp(i) & 0xFF).toLong))
-      val possibleAccBits: Int = accBits + 8
-
-      if (possibleAccBits >= bitLen) {
-        val correctAccBits: Int = possibleAccBits - bitLen
-        (bytePad until outWidth).foreach(x =>
-          out.update(j + x, {
-            accValue.shiftRight(correctAccBits + (8 * (outWidth - x - 1)))
-              .and(BigInteger.valueOf((1 << bitLen) - 1).shiftRight(8 * (outWidth - x - 1)).and(BigInteger.valueOf(0xFF)))
-              .byteValue()
-          })
-        )
-        (correctAccBits, j + outWidth)
-      } else (possibleAccBits, j)
-=======
   def xor(ha: Array[Byte], hb: Array[Byte]): Array[Byte] = for {(a, b) <- ha.zip(hb)} yield (a ^ b).toByte
 
   def expandArray(inp: Array[Byte], outLen: Int, bitLen: Int, bytePad: Int = 0): Array[Byte] = {
@@ -119,7 +68,6 @@
           )
           (correctAccBits, j + outWidth)
         } else (possibleAccBits, j)
->>>>>>> bf166a4a
     }
     out
   }
@@ -129,19 +77,10 @@
     val hashLength: Int = (k + 1) * ((collisionLength + 7) / 8)
     val indicesPerHashOutput: Int = 512 / n
     log.trace("Generating first list")
-<<<<<<< HEAD
-    //  1) Generate first list
-    val tmpHash: Array[Byte] = new Array[Byte](digest.getDigestSize)
-    var X = for {i <- (0 until Math.pow(2, collisionLength + 1).toInt).toVector} yield {
-      val r: Int = i % indicesPerHashOutput
-      if (r == 0) {
-        //  X_i = H(I||V||x_i)
-=======
     val tmpHash: Array[Byte] = new Array[Byte](digest.getDigestSize)
     var x = for {i <- (0 until Math.pow(2, collisionLength + 1).toInt).toVector} yield {
       val r: Int = i % indicesPerHashOutput
       if (r == 0) {
->>>>>>> bf166a4a
         val currDigest: Blake2bDigest = new Blake2bDigest(digest)
         hashXi(currDigest, i / indicesPerHashOutput)
         currDigest.doFinal(tmpHash, 0)
@@ -151,100 +90,36 @@
       expanded -> Seq(i)
     }
     for (i <- 1 until k) {
-<<<<<<< HEAD
-      log.trace(s"Round $i")
-
-      //  2a) Sort the list
-      log.trace("- Sorting list")
-      X = X.sortBy(_._1.toIterable)
-
-      log.trace("- Finding collisions")
-      var Xc: Vector[(Array[Byte], Seq[Int])] = Vector.empty[(Array[Byte], Seq[Int])]
-      while (X.nonEmpty) {
-        //  2b) Find next set of unordered pairs with collisions on first n/(k+1) bits
-        val XSize: Int = X.size
-        val j: Int = (1 until XSize).find( j => !hasCollision(X.last._1, X(XSize - 1 - j)._1, i, collisionLength)).getOrElse(XSize)
-
-        //  2c) Store tuples (X_i ^ X_j, (i, j)) on the table
-=======
       x = x.sortBy(_._1.toIterable)
       var xC: Vector[(Array[Byte], Seq[Int])] = Vector.empty[(Array[Byte], Seq[Int])]
       while (x.nonEmpty) {
         val xSize: Int = x.size
         val j: Int = (1 until xSize).find(j => !hasCollision(x.last._1, x(xSize - 1 - j)._1, i, collisionLength)).getOrElse(xSize)
->>>>>>> bf166a4a
         for {
           l <- 0 until j - 1
           m <- l + 1 until j
         } {
-<<<<<<< HEAD
-          val X1l: (Array[Byte], Seq[Int]) = X(XSize - 1 - l)
-          val X1m: (Array[Byte], Seq[Int]) = X(XSize - 1 - m)
-          //  Check that there are no duplicate indices in tuples i and j
-          if (distinctIndices(X1l._2, X1m._2)) {
-            val concat: Seq[Int] = if (X1l._2.head < X1m._2.head) {
-              X1l._2 ++ X1m._2
-            } else {
-              X1m._2 ++ X1l._2
-            }
-            Xc = Xc :+ (xor(X1l._1, X1m._1) -> concat)
-=======
           val X1l: (Array[Byte], Seq[Int]) = x(xSize - 1 - l)
           val X1m: (Array[Byte], Seq[Int]) = x(xSize - 1 - m)
           if (distinctIndices(X1l._2, X1m._2)) {
             val concat: Seq[Int] = if (X1l._2.head < X1m._2.head) X1l._2 ++ X1m._2 else X1m._2 ++ X1l._2
             xC = xC :+ (xor(X1l._1, X1m._1) -> concat)
->>>>>>> bf166a4a
           }
         }
         x = x.dropRight(j)
       }
       x = xC
     }
-<<<<<<< HEAD
-
-    //  k+1) Find a collision on last 2n(k+1) bits
-    log.trace("Final round:")
-    log.trace("- Sorting list")
-
-    X = X.sortBy(_._1.toIterable)
-
-    log.trace("- Finding collisions")
-
-    var solns = Vector.empty[EquihashSolution]
-
-    while (X.nonEmpty) {
-      val XSize: Int = X.length
-
-      val j: Int = (1 until XSize).find( j => !(hasCollision(X.last._1, X(XSize - 1 - j)._1, k, collisionLength) &&
-        hasCollision(X.last._1, X(XSize - 1 - j)._1, k + 1, collisionLength))).getOrElse(XSize)
-
-=======
     x = x.sortBy(_._1.toIterable)
     var solns: Vector[EquihashSolution] = Vector.empty[EquihashSolution]
     while (x.nonEmpty) {
       val XSize: Int = x.length
       val j: Int = (1 until XSize).find(j => !(hasCollision(x.last._1, x(XSize - 1 - j)._1, k, collisionLength) &&
         hasCollision(x.last._1, x(XSize - 1 - j)._1, k + 1, collisionLength))).getOrElse(XSize)
->>>>>>> bf166a4a
       for {
         l <- 0 until j - 1
         m <- l + 1 until j
       } {
-<<<<<<< HEAD
-        val res: Array[Byte] = xor(X(XSize - 1 - l)._1, X(XSize - 1 - m)._1)
-        if (countLeadingZeroes(res) == 8 * hashLength && distinctIndices(X(XSize - 1 - l)._2, X(XSize - 1 - m)._2)) {
-          val p: Seq[Int] = if (X( XSize - 1 - l )._2.head < X( XSize - 1 - m )._2.head)
-            X(XSize - 1 - l)._2 ++ X(XSize - 1 - m)._2
-          else
-            X(XSize - 1 - m)._2 ++ X(XSize - 1 - l)._2
-
-          solns = solns :+ EquihashSolution(p)
-        }
-      }
-
-      X = X.dropRight(j)
-=======
         val res: Array[Byte] = xor(x(XSize - 1 - l)._1, x(XSize - 1 - m)._1)
         if (countLeadingZeroes(res) == 8 * hashLength && distinctIndices(x(XSize - 1 - l)._2, x(XSize - 1 - m)._2)) {
           val p: Seq[Int] = if (x(XSize - 1 - l)._2.head < x(XSize - 1 - m)._2.head) x(XSize - 1 - l)._2 ++ x(XSize - 1 - m)._2
@@ -253,7 +128,6 @@
         }
       }
       x = x.dropRight(j)
->>>>>>> bf166a4a
     }
     solns
   }
@@ -270,15 +144,8 @@
   def generateWord(n: Char, digestWithoutIdx: Blake2bDigest, idx: Int): BigInteger = {
     val bytesPerWord: Int = n / 8
     val wordsPerHash: Int = 512 / n
-<<<<<<< HEAD
-
     val hidx: Int = idx / wordsPerHash
     val hrem: Int = idx % wordsPerHash
-
-=======
-    val hidx: Int = idx / wordsPerHash
-    val hrem: Int = idx % wordsPerHash
->>>>>>> bf166a4a
     val idxdata: Array[Byte] = leIntToByteArray(hidx)
     val ctx1: Blake2bDigest = new Blake2bDigest(digestWithoutIdx)
     ctx1.update(idxdata, 0, idxdata.length)
@@ -307,29 +174,15 @@
     assert(k >= 3)
     assert(n % 8 == 0)
     assert(n % (k + 1) == 0)
-<<<<<<< HEAD
-
     val solutionLen: Int = Math.pow(2, k).toInt
     assert(solutionIndices.size == solutionLen)
-
-=======
-    val solutionLen: Int = Math.pow(2, k).toInt
-    assert(solutionIndices.size == solutionLen)
->>>>>>> bf166a4a
     if (solutionIndices.toSet.size != solutionIndices.size) false
     else {
       val bytesPerWord: Int = n / 8
       val wordsPerHash: Int = 512 / n
       val outlen: Int = wordsPerHash * bytesPerWord
-<<<<<<< HEAD
-
       val digest: Blake2bDigest = new Blake2bDigest(null, outlen, null, personal)
       digest.update(header, 0, header.length)
-
-=======
-      val digest: Blake2bDigest = new Blake2bDigest(null, outlen, null, personal)
-      digest.update(header, 0, header.length)
->>>>>>> bf166a4a
       val pairWiseCheck: Boolean = (0 until k).forall(s => {
         val d: Int = 1 << s
         (0 until solutionLen by 2 * d).forall(i =>
@@ -337,46 +190,24 @@
           else true
         )
       })
-<<<<<<< HEAD
-
-      val words: ArrayBuffer[BigInteger] =
-        (0 until solutionLen).foldLeft(ArrayBuffer.empty[BigInteger]) {
-          case (buffer, i) => buffer += generateWord(n, digest, solutionIndices(i))
-        }
-
-=======
       val words: ArrayBuffer[BigInteger] = (0 until solutionLen).foldLeft(ArrayBuffer.empty[BigInteger]) {
         case (buffer, i) => buffer += generateWord(n, digest, solutionIndices(i))
       }
->>>>>>> bf166a4a
       val xorConditionsCheck: Boolean = {
         val bitsPerStage: Int = n / (k + 1)
         (0 until k).forall(s => {
           val d: Int = 1 << s
-<<<<<<< HEAD
-          (0 until solutionLen by 2 * d).forall( i => {
-            val w: BigInteger = words(i).xor(words(i + d))
-            if (w.shiftRight(n - (s + 1) * bitsPerStage) != BigInteger.ZERO) false
-            else {
-              words( i ) = w
-=======
           (0 until solutionLen by 2 * d).forall(i => {
             val w: BigInteger = words(i).xor(words(i + d))
             if (w.shiftRight(n - (s + 1) * bitsPerStage) != BigInteger.ZERO) false
             else {
               words(i) = w
->>>>>>> bf166a4a
               true
             }
           })
         })
       }
-<<<<<<< HEAD
-
-      words(0) == BigInteger.ZERO && pairWiseCheck && xorConditionsCheck
-=======
       words.head == BigInteger.ZERO && pairWiseCheck && xorConditionsCheck
->>>>>>> bf166a4a
     }
   }
 }