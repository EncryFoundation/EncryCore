package encry.cli.commands

import akka.pattern._
import akka.util.Timeout
import encry.EncryApp._
import encry.cli.{Ast, Response}
import encry.modifiers.mempool.{EncryTransaction, TransactionFactory}
import encry.modifiers.state.box.{AssetBox, EncryProposition}
import encry.settings.EncryAppSettings
import encry.utils.NetworkTime.Time
import encry.utils.NetworkTimeProvider
import encry.view.EncryNodeViewHolder.ReceivableMessages._
import encry.view.history.EncryHistory
import encry.view.mempool.EncryMempool
import encry.view.state.UtxoState
import encry.view.wallet.EncryWallet
import org.encryfoundation.common.crypto.PrivateKey25519
import org.encryfoundation.common.transaction.EncryAddress.Address

import scala.concurrent.Future
import scala.util.Try

object Transfer extends Command {

  /**
    * Command "wallet transfer -addr=<addr[String]> -fee=<fee[Num]> -amount=<amount[Num]>"
    * Example "wallet transfer -addr='3jSD9fwHEHJwHq99ARqhnNhqGXeKnkJMyX4FZjHV6L3PjbCmjG' -fee=10000 -amount=2000"
    */
  override def execute(args: Command.Args, settings: EncryAppSettings): Future[Option[Response]] = {
    implicit val timeout: Timeout = Timeout(settings.restApi.timeout)
    (nodeViewHolder ?
      GetDataFromCurrentView[EncryHistory, UtxoState, EncryWallet, EncryMempool, Option[Response]] { view =>
        Try {
          lazy val timeProvider: NetworkTimeProvider = new NetworkTimeProvider(settings.ntp)
<<<<<<< HEAD
          val secret: PrivateKey25519 = view.vault.accountManager.accounts.head
          val recipient: Address = Address @@ args.requireArg[Ast.Str]("addr").s
=======
          val secret: PrivateKey25519 = view.vault.keyManager.keys.head
          val recipient: Address = args.requireArg[Ast.Str]("addr").s
>>>>>>> 6e9c6bfd
          val fee: Long = args.requireArg[Ast.Num]("fee").i
          val amount: Long = args.requireArg[Ast.Num]("amount").i
          val timestamp: Time = timeProvider.time()
          val boxes: IndexedSeq[AssetBox] = view.vault.walletStorage.allBoxes.filter(_.isInstanceOf[AssetBox])
            .map(_.asInstanceOf[AssetBox]).foldLeft(Seq[AssetBox]()) { case (seq, box) =>
            if (seq.map(_.amount).sum < (amount + fee)) seq :+ box else seq
          }.toIndexedSeq

          val tx: EncryTransaction = TransactionFactory.defaultPaymentTransactionScratch(secret, fee, timestamp, boxes, recipient, amount)

          nodeViewHolder ! LocallyGeneratedTransaction[EncryProposition, EncryTransaction](tx)

          tx
        }.toOption.map(tx => Some(Response(tx.toString))).getOrElse(Some(Response("Operation failed. Malformed data.")))
      }).mapTo[Option[Response]]
  }
}<|MERGE_RESOLUTION|>--- conflicted
+++ resolved
@@ -16,7 +16,6 @@
 import encry.view.wallet.EncryWallet
 import org.encryfoundation.common.crypto.PrivateKey25519
 import org.encryfoundation.common.transaction.EncryAddress.Address
-
 import scala.concurrent.Future
 import scala.util.Try
 
@@ -32,13 +31,8 @@
       GetDataFromCurrentView[EncryHistory, UtxoState, EncryWallet, EncryMempool, Option[Response]] { view =>
         Try {
           lazy val timeProvider: NetworkTimeProvider = new NetworkTimeProvider(settings.ntp)
-<<<<<<< HEAD
-          val secret: PrivateKey25519 = view.vault.accountManager.accounts.head
-          val recipient: Address = Address @@ args.requireArg[Ast.Str]("addr").s
-=======
           val secret: PrivateKey25519 = view.vault.keyManager.keys.head
           val recipient: Address = args.requireArg[Ast.Str]("addr").s
->>>>>>> 6e9c6bfd
           val fee: Long = args.requireArg[Ast.Num]("fee").i
           val amount: Long = args.requireArg[Ast.Num]("amount").i
           val timestamp: Time = timeProvider.time()
