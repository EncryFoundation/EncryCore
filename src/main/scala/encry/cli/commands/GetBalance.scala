package encry.cli.commands

import akka.actor.ActorRef
import akka.pattern._
import akka.util.Timeout
import encry.api.http.DataHolderForApi.GetViewGetBalance
import encry.cli.Response
import encry.settings.EncryAppSettings
<<<<<<< HEAD
import encry.utils.NetworkTimeProvider
import org.encryfoundation.common.modifiers.state.box.Box.Amount
=======
import encry.view.NodeViewHolder.ReceivableMessages.GetDataFromCurrentView
import encry.view.history.History
import encry.view.state.UtxoState
import encry.view.wallet.EncryWallet
import org.encryfoundation.common.utils.Algos
>>>>>>> 4f2732d3

import scala.concurrent.ExecutionContext.Implicits.global
import scala.concurrent.Future

object GetBalance extends Command {

  override def execute(args: Command.Args,
                       settings: EncryAppSettings,
                       dataHolder: ActorRef,
                       nodeId: Array[Byte],
                       networkTimeProvider: NetworkTimeProvider): Future[Option[Response]] = {
    implicit val timeout: Timeout = Timeout(settings.restApi.timeout)
<<<<<<< HEAD
    (dataHolder ? GetViewGetBalance).mapTo[Map[String, Amount]].foreach(s => println(s.keys + " : " + s.values))
    Future(None)
=======
    (nodeViewHolder ?
      GetDataFromCurrentView[History, UtxoState, EncryWallet, Option[Response]] { view =>
        Option(Response(
          {
            val balance: String =
              view.vault.getBalances.foldLeft("")((str, tokenInfo) =>
                if (tokenInfo._1._2 != Algos.encode(settings.constants.IntrinsicTokenId))
                  str.concat(s"TokenID(${tokenInfo._1._2}) for key ${tokenInfo._1._1} : ${tokenInfo._2}\n")
                else str.concat(s"TokenID(${tokenInfo._1._2}) for key ${tokenInfo._1._1} : ${BigDecimal(tokenInfo._2) / 100000000}\n")
            )
            if (balance.length == 0) "0" else balance
          }
        ))
      }).mapTo[Option[Response]]
>>>>>>> 4f2732d3
  }
}<|MERGE_RESOLUTION|>--- conflicted
+++ resolved
@@ -6,32 +6,19 @@
 import encry.api.http.DataHolderForApi.GetViewGetBalance
 import encry.cli.Response
 import encry.settings.EncryAppSettings
-<<<<<<< HEAD
-import encry.utils.NetworkTimeProvider
-import org.encryfoundation.common.modifiers.state.box.Box.Amount
-=======
 import encry.view.NodeViewHolder.ReceivableMessages.GetDataFromCurrentView
 import encry.view.history.History
 import encry.view.state.UtxoState
 import encry.view.wallet.EncryWallet
 import org.encryfoundation.common.utils.Algos
->>>>>>> 4f2732d3
 
 import scala.concurrent.ExecutionContext.Implicits.global
 import scala.concurrent.Future
 
 object GetBalance extends Command {
 
-  override def execute(args: Command.Args,
-                       settings: EncryAppSettings,
-                       dataHolder: ActorRef,
-                       nodeId: Array[Byte],
-                       networkTimeProvider: NetworkTimeProvider): Future[Option[Response]] = {
+  override def execute(args: Command.Args, settings: EncryAppSettings): Future[Option[Response]] = {
     implicit val timeout: Timeout = Timeout(settings.restApi.timeout)
-<<<<<<< HEAD
-    (dataHolder ? GetViewGetBalance).mapTo[Map[String, Amount]].foreach(s => println(s.keys + " : " + s.values))
-    Future(None)
-=======
     (nodeViewHolder ?
       GetDataFromCurrentView[History, UtxoState, EncryWallet, Option[Response]] { view =>
         Option(Response(
@@ -46,6 +33,8 @@
           }
         ))
       }).mapTo[Option[Response]]
->>>>>>> 4f2732d3
   }
-}+}
+//(dataHolder ? GetViewGetBalance).mapTo[Map[String, Amount]].foreach(s => println(s.keys + " : " + s.values))
+//    Future(None)
+//  }