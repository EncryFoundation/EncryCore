--- conflicted
+++ resolved
@@ -19,16 +19,7 @@
                        nodeId: Array[Byte],
                        networkTimeProvider: NetworkTimeProvider): Future[Option[Response]] = {
     implicit val timeout: Timeout = Timeout(settings.restApi.timeout)
-<<<<<<< HEAD
     (dataHolder ? GetViewCreateKey).mapTo[PrivateKey25519]
-    Future(None)
+    Future(Some(Response("OK"))))
   }
-=======
-    nodeViewHolder ?
-      GetDataFromCurrentView[History, UtxoState, EncryWallet, Unit] { view =>
-        if (view.vault.accountManagers.head.accounts.isEmpty) view.vault.accountManagers.head.mandatoryAccount
-        else view.vault.accountManagers.head.createAccount(None)
-      }
-  }.map(_ => Future(Some(Response("OK")))).getOrElse(Future(Some(Response("Operation failed"))))
->>>>>>> 4f2732d3
 }