--- conflicted
+++ resolved
@@ -81,7 +81,8 @@
       "balance"     -> GetBalance,  // table
       "transfer"    -> Transfer, // add
       "privKeys"    -> PrintPrivKeys, //Todo delete
-      "createToken" -> CreateToken
+      "createToken" -> CreateToken,
+      "fromSeed"  -> CreateAccountFromSeed
     )
   )
 
@@ -96,7 +97,6 @@
     )
   )
 
-<<<<<<< HEAD
   private val infoCmds = Map(
     "info" -> Map(
       "get" -> GetInfo
@@ -111,17 +111,6 @@
       "ban"       -> GetBan
     )
   )
-=======
-  private val walletCmds = Map("wallet" -> Map(
-    "addrs"     -> PrintAddresses,
-    "createKey" -> CreateKey,
-    "pubKeys"   -> PrintPubKeys,
-    "balance"   -> GetBalance,
-    "transfer"  -> Transfer,
-    "privKeys"  -> PrintPrivKeys, //Todo delete
-    "fromSeed"  -> CreateAccountFromSeed
-  ))
->>>>>>> 4f2732d3
 
   val cmdDictionary: Map[String, Map[String, Command]] =
     ConsoleListener.nodeCmds ++ ConsoleListener.appCmds ++ ConsoleListener.walletCmds ++ ConsoleListener.settingsCmds ++
