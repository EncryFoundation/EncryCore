package encry.network

import java.net.{InetAddress, InetSocketAddress, NetworkInterface, URI}

import akka.actor._
import akka.io.Tcp.SO.KeepAlive
import akka.io.Tcp._
import akka.io.{IO, Tcp}
import akka.pattern.ask
import akka.util.Timeout
import encry.EncryApp._
import encry.network.NetworkController.ReceivableMessages._
import encry.network.PeerConnectionHandler._
import encry.network.message.BasicMsgDataTypes.InvData
import encry.network.message.Message.MessageCode
import encry.network.message.{InvSpec, Message, MessageHandler}
import encry.network.peer.PeerManager.ReceivableMessages.{CheckPeers, Disconnected, FilterPeers}
import encry.settings.NetworkSettings
import encry.utils.Logging
import encry.view.history.EncrySyncInfoMessageSpec

import scala.collection.JavaConverters._
import scala.concurrent.duration._
import scala.language.{existentials, postfixOps}
import scala.util.{Failure, Success, Try}

class NetworkController extends Actor with Logging {

  val networkSettings: NetworkSettings = settings.network
  val peerSynchronizer: ActorRef = context.actorOf(Props[PeerSynchronizer], "peerSynchronizer")
  val tcpManager: ActorRef = IO(Tcp)
  implicit val timeout: Timeout = Timeout(5 seconds)
  val messagesHandler: MessageHandler = MessageHandler(basicSpecs ++ Seq(EncrySyncInfoMessageSpec))
  var messageHandlers: Map[Seq[MessageCode], ActorRef] = Map.empty
  var outgoing: Set[InetSocketAddress] = Set.empty
  lazy val externalSocketAddress: Option[InetSocketAddress] = networkSettings.declaredAddress orElse {
    if (networkSettings.upnpEnabled) upnp.externalAddress.map(a => new InetSocketAddress(a, networkSettings.bindAddress.getPort))
    else None
  }

  if (!networkSettings.localOnly) {
    networkSettings.declaredAddress.foreach { myAddress =>
      Try {
        val myAddrs: Array[InetAddress] = InetAddress.getAllByName(new URI("http://" + myAddress).getHost)
        NetworkInterface.getNetworkInterfaces.asScala.exists { intf =>
          intf.getInterfaceAddresses.asScala.exists { intfAddr => myAddrs.contains(intfAddr.getAddress) }
        } || (networkSettings.upnpEnabled && myAddrs.exists(_ == upnp.externalAddress))
      } recover { case t: Throwable =>
        logError("Declared address validation failed: ", t)
      }
    }
  }

  log.info(s"Declared address: $externalSocketAddress")

  tcpManager ! Bind(self, networkSettings.bindAddress, options = KeepAlive(true) :: Nil, pullMode = false)

  override def supervisorStrategy: SupervisorStrategy = commonSupervisorStrategy

  def bindingLogic: Receive = {
    case Bound(_) =>
      log.info("Successfully bound to the port " + networkSettings.bindAddress.getPort)
      context.system.scheduler.schedule(600.millis, 5.seconds)(peerManager ! CheckPeers)
    case CommandFailed(_: Bind) =>
      logError("Network port " + networkSettings.bindAddress.getPort + " already in use!")
      context stop self
  }

  def businessLogic: Receive = {
    case Message(spec, Left(msgBytes), Some(remote)) =>
      spec.parseBytes(msgBytes) match {
        case Success(content) =>
<<<<<<< HEAD
          messageHandlers.find(_._1.contains(msgId)).map(_._2) match {
            case Some(handler) =>
              val message: DataFromPeer[Any] = DataFromPeer(spec, content, remote)
              message match {
                case DataFromPeer(_, invData: InvData@unchecked, _) if spec.messageCode == InvSpec.MessageCode =>
                  if (invData._1 != 2) handler ! DataFromPeer(spec, content, remote)
                case _ => handler ! DataFromPeer(spec, content, remote)
              }
            case None => logError("No handlers found for message: " + msgId)
=======
          messageHandlers.find(_._1.contains(spec.messageCode)).map(_._2) match {
            case Some(handler) => handler ! DataFromPeer(spec, content, remote)
            case None => logError("No handlers found for message: " + spec.messageCode)
>>>>>>> bbd924ef
          }
        case Failure(e) => logError("Failed to deserialize data: ", e)
      }
    case SendToNetwork(message, sendingStrategy) =>
      (peerManager ? FilterPeers(sendingStrategy))(5 seconds)
        .map(_.asInstanceOf[Seq[ConnectedPeer]])
        .foreach(_.foreach(_.handlerRef ! message))
  }

  def peerLogic: Receive = {
    case ConnectTo(remote) =>
      log.info(s"Connecting to: $remote")
      outgoing += remote
      tcpManager ! Connect(remote,
        localAddress = externalSocketAddress,
        options = KeepAlive(true) :: Nil,
        timeout = Some(networkSettings.connectionTimeout),
        pullMode = true)
    case Connected(remote, local) =>
      val direction: ConnectionType = if (outgoing.contains(remote)) Outgoing else Incoming
      val logMsg: String = direction match {
        case Incoming => s"New incoming connection from $remote established (bound to local $local)"
        case Outgoing => s"New outgoing connection to $remote established (bound to local $local)"
      }
      log.info(logMsg)
      context.actorOf(PeerConnectionHandler.props(messagesHandler, sender(), direction, externalSocketAddress, remote)
        .withDispatcher("network-dispatcher"))
      outgoing -= remote
    case CommandFailed(c: Connect) =>
      outgoing -= c.remoteAddress
      log.info("Failed to connect to : " + c.remoteAddress)
      peerManager ! Disconnected(c.remoteAddress)
  }

  override def receive: Receive = bindingLogic orElse businessLogic orElse peerLogic orElse {
    case RegisterMessagesHandler(specs, handler) =>
      log.info(s"Registering handlers for ${specs.map(s => s.messageCode -> s.messageName)}")
      messageHandlers += specs.map(_.messageCode) -> handler
    case CommandFailed(cmd: Tcp.Command) => log.info("Failed to execute command : " + cmd)
    case nonsense: Any => logWarn(s"NetworkController: got something strange $nonsense")
  }
}

object NetworkController {

  object ReceivableMessages {

    import encry.network.message.MessageSpec

    import scala.reflect.runtime.universe.TypeTag

    case class DataFromPeer[DT: TypeTag](spec: MessageSpec[DT], data: DT, source: ConnectedPeer)

    case class RegisterMessagesHandler(specs: Seq[MessageSpec[_]], handler: ActorRef)

    case class SendToNetwork(message: Message[_], sendingStrategy: SendingStrategy)

    case class ConnectTo(address: InetSocketAddress)

  }

}<|MERGE_RESOLUTION|>--- conflicted
+++ resolved
@@ -70,21 +70,9 @@
     case Message(spec, Left(msgBytes), Some(remote)) =>
       spec.parseBytes(msgBytes) match {
         case Success(content) =>
-<<<<<<< HEAD
-          messageHandlers.find(_._1.contains(msgId)).map(_._2) match {
-            case Some(handler) =>
-              val message: DataFromPeer[Any] = DataFromPeer(spec, content, remote)
-              message match {
-                case DataFromPeer(_, invData: InvData@unchecked, _) if spec.messageCode == InvSpec.MessageCode =>
-                  if (invData._1 != 2) handler ! DataFromPeer(spec, content, remote)
-                case _ => handler ! DataFromPeer(spec, content, remote)
-              }
-            case None => logError("No handlers found for message: " + msgId)
-=======
           messageHandlers.find(_._1.contains(spec.messageCode)).map(_._2) match {
             case Some(handler) => handler ! DataFromPeer(spec, content, remote)
             case None => logError("No handlers found for message: " + spec.messageCode)
->>>>>>> bbd924ef
           }
         case Failure(e) => logError("Failed to deserialize data: ", e)
       }
