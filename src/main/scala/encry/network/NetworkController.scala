--- conflicted
+++ resolved
@@ -26,18 +26,10 @@
   val networkSettings: NetworkSettings = settings.network
   val peerSynchronizer: ActorRef = context.actorOf(Props[PeerSynchronizer], "peerSynchronizer")
   val tcpManager: ActorRef = IO(Tcp)
-<<<<<<< HEAD
-  val messagesHandler: MessageHandler = MessageHandler(basicSpecs ++ Seq(EncrySyncInfoMessageSpec))
-  var messageHandlers: Map[Seq[MessageCode], ActorRef] = Map.empty
-
-  var outgoing: Set[InetSocketAddress] = Set.empty
-
-=======
   implicit val timeout: Timeout = Timeout(5 seconds)
   val messagesHandler: MessageHandler = MessageHandler(basicSpecs ++ Seq(EncrySyncInfoMessageSpec))
   val messageHandlers: mutable.Map[Seq[MessageCode], ActorRef] = mutable.Map[Seq[Message.MessageCode], ActorRef]()
   val outgoing: mutable.Set[InetSocketAddress] = mutable.Set[InetSocketAddress]()
->>>>>>> eb6f6f81
   lazy val externalSocketAddress: Option[InetSocketAddress] = networkSettings.declaredAddress orElse {
     if (networkSettings.upnpEnabled) upnp.externalAddress.map(a => new InetSocketAddress(a, networkSettings.bindAddress.getPort))
     else None
