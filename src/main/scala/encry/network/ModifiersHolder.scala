package encry.network

import akka.persistence._
import encry.EncryApp._
import encry.modifiers.history.block.EncryBlock
import encry.modifiers.history.block.header.EncryBlockHeader
import encry.modifiers.history.block.payload.EncryBlockPayload
import encry.modifiers.{EncryPersistentModifier, NodeViewModifier}
import encry.network.ModifiersHolder._
import encry.settings.Algos
import encry.stats.StatsSender.BlocksStat
import encry.utils.Logging
import encry.view.EncryNodeViewHolder.ReceivableMessages.LocallyGeneratedModifier
import encry.{ModifierId, ModifierTypeId}
import scala.collection.immutable.SortedMap
import scala.concurrent.duration._

class ModifiersHolder extends PersistentActor with Logging {

  var stat: Statistics = Statistics(0, 0, 0, 0, 0, Seq.empty, Seq.empty)
  var modifiers: Modifiers = Modifiers(Map.empty, Map.empty, Map.empty, SortedMap.empty)

  /** Map, which contains not completed blocks
    * Key can be payloadId or also header id. So value depends on key, and can contains: headerId, payloadId */
  var headers: Map[String, (EncryBlockHeader, Int)] = Map.empty
  var payloads: Map[String, (EncryBlockPayload, Int)] = Map.empty
  var nonCompletedBlocks: Map[String, String] = Map.empty
  var completedBlocks: SortedMap[Int, EncryBlock] = SortedMap.empty

<<<<<<< HEAD
  var state: State = State(Modifiers(Map.empty, Map.empty, Map.empty, SortedMap.empty), stat)

  context.system.scheduler.schedule(10.second, 10.second) {
=======
  context.system.scheduler.schedule(10.second, 60.second) {
>>>>>>> a704910b
    stat = Statistics(
      headers.size,
      payloads.size,
      nonCompletedBlocks.size,
      completedBlocks.size,
      if (completedBlocks.nonEmpty) completedBlocks.keys.max else 0,
      countGaps(completedBlocks.keys.toSeq),
      headers.values.filter(_._2 > 1).map(headerWithDuplicatesQty => headerWithDuplicatesQty._1.id -> headerWithDuplicatesQty._2).toSeq ++
        payloads.values.filter(_._2 > 1).map(payloadWithDuplicatesQty => payloadWithDuplicatesQty._1.id -> payloadWithDuplicatesQty._2).toSeq
    )
<<<<<<< HEAD
    modifiers = Modifiers(headerCache, payloadCache, notCompletedBlocks, completedBlocks)
    state = State(modifiers, stat)
    saveSnapshot(state)
    info
=======
    persist(stat) { pieceOfStat => logger.info(pieceOfStat.toString) }
>>>>>>> a704910b
  }

  override def preStart(): Unit = logger.info(s"ModifiersHolder actor is started.")

  override def receiveRecover: Receive = {
<<<<<<< HEAD
    case SnapshotOffer(_, snapshot: State) => state = snapshot
    case RecoveryCompleted =>
      logger.info("Recover of state in modifiers holder is success")
      info
  }

  override def receiveCommand: Receive = {
    case SaveSnapshotSuccess(_) => logger.info("Success with snapshot")
    case SaveSnapshotFailure(_, _) => logger.info("Failure with snapshot")
    case RecoverState =>
      logger.info("Starting to recover state from Modifiers Holder")

      val sortedHeaders: Seq[EncryBlockHeader] = state.modifiers.headerCache.map(_._2._1).toSeq
        .sortWith( (firstHeader, secondHeader) => firstHeader.height < secondHeader.height)

      if (sortedHeaders.head.height == 0) sortedHeaders.tail.foldLeft(Seq(sortedHeaders.head)) {
        case (applicableHeaders, header) =>
          if (applicableHeaders.last.height + 1 == header.height) applicableHeaders :+ header
          else applicableHeaders
      }

      if (completedBlocks.keys.headOption.contains(0)) state.modifiers.completedBlocks.foldLeft(Seq[EncryBlock]()) {
        case (applicableBlocks, blockWithHeight) =>
          if (applicableBlocks.last.header.height + 1 == blockWithHeight._1) applicableBlocks :+ blockWithHeight._2
          else applicableBlocks
      }.foreach(block => nodeViewHolder ! LocallyGeneratedModifier(block.payload))
=======
    case SnapshotOffer(_, snapshotAboutStat: Statistics) => stat = snapshotAboutStat
    case header: EncryBlockHeader => updateHeaders(header); logger.debug(s"Header ${header.height} is recovered from leveldb")
    case payload: EncryBlockPayload => updatePayloads(payload); logger.debug(s"Payload ${Algos.encode(payload.headerId)} is recovered from leveldb")
    case block: EncryBlock =>  updateCompletedBlocks(block); logger.debug(s"Block ${block.header.height} is recovered from leveldb")
  }

  override def receiveCommand: Receive = {
    case SaveSnapshotSuccess(_) => logger.info("Success with snapshot save.")
    case SaveSnapshotFailure(_, _) => logger.info("Failure with snapshot save.")
>>>>>>> a704910b
    case RequestedModifiers(modifierTypeId, modifiers) => updateModifiers(modifierTypeId, modifiers)
    case lm: LocallyGeneratedModifier[EncryPersistentModifier] => updateModifiers(lm.pmod.modifierTypeId, Seq(lm.pmod))
    case x: Any => logger.info(s"Strange input: $x")
  }

  override def persistenceId: String = "persistent actor"

  override def journalPluginId: String = "akka.persistence.journal.leveldb"

  override def snapshotPluginId: String = "akka.persistence.snapshot-store.local"

  def createBlockIfPossible(payloadId: ModifierId): Unit =
    nonCompletedBlocks.get(Algos.encode(payloadId)).foreach(headerId => headers.get(headerId).foreach { header =>
      payloads.get(Algos.encode(payloadId)).foreach { payload =>
        completedBlocks += header._1.height -> EncryBlock(header._1, payload._1, None)
        nonCompletedBlocks -= Algos.encode(payloadId)
      }
    })

  def updateModifiers(modsTypeId: ModifierTypeId, modifiers: Seq[NodeViewModifier]): Unit = modifiers.foreach {
    case header: EncryBlockHeader => persist(header) { header => updateHeaders(header) }
    case payload: EncryBlockPayload => persist(payload) { payload => updatePayloads(payload) }
    case block: EncryBlock => persist(block) { block => updateCompletedBlocks(block) }
    case _ =>
  }

<<<<<<< HEAD
  private def info: Unit =
    logger.info(s"${state.stat.receivedHeaders} headers received - " +
      s"${state.stat.receivedPayloads} payloads received - " +
      s"${state.stat.notCompletedBlocks} not full blocks - " +
      s"${state.stat.completedBlocks} full blocks - " +
      s"max height: ${state.stat.maxHeight} " +
      s"Gaps: ${state.stat.gaps.foldLeft("") { case (str, gap) => str + s"(${gap._1}, ${gap._2})" }} " +
      s"Duplicates: ${state.stat.duplicates.foldLeft("") { case (str, duplicate) => str + s"(${Algos.encode(duplicate._1)}, ${duplicate._2})" }}")
=======
  def updateHeaders(header: EncryBlockHeader): Unit = {
    val prevValue: (EncryBlockHeader, Int) = headers.getOrElse(Algos.encode(header.id), (header, -1))
    headers += Algos.encode(header.id) -> (prevValue._1, prevValue._2 + 1)
    if (!nonCompletedBlocks.contains(Algos.encode(header.payloadId)))
      nonCompletedBlocks += Algos.encode(header.payloadId) -> Algos.encode(header.id)
    else {
      nonCompletedBlocks = (nonCompletedBlocks - Algos.encode(header.payloadId)) + (Algos.encode(header.payloadId) -> Algos.encode(header.id))
      createBlockIfPossible(header.payloadId)
    }
  }

  def updatePayloads(payload: EncryBlockPayload): Unit = {
    val prevValue: (EncryBlockPayload, Int) = payloads.getOrElse(Algos.encode(payload.id), (payload, -1))
    payloads += Algos.encode(payload.id) -> (prevValue._1, prevValue._2 + 1)
    if (!nonCompletedBlocks.contains(Algos.encode(payload.id))) nonCompletedBlocks += Algos.encode(payload.id) -> ""
    else createBlockIfPossible(payload.id)
  }

  def updateCompletedBlocks(block: EncryBlock): Unit = completedBlocks += block.header.height -> block
>>>>>>> a704910b
}

object ModifiersHolder {

  case object RecoverState

  case class Statistics(receivedHeaders: Int,
                        receivedPayloads: Int,
                        notCompletedBlocks: Int,
                        completedBlocks: Int,
                        maxHeight: Int,
                        gaps: Seq[(Int, Int)],
                        duplicates: Seq[(ModifierId, Int)]) {
    override def toString: String = s"Stats: ${this.receivedHeaders} headers received - " +
      s"${this.receivedPayloads} payloads received - " +
      s"${this.notCompletedBlocks} not full blocks - " +
      s"${this.completedBlocks} full blocks - " +
      s"max height: ${this.maxHeight} " +
      s"Gaps: ${this.gaps.foldLeft("") { case (str, gap) => str + s"(${gap._1}, ${gap._2})" }} " +
      s"Duplicates: ${this.duplicates.foldLeft("") { case (str, duplicate) => str + s"(${Algos.encode(duplicate._1)}, ${duplicate._2})" }}"
  }

  case class Modifiers(headerCache: Map[String, (EncryBlockHeader, Int)],
                       payloadCache: Map[String, (EncryBlockPayload, Int)],
                       notCompletedBlocks: Map[String, String],
                       completedBlocks: SortedMap[Int, EncryBlock])

  case class State(modifiers: Modifiers, stat: Statistics)

  case class RequestedModifiers(modifierTypeId: ModifierTypeId, modifiers: Seq[NodeViewModifier])

  def countGaps(heights: Seq[Int]): Seq[(Int, Int)] = heights.foldLeft(Seq[(Int, Int)](), -1) {
    case ((gaps, prevHeight), blockHeight) =>
      if (prevHeight + 1 != blockHeight) (gaps :+ (prevHeight + 1, blockHeight - 1), blockHeight)
      else (gaps, blockHeight)
  }._1
}<|MERGE_RESOLUTION|>--- conflicted
+++ resolved
@@ -27,13 +27,10 @@
   var nonCompletedBlocks: Map[String, String] = Map.empty
   var completedBlocks: SortedMap[Int, EncryBlock] = SortedMap.empty
 
-<<<<<<< HEAD
+  context.system.scheduler.schedule(10.second, 60.second) {
   var state: State = State(Modifiers(Map.empty, Map.empty, Map.empty, SortedMap.empty), stat)
 
   context.system.scheduler.schedule(10.second, 10.second) {
-=======
-  context.system.scheduler.schedule(10.second, 60.second) {
->>>>>>> a704910b
     stat = Statistics(
       headers.size,
       payloads.size,
@@ -44,47 +41,12 @@
       headers.values.filter(_._2 > 1).map(headerWithDuplicatesQty => headerWithDuplicatesQty._1.id -> headerWithDuplicatesQty._2).toSeq ++
         payloads.values.filter(_._2 > 1).map(payloadWithDuplicatesQty => payloadWithDuplicatesQty._1.id -> payloadWithDuplicatesQty._2).toSeq
     )
-<<<<<<< HEAD
-    modifiers = Modifiers(headerCache, payloadCache, notCompletedBlocks, completedBlocks)
-    state = State(modifiers, stat)
-    saveSnapshot(state)
-    info
-=======
     persist(stat) { pieceOfStat => logger.info(pieceOfStat.toString) }
->>>>>>> a704910b
   }
 
   override def preStart(): Unit = logger.info(s"ModifiersHolder actor is started.")
 
   override def receiveRecover: Receive = {
-<<<<<<< HEAD
-    case SnapshotOffer(_, snapshot: State) => state = snapshot
-    case RecoveryCompleted =>
-      logger.info("Recover of state in modifiers holder is success")
-      info
-  }
-
-  override def receiveCommand: Receive = {
-    case SaveSnapshotSuccess(_) => logger.info("Success with snapshot")
-    case SaveSnapshotFailure(_, _) => logger.info("Failure with snapshot")
-    case RecoverState =>
-      logger.info("Starting to recover state from Modifiers Holder")
-
-      val sortedHeaders: Seq[EncryBlockHeader] = state.modifiers.headerCache.map(_._2._1).toSeq
-        .sortWith( (firstHeader, secondHeader) => firstHeader.height < secondHeader.height)
-
-      if (sortedHeaders.head.height == 0) sortedHeaders.tail.foldLeft(Seq(sortedHeaders.head)) {
-        case (applicableHeaders, header) =>
-          if (applicableHeaders.last.height + 1 == header.height) applicableHeaders :+ header
-          else applicableHeaders
-      }
-
-      if (completedBlocks.keys.headOption.contains(0)) state.modifiers.completedBlocks.foldLeft(Seq[EncryBlock]()) {
-        case (applicableBlocks, blockWithHeight) =>
-          if (applicableBlocks.last.header.height + 1 == blockWithHeight._1) applicableBlocks :+ blockWithHeight._2
-          else applicableBlocks
-      }.foreach(block => nodeViewHolder ! LocallyGeneratedModifier(block.payload))
-=======
     case SnapshotOffer(_, snapshotAboutStat: Statistics) => stat = snapshotAboutStat
     case header: EncryBlockHeader => updateHeaders(header); logger.debug(s"Header ${header.height} is recovered from leveldb")
     case payload: EncryBlockPayload => updatePayloads(payload); logger.debug(s"Payload ${Algos.encode(payload.headerId)} is recovered from leveldb")
@@ -94,7 +56,6 @@
   override def receiveCommand: Receive = {
     case SaveSnapshotSuccess(_) => logger.info("Success with snapshot save.")
     case SaveSnapshotFailure(_, _) => logger.info("Failure with snapshot save.")
->>>>>>> a704910b
     case RequestedModifiers(modifierTypeId, modifiers) => updateModifiers(modifierTypeId, modifiers)
     case lm: LocallyGeneratedModifier[EncryPersistentModifier] => updateModifiers(lm.pmod.modifierTypeId, Seq(lm.pmod))
     case x: Any => logger.info(s"Strange input: $x")
@@ -121,16 +82,6 @@
     case _ =>
   }
 
-<<<<<<< HEAD
-  private def info: Unit =
-    logger.info(s"${state.stat.receivedHeaders} headers received - " +
-      s"${state.stat.receivedPayloads} payloads received - " +
-      s"${state.stat.notCompletedBlocks} not full blocks - " +
-      s"${state.stat.completedBlocks} full blocks - " +
-      s"max height: ${state.stat.maxHeight} " +
-      s"Gaps: ${state.stat.gaps.foldLeft("") { case (str, gap) => str + s"(${gap._1}, ${gap._2})" }} " +
-      s"Duplicates: ${state.stat.duplicates.foldLeft("") { case (str, duplicate) => str + s"(${Algos.encode(duplicate._1)}, ${duplicate._2})" }}")
-=======
   def updateHeaders(header: EncryBlockHeader): Unit = {
     val prevValue: (EncryBlockHeader, Int) = headers.getOrElse(Algos.encode(header.id), (header, -1))
     headers += Algos.encode(header.id) -> (prevValue._1, prevValue._2 + 1)
@@ -150,7 +101,6 @@
   }
 
   def updateCompletedBlocks(block: EncryBlock): Unit = completedBlocks += block.header.height -> block
->>>>>>> a704910b
 }
 
 object ModifiersHolder {
