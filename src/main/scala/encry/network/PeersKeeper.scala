--- conflicted
+++ resolved
@@ -12,10 +12,7 @@
 import encry.network.BlackList.BanReason.SentPeersMessageWithoutRequest
 import encry.network.BlackList.{BanReason, BanTime, BanType}
 import encry.network.ConnectedPeersCollection.PeerInfo
-<<<<<<< HEAD
-=======
 import encry.network.DeliveryManager.FullBlockChainIsSynced
->>>>>>> 6ba9dce4
 import encry.network.NetworkController.ReceivableMessages.{DataFromPeer, RegisterMessagesHandler}
 import encry.network.NodeViewSynchronizer.ReceivableMessages._
 import encry.network.PeerConnectionHandler._
@@ -28,7 +25,6 @@
 import org.encryfoundation.common.network.BasicMessagesRepo._
 import scala.concurrent.duration._
 import scala.util.Try
-import scala.language.higherKinds
 
 class PeersKeeper(settings: EncryAppSettings,
                   nodeViewSync: ActorRef,
@@ -38,15 +34,9 @@
 
   val connectWithOnlyKnownPeers: Boolean = settings.network.connectOnlyWithKnownPeers.getOrElse(true)
 
-<<<<<<< HEAD
-  var connectedPeers: ConnectedPeersCollection = ConnectedPeersCollection(Map.empty[InetSocketAddress, PeerInfo])
-
-  var blackList: BlackList = BlackList(settings, Map.empty)
-=======
   var connectedPeers: ConnectedPeersCollection = ConnectedPeersCollection()
 
   var blackList: BlackList = BlackList(settings)
->>>>>>> 6ba9dce4
 
   var knownPeers: Map[InetSocketAddress, Int] = settings.network.knownPeers
     .collect { case peer if !isSelf(peer) => peer -> 0 }.toMap
@@ -65,17 +55,10 @@
     )
     context.system.scheduler.schedule(600.millis, settings.blackList.cleanupTime){blackList = blackList.cleanupBlackList}
     context.system.scheduler.schedule(10.seconds, 5.seconds)(
-<<<<<<< HEAD
-      nodeViewSync ! UpdatedPeersCollection(connectedPeers.findAndMap(allElems, getPeersForDMF).toMap)
-    )
-    context.system.scheduler.schedule(5.seconds, 5.seconds)(
-      dataHolder ! UpdatingConnectedPeers(connectedPeers.findAndMap(allElems, getConnectedPeersF))
-=======
       nodeViewSync ! UpdatedPeersCollection(connectedPeers.collect(getAllPeers, getPeersForDM).toMap)
     )
     context.system.scheduler.schedule(5.seconds, 5.seconds)(
       dataHolder ! UpdatingConnectedPeers(connectedPeers.collect(getAllPeers, getConnectedPeers))
->>>>>>> 6ba9dce4
     )
   }
 
@@ -92,11 +75,7 @@
       logger.info(s"Got request for new connection. Current number of connections is: ${connectedPeers.size}, " +
         s"so peer keeper allows to add one more connection. Current available peers are: " +
         s"${knownPeers.mkString(",")}. Current black list is: ${
-<<<<<<< HEAD
-          blackList.findAndMap((_, _, _, _) => true, mapReason).mkString(",")
-=======
           blackList.collect((_, _, _, _) => true, mapReason).mkString(",")
->>>>>>> 6ba9dce4
         }")
       scala.util.Random.shuffle(
         knownPeers
@@ -196,11 +175,7 @@
           if (remote.socketAddress.getAddress.isSiteLocalAddress) true
           else add.getAddress.isSiteLocalAddress && add != remote.socketAddress
 
-<<<<<<< HEAD
-        val peers: Seq[InetSocketAddress] = connectedPeers.findAndMap(getPeersForRemoteP, getPeersForRemoteF)
-=======
         val peers: Seq[InetSocketAddress] = connectedPeers.collect(findPeersForRemote, getPeersForRemote)
->>>>>>> 6ba9dce4
         logger.info(s"Got request for local known peers. Sending to: $remote peers: ${peers.mkString(",")}.")
         logger.info(s"Remote is side local: ${remote.socketAddress} : ${remote.socketAddress.getAddress.isSiteLocalAddress}")
         remote.handlerRef ! PeersNetworkMessage(peers)
@@ -211,21 +186,11 @@
     case OtherNodeSyncingStatus(remote, comparison, _) =>
       connectedPeers.updateHistoryComparisonResult(remote.socketAddress, comparison)
 
-<<<<<<< HEAD
-    case OtherNodeSyncingStatus(remote, comparison, _) =>
-      connectedPeers = connectedPeers.updateHistoryComparisonResult(remote.socketAddress, comparison)
-
-=======
->>>>>>> 6ba9dce4
     case AccumulatedPeersStatistic(statistic) =>
       connectedPeers = connectedPeers.updatePriorityStatus(statistic)
 
     case SendToNetwork(message, strategy) =>
-<<<<<<< HEAD
-      val peers: Seq[ConnectedPeer] = connectedPeers.findAndMap(allElems, getConnectedPeersF)
-=======
       val peers: Seq[ConnectedPeer] = connectedPeers.collect(getAllPeers, getConnectedPeers)
->>>>>>> 6ba9dce4
       strategy.choose(peers).foreach { peer =>
         logger.debug(s"Sending message: ${message.messageName} to: ${peer.socketAddress}.")
         peer.handlerRef ! message
@@ -258,13 +223,10 @@
       }
 
     case RemovePeerFromBlackList(peer) => blackList = blackList.remove(peer.getAddress)
-<<<<<<< HEAD
-=======
 
     case FullBlockChainIsSynced =>
       logger.info(s"Peers keeper got message: FullBlockChainIsSynced")
       context.become(workingBehaviour(isBlockChainSynced = true))
->>>>>>> 6ba9dce4
 
     case msg => logger.info(s"Peers keeper got unhandled message: $msg.")
   }
@@ -282,20 +244,6 @@
     InetAddress.getLocalHost.getAddress.sameElements(address.getAddress.getAddress) ||
     InetAddress.getLoopbackAddress.getAddress.sameElements(address.getAddress.getAddress)).getOrElse(true)
 
-<<<<<<< HEAD
-  def sendSyncInfo(): Unit = {
-    val peers: Seq[ConnectedPeer] = connectedPeers.findAndMap(findPeersForSyncInfoP, findPeersForSyncInfoF)
-    connectedPeers = peers.foldLeft(connectedPeers) { case (collection, peer) =>
-      collection.updateLastUptime(peer.socketAddress)
-    }
-    if (peers.nonEmpty) nodeViewSync ! PeersForSyncInfo(peers)
-  }
-
-  def findPeersForSyncInfoP(add: InetSocketAddress, info: PeerInfo): Boolean =
-    (System.currentTimeMillis() - info.lastUptime.time) > settings.network.syncInterval.toMillis
-
-  def findPeersForSyncInfoF(add: InetSocketAddress, info: PeerInfo): ConnectedPeer = info.connectedPeer
-=======
   def filterByPriority(priority: PeersPriorityStatus)(address: InetSocketAddress, info: PeerInfo): Boolean = {
     val isTimeRangeConserved: Boolean = (System.currentTimeMillis() - info.lastUptime.time) > settings.network.syncInterval.toMillis
     val isNecessaryPriority: Boolean = info.peerPriorityStatus == priority
@@ -305,7 +253,6 @@
   }
 
   def mapPeersForSyncInfo(add: InetSocketAddress, info: PeerInfo): ConnectedPeer = info.connectedPeer
->>>>>>> 6ba9dce4
 
   def getConnectedPeers(add: InetSocketAddress, info: PeerInfo): ConnectedPeer = info.connectedPeer
 
@@ -314,9 +261,6 @@
   def getPeersForDM(address: InetSocketAddress, info: PeerInfo): (InetSocketAddress, (ConnectedPeer, HistoryComparisonResult, PeersPriorityStatus)) =
     address -> (info.connectedPeer, info.historyComparisonResult, info.peerPriorityStatus)
 
-<<<<<<< HEAD
-  def allElems: (InetSocketAddress, PeerInfo) => Boolean = (_, _) => true
-=======
   def getAllPeers: (InetSocketAddress, PeerInfo) => Boolean = (_, _) => true
 
   def accumulatePeersForSync(peers: Seq[ConnectedPeer], isChainSynced: Boolean): Seq[ConnectedPeer] = peers match {
@@ -334,7 +278,6 @@
       Seq.empty[ConnectedPeer]
 
   }
->>>>>>> 6ba9dce4
 }
 
 object PeersKeeper {
