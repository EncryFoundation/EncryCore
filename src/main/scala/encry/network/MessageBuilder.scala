--- conflicted
+++ resolved
@@ -41,11 +41,7 @@
       }
     case RequestFromLocal(None, modTypeId, modsIds) =>
       Try {
-<<<<<<< HEAD
-        (peersKeeper ? (MessageBuilder.PeerWithUnknownHistory || MessageBuilder.PeerWithOlderHistory || MessageBuilder.PeerWithEqualHistory)).mapTo[ConnectedPeer].map { peer =>
-=======
         (peersKeeper ? (MessageBuilder.PeerWithOlderHistory || MessageBuilder.PeerWithEqualHistory || MessageBuilder.PeerWithYoungerHistory || MessageBuilder.PeerWithUnknownHistory)).mapTo[ConnectedPeer].map { peer =>
->>>>>>> 9700ab5d
           logger.info(s"Going to req mods from ${peer.socketAddress} of type ${modTypeId}")
           (deliveryManager ? IsRequested(modsIds)).mapTo[RequestStatus].foreach { status =>
             logger.info(s"Requested or received: ${status.requested.length}. Not request or not received: ${status.notRequested.length}")
@@ -118,10 +114,6 @@
   val PeerWithOlderHistory = GetPeerByPredicate((info: PeerInfo) => info.historyComparisonResult == Older)
   val PeerWithYoungerHistory = GetPeerByPredicate((info: PeerInfo) => info.historyComparisonResult == Younger)
   val PeerWithUnknownHistory = GetPeerByPredicate((info: PeerInfo) => info.historyComparisonResult == Unknown)
-<<<<<<< HEAD
-
-=======
->>>>>>> 9700ab5d
   def props(peersKeeper: ActorRef,
             deliveryManager: ActorRef): Props = Props(new MessageBuilder(peersKeeper, deliveryManager))
 }