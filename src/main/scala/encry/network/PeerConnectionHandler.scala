--- conflicted
+++ resolved
@@ -14,14 +14,7 @@
 import encry.network.PeerConnectionHandler.{AwaitingHandshake, CommunicationState, WorkingCycle, _}
 import encry.network.message.MessageHandler
 import encry.settings.NetworkSettings
-<<<<<<< HEAD
-import PeerConnectionHandler._
-import encry.network.NetworkController.ReceivableMessages.ConnectTo
-import encry.utils.EncryLogging
-=======
 import encry.utils.Logging
->>>>>>> eb6f6f81
-
 import scala.annotation.tailrec
 import scala.concurrent.duration._
 import scala.util.{Failure, Random, Success}
@@ -57,18 +50,11 @@
       connection ! Close
       connection ! ResumeReading
       connection ! ResumeWriting
-<<<<<<< HEAD
-    //case cc: ConnectionClosed =>
-      //peerManager ! Disconnected(remote)
-      //log.info("Connection closed to : " + remote + ": " + cc.getErrorCause + s" in state $stateName")
-      //context stop self
-=======
     case cc: ConnectionClosed =>
       log.info("Connection closed to : " + remote + ": " + cc.getErrorCause + s" in state $stateName")
       peerManager ! Disconnected(remote)
       networkController ! ConnectTo(remote)
       context stop self
->>>>>>> eb6f6f81
     case CloseConnection =>
       log.info(s"Enforced to abort communication with: " + remote + s" in state $stateName")
       connection ! Close
