--- conflicted
+++ resolved
@@ -26,18 +26,15 @@
   override def postStop(): Unit = if (settings.postgres.exists(_.enableSave)) Unit else dbService.shutdown()
 
   heightFuture.onComplete {
-<<<<<<< HEAD
-    case Success(_) =>
-      logInfo(s"Going to download blocks from postgres")
-      if (settings.influxDB.isDefined)
-        context.actorSelection("/user/statsSender") ! SuccessPostgresSyncTime(System.nanoTime())
-=======
     case Success(0) =>
       logInfo("Seems like postgres is empty")
       context.stop(self)
     case Success(height) =>
       logInfo(s"Going to download $height blocks from postgres")
->>>>>>> 6f4e96c3
+    case Success(_) =>
+      logInfo(s"Going to download blocks from postgres")
+      if (settings.influxDB.isDefined)
+        context.actorSelection("/user/statsSender") ! SuccessPostgresSyncTime(System.nanoTime())
     case Failure(_) =>
       logWarn("Failed to connect to postgres")
       if (settings.influxDB.isDefined) {
@@ -51,21 +48,18 @@
 
   override def receive: Receive = {
     case StartRecovery => nodeViewHolder ! GetNodeViewChanges(history = true, state = false, vault = false, mempool = false)
-<<<<<<< HEAD
+    case ChangedHistory(history) =>
+      val currentNodeHeight = history.bestBlockOpt.map(_.header.height).getOrElse(0)
+      startRecovery(if (currentNodeHeight == 0) 0 else currentNodeHeight + 1).map { _ =>
+        logInfo(s"All blocks restored from postgres")
+        context.stop(self)
+      }
     case ChangedHistory(history) => startRecovery(history.bestBlockOpt.map(_.header.height).getOrElse(0)).map { _ =>
       logInfo(s"All blocks restored from postgres")
       if (settings.influxDB.isDefined)
         context.actorSelection("/user/statsSender") ! SuccessfullyFinishedSyncFromPostgres(System.nanoTime())
       context.stop(self)
     }
-=======
-    case ChangedHistory(history) =>
-      val currentNodeHeight = history.bestBlockOpt.map(_.header.height).getOrElse(0)
-      startRecovery(if (currentNodeHeight == 0) 0 else currentNodeHeight + 1).map { _ =>
-        logInfo(s"All blocks restored from postgres")
-        context.stop(self)
-      }
->>>>>>> 6f4e96c3
   }
 
   def startRecovery(startFrom: Int): Future[Unit] = heightFuture.flatMap { height =>
