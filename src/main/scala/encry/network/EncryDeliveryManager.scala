package encry.network

import akka.actor.{Actor, Cancellable}
import encry.EncryApp.{networkController, nodeViewHolder, settings, timeProvider}
import encry.consensus.History.{HistoryComparisonResult, Unknown, Younger}
import encry.local.miner.EncryMiner.{DisableMining, StartMining}
import encry.network.EncryDeliveryManager.FullBlockChainSynced
import encry.network.EncryNodeViewSynchronizer.ReceivableMessages._
import encry.network.NetworkController.ReceivableMessages.{DataFromPeer, SendToNetwork}
import encry.network.PeerConnectionHandler._
import encry.network.message.BasicMsgDataTypes.ModifiersData
import encry.network.message.{InvSpec, Message, ModifiersSpec, RequestModifierSpec}
import encry.settings.Algos
import encry.stats.StatsSender.{GetModifiers, SendDownloadRequest}
import encry.utils.Logging
import encry.view.EncryNodeViewHolder.DownloadRequest
import encry.view.EncryNodeViewHolder.ReceivableMessages.ModifiersFromRemote
import encry.view.history.{EncryHistory, EncrySyncInfo, EncrySyncInfoMessageSpec}
import encry.view.mempool.EncryMempool
import encry.{ModifierId, ModifierTypeId}

import scala.collection.mutable
import scala.concurrent.ExecutionContext.Implicits.global
import scala.util.{Failure, Try}

class EncryDeliveryManager(syncInfoSpec: EncrySyncInfoMessageSpec.type) extends Actor with Logging {

  type ModifierIdAsKey = scala.collection.mutable.WrappedArray.ofByte

  case class ToDownloadStatus(modTypeId: ModifierTypeId, firstViewed: Long, lastTry: Long)

  var delivered: Map[ModifierIdAsKey, ConnectedPeer] = Map.empty
  var deliveredSpam: Map[ModifierIdAsKey, ConnectedPeer] = Map.empty
  var peers: Map[ModifierIdAsKey, Seq[ConnectedPeer]] = Map.empty
  var cancellables: Map[ModifierIdAsKey, (ConnectedPeer, (Cancellable, Int))] = Map.empty
  var mempoolReaderOpt: Option[EncryMempool] = None
  var historyReaderOpt: Option[EncryHistory] = None
  var isBlockChainSynced: Boolean = false
  var isMining: Boolean = settings.node.mining
  val invSpec: InvSpec = new InvSpec(settings.network.maxInvObjects)
  val requestModifierSpec: RequestModifierSpec = new RequestModifierSpec(settings.network.maxInvObjects)
  val statusTracker: SyncTracker = SyncTracker(self, context, settings.network, timeProvider)

  def key(id: ModifierId): ModifierIdAsKey = new mutable.WrappedArray.ofByte(id)

  override def preStart(): Unit = {
    statusTracker.scheduleSendSyncInfo()
    context.system.scheduler.schedule(settings.network.syncInterval, settings.network.syncInterval)(self ! CheckModifiersToDownload)
  }

  override def receive: Receive = {
    case OtherNodeSyncingStatus(remote, status, extOpt) =>
      statusTracker.updateStatus(remote, status)
      status match {
        case Unknown => log.info("Peer status is still unknown")
        case Younger => sendExtension(remote, status, extOpt)
        case _ =>
      }
    case HandshakedPeer(remote) => statusTracker.updateStatus(remote, Unknown)
    case DisconnectedPeer(remote) => statusTracker.clearStatus(remote)
    case CheckDelivery(peer, modifierTypeId, modifierId) =>
      if (peerWhoDelivered(modifierId).contains(peer)) delete(modifierId)
      else reexpect(peer, modifierTypeId, modifierId)
    case CheckModifiersToDownload =>
      historyReaderOpt.foreach { h =>
        val currentQueue: Iterable[ModifierId] = cancellables.keys.map(ModifierId @@ _.toArray)
        val newIds: Seq[(ModifierTypeId, ModifierId)] = h.modifiersToDownload(settings.network.networkChunkSize - currentQueue.size, currentQueue)
        newIds.groupBy(_._1).foreach(ids => requestDownload(ids._1, ids._2.map(_._2)))
      }
    case RequestFromLocal(peer, modifierTypeId, modifierIds) => if (modifierIds.nonEmpty && modifierTypeId != 2) expect(peer, modifierTypeId, modifierIds)
    case DataFromPeer(spec, data: ModifiersData@unchecked, remote) if spec.messageCode == ModifiersSpec.messageCode =>
      val typeId: ModifierTypeId = data._1
      val modifiers: Map[ModifierId, Array[Byte]] = data._2
      val (spam: Map[ModifierId, Array[Byte]], fm: Map[ModifierId, Array[Byte]]) =
        modifiers partition { case (id, _) => isSpam(id) }
      if (settings.node.sendStat) context.actorSelection("akka://encry/user/statsSender") ! GetModifiers(typeId, modifiers.keys.toSeq)
      log.info(s"Got modifiers (${modifiers.size}) of type $typeId from remote connected peer: $remote")
      for ((id, _) <- modifiers) receive(typeId, id, remote)
      if (spam.nonEmpty) {
        log.info(s"Spam attempt: peer $remote has sent a non-requested modifiers of type $typeId with ids" +
          s": ${spam.keys.map(Algos.encode)}")
        deleteSpam(spam.keys.toSeq)
      }
      if (fm.nonEmpty) nodeViewHolder ! ModifiersFromRemote(typeId, fm.values.toSeq)
    case DownloadRequest(modifierTypeId: ModifierTypeId, modifierId: ModifierId) =>
      requestDownload(modifierTypeId, Seq(modifierId))
    case FullBlockChainSynced => isBlockChainSynced = true
    case StartMining => isMining = true
    case DisableMining => isMining = false
    case SendLocalSyncInfo =>
      if (statusTracker.elapsedTimeSinceLastSync() < (settings.network.syncInterval.toMillis / 2)) log.info("Trying to send sync info too often")
      else historyReaderOpt.foreach(r => sendSync(r.syncInfo))
    case ChangedHistory(reader: EncryHistory@unchecked) if reader.isInstanceOf[EncryHistory] => historyReaderOpt = Some(reader)
    case ChangedMempool(reader: EncryMempool) if reader.isInstanceOf[EncryMempool] => mempoolReaderOpt = Some(reader)
  }

  def sendSync(syncInfo: EncrySyncInfo): Unit = {
    val peers: Seq[ConnectedPeer] = statusTracker.peersToSyncWith()
    if (peers.nonEmpty)
      networkController ! SendToNetwork(Message(syncInfoSpec, Right(syncInfo), None), SendToPeers(peers))
  }

  def expect(cp: ConnectedPeer, mtid: ModifierTypeId, mids: Seq[ModifierId]): Unit = tryWithLogging {
<<<<<<< HEAD
    val notRequestedIds: Seq[ModifierId] = mids.foldLeft(Seq[ModifierId]()) {
      case (notRequested, modId) =>
        val modifierKey: ModifierIdAsKey = key(modId)
        if (historyReaderOpt.forall(history => !history.contains(modId))) {
          if (!cancellables.contains(modifierKey)) notRequested :+ modId
          else {
            peers = peers - modifierKey + (modifierKey -> (peers.getOrElse(modifierKey, Seq()) :+ cp).distinct)
            notRequested
          }
        } else notRequested
    }
    if (notRequestedIds.nonEmpty) {
      log.info(s"Send to ${cp.socketAddress} requestModifierSpec for type $mtid: ${notRequestedIds.foldLeft("|")((str, id) => str + "|" + Algos.encode(id))}")
      cp.handlerRef ! Message(requestModifierSpec, Right(mtid -> notRequestedIds), None)
    }
    notRequestedIds.foreach { id =>
      val cancellable: Cancellable = context.system.scheduler.scheduleOnce(settings.network.deliveryTimeout, self, CheckDelivery(cp, mtid, id))
      cancellables = (cancellables - key(id)) + (key(id) -> (cp, (cancellable, 0)))
=======
    if ((mtid == 2 && isBlockChainSynced && isMining) || mtid != 2) {
      val notRequestedIds: Seq[ModifierId] = mids.foldLeft(Seq[ModifierId]()) {
        case (notRequested, modId) =>
          val modifierKey: ModifierIdAsKey = key(modId)
          if (historyReaderOpt.forall(history => !history.contains(modId))) {
            if (!cancellables.contains(modifierKey)) notRequested :+ modId
            else {
              peers = peers - modifierKey + (modifierKey -> (peers.getOrElse(modifierKey, Seq()) :+ cp).distinct)
              notRequested
            }
          } else notRequested
      }
      if (notRequestedIds.nonEmpty) cp.handlerRef ! Message(requestModifierSpec, Right(mtid -> notRequestedIds), None)
      notRequestedIds.foreach { id =>
        val cancellable: Cancellable = context.system.scheduler.scheduleOnce(settings.network.deliveryTimeout, self, CheckDelivery(cp, mtid, id))
        cancellables = (cancellables - key(id)) + (key(id) -> (cp, (cancellable, 0)))
      }
>>>>>>> a7a547c5
    }
  }

  def reexpect(cp: ConnectedPeer, mtid: ModifierTypeId, mid: ModifierId): Unit = tryWithLogging {
    val midAsKey: ModifierIdAsKey = key(mid)
    cancellables.get(midAsKey).foreach(peerInfo =>
      if (peerInfo._2._2 < settings.network.maxDeliveryChecks) {
        cp.handlerRef ! Message(requestModifierSpec, Right(mtid -> Seq(mid)), None)
        val cancellable: Cancellable = context.system.scheduler.scheduleOnce(settings.network.deliveryTimeout, self, CheckDelivery(cp, mtid, mid))
        peerInfo._2._1.cancel()
        cancellables = (cancellables - midAsKey) + (midAsKey -> (cp -> (cancellable, peerInfo._2._2 + 1)))
      } else {
        cancellables -= midAsKey
        peers.get(midAsKey).foreach(downloadPeers =>
          downloadPeers.headOption.foreach { nextPeer =>
            peers = peers - midAsKey + (midAsKey -> downloadPeers.filter(_ != nextPeer))
            expect(nextPeer, mtid, Seq(mid))
          }
        )
      }
    )
  }

  def isExpecting(mtid: ModifierTypeId, mid: ModifierId, cp: ConnectedPeer): Boolean = cancellables.get(key(mid)).exists(_._1 == cp)

  def delete(mid: ModifierId): Unit = tryWithLogging(delivered -= key(mid))

  def deleteSpam(mids: Seq[ModifierId]): Unit = for (id <- mids) tryWithLogging(deliveredSpam -= key(id))

  def isSpam(mid: ModifierId): Boolean = deliveredSpam contains key(mid)

  def peerWhoDelivered(mid: ModifierId): Option[ConnectedPeer] = delivered.get(key(mid))

  def sendExtension(remote: ConnectedPeer, status: HistoryComparisonResult,
                    extOpt: Option[Seq[(ModifierTypeId, ModifierId)]]): Unit = extOpt match {
    case None => log.info(s"extOpt is empty for: $remote. Its status is: $status.")
    case Some(ext) => ext.groupBy(_._1).mapValues(_.map(_._2)).foreach {
      case (mid, mods) => networkController ! SendToNetwork(Message(invSpec, Right(mid -> mods), None), SendToPeer(remote))
    }
  }

  def tryWithLogging(fn: => Unit): Unit = {
    Try(fn).recoverWith {
      case e =>
        log.info("Unexpected error", e)
        Failure(e)
    }
  }

  def requestDownload(modifierTypeId: ModifierTypeId, modifierIds: Seq[ModifierId]): Unit = {
    val msg: Message[(ModifierTypeId, Seq[ModifierId])] = Message(requestModifierSpec, Right(modifierTypeId -> modifierIds), None)
    if (settings.node.sendStat) context.actorSelection("akka://encry/user/statsSender") ! SendDownloadRequest(modifierTypeId, modifierIds)
    statusTracker.peersToSyncWith().foreach(peer => {
      expect(peer, modifierTypeId, modifierIds)
      networkController ! SendToNetwork(msg, SendToPeer(peer))
    })
  }

  def receive(mtid: ModifierTypeId, mid: ModifierId, cp: ConnectedPeer): Unit = tryWithLogging {
    if (isExpecting(mtid, mid, cp)) {
      delivered = delivered - key(mid) + (key(mid) -> cp)
      cancellables.get(key(mid)).foreach(_._2._1.cancel())
      cancellables -= key(mid)
      peers -= key(mid)
    }
    else deliveredSpam = deliveredSpam - key(mid) + (key(mid) -> cp)
  }
}

object EncryDeliveryManager {

  case object FullBlockChainSynced
}<|MERGE_RESOLUTION|>--- conflicted
+++ resolved
@@ -101,26 +101,6 @@
   }
 
   def expect(cp: ConnectedPeer, mtid: ModifierTypeId, mids: Seq[ModifierId]): Unit = tryWithLogging {
-<<<<<<< HEAD
-    val notRequestedIds: Seq[ModifierId] = mids.foldLeft(Seq[ModifierId]()) {
-      case (notRequested, modId) =>
-        val modifierKey: ModifierIdAsKey = key(modId)
-        if (historyReaderOpt.forall(history => !history.contains(modId))) {
-          if (!cancellables.contains(modifierKey)) notRequested :+ modId
-          else {
-            peers = peers - modifierKey + (modifierKey -> (peers.getOrElse(modifierKey, Seq()) :+ cp).distinct)
-            notRequested
-          }
-        } else notRequested
-    }
-    if (notRequestedIds.nonEmpty) {
-      log.info(s"Send to ${cp.socketAddress} requestModifierSpec for type $mtid: ${notRequestedIds.foldLeft("|")((str, id) => str + "|" + Algos.encode(id))}")
-      cp.handlerRef ! Message(requestModifierSpec, Right(mtid -> notRequestedIds), None)
-    }
-    notRequestedIds.foreach { id =>
-      val cancellable: Cancellable = context.system.scheduler.scheduleOnce(settings.network.deliveryTimeout, self, CheckDelivery(cp, mtid, id))
-      cancellables = (cancellables - key(id)) + (key(id) -> (cp, (cancellable, 0)))
-=======
     if ((mtid == 2 && isBlockChainSynced && isMining) || mtid != 2) {
       val notRequestedIds: Seq[ModifierId] = mids.foldLeft(Seq[ModifierId]()) {
         case (notRequested, modId) =>
@@ -138,7 +118,6 @@
         val cancellable: Cancellable = context.system.scheduler.scheduleOnce(settings.network.deliveryTimeout, self, CheckDelivery(cp, mtid, id))
         cancellables = (cancellables - key(id)) + (key(id) -> (cp, (cancellable, 0)))
       }
->>>>>>> a7a547c5
     }
   }
 
