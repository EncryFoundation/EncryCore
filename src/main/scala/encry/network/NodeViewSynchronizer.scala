package encry.network

import java.net.InetSocketAddress

import akka.actor.{Actor, ActorRef, ActorSystem, Props}
import com.typesafe.scalalogging.StrictLogging
import encry.consensus.History._
import encry.consensus.SyncInfo
import encry.local.miner.Miner.{DisableMining, StartMining}
import encry.modifiers.history._
import encry.modifiers.mempool.{Transaction, TransactionProtoSerializer}
import encry.modifiers.{NodeViewModifier, PersistentNodeViewModifier}
import encry.network.AuxiliaryHistoryHolder.AuxHistoryChanged
import encry.network.DeliveryManager.FullBlockChainIsSynced
import BasicMessagesRepo._
import encry.network.NetworkController.ReceivableMessages.{DataFromPeer, RegisterMessagesHandler, SendToNetwork}
import encry.network.NodeViewSynchronizer.ReceivableMessages._
import encry.network.PeerConnectionHandler.ConnectedPeer
import encry.settings.EncryAppSettings
import encry.utils.CoreTaggedTypes.{ModifierId, ModifierTypeId, VersionTag}
import encry.utils.Utils._
import encry.view.EncryNodeViewHolder.DownloadRequest
import encry.view.EncryNodeViewHolder.ReceivableMessages.{CompareViews, GetNodeViewChanges}
import encry.view.history.{EncryHistory, EncryHistoryReader}
import encry.view.mempool.{Mempool, MempoolReader}
import encry.view.state.StateReader
import org.encryfoundation.common.Algos
import org.encryfoundation.common.transaction.Proposition

class NodeViewSynchronizer(influxRef: Option[ActorRef],
                           nodeViewHolderRef: ActorRef,
                           networkControllerRef: ActorRef,
                           system: ActorSystem,
                           settings: EncryAppSettings) extends Actor with StrictLogging {

  var historyReaderOpt: Option[EncryHistory] = None
  var mempoolReaderOpt: Option[Mempool] = None
  var modifiersRequestCache: Map[String, NodeViewModifier] = Map.empty
  var chainSynced: Boolean = false
  val deliveryManager: ActorRef = context.actorOf(
    DeliveryManager.props(influxRef, nodeViewHolderRef, networkControllerRef, settings), "deliveryManager")

  override def preStart(): Unit = {
    val messageIds: Seq[Byte] = Seq(
      InvNetworkMessage.NetworkMessageTypeID,
      RequestModifiersNetworkMessage.NetworkMessageTypeID,
      SyncInfoNetworkMessage.NetworkMessageTypeID)
    networkControllerRef ! RegisterMessagesHandler(messageIds, self)
    context.system.eventStream.subscribe(self, classOf[NodeViewChange])
    context.system.eventStream.subscribe(self, classOf[ModificationOutcome])
    nodeViewHolderRef ! GetNodeViewChanges(history = true, state = false, vault = false, mempool = true)
  }

  override def receive: Receive = {
    case DownloadRequest(modifierTypeId: ModifierTypeId, modifierId: ModifierId, previousModifier: Option[ModifierId]) =>
      deliveryManager ! DownloadRequest(modifierTypeId, modifierId, previousModifier)
    case SuccessfulTransaction(tx) => broadcastModifierInv(tx)
    case SemanticallyFailedModification(_, _) =>
    case ChangedState(_) =>
    case SyntacticallyFailedModification(_, _) =>
    case SemanticallySuccessfulModifier(mod) =>
      mod match {
        case block: Block => broadcastModifierInv(block.header)
        case tx: Transaction => broadcastModifierInv(tx)
        case _ => //Do nothing
      }
    case AuxHistoryChanged(history) => historyReaderOpt = Some(history)
    case ChangedHistory(reader: EncryHistory@unchecked) if reader.isInstanceOf[EncryHistory] =>
<<<<<<< HEAD
      deliveryManager ! HistoryChanges(reader)
=======
      deliveryManager ! UpdatedHistory(reader)
>>>>>>> 41bf9a25
    case ChangedMempool(reader: Mempool) if reader.isInstanceOf[Mempool] =>
      mempoolReaderOpt = Some(reader)
    case HandshakedPeer(remote) => deliveryManager ! HandshakedPeer(remote)
    case DisconnectedPeer(remote) => deliveryManager ! DisconnectedPeer(remote)
    case DataFromPeer(message, remote) => message match {
      case SyncInfoNetworkMessage(syncInfo) =>
        logger.info(s"Got sync message from ${remote.socketAddress} with " +
          s"${syncInfo.lastHeaderIds.size} headers. Head's headerId is: " +
          s"${Algos.encode(syncInfo.lastHeaderIds.headOption.getOrElse(Array.emptyByteArray))}.")
        historyReaderOpt match {
          case Some(historyReader) =>
            val extensionOpt: Option[ModifierIds] = historyReader.continuationIds(syncInfo, settings.network.networkChunkSize)
            val ext: ModifierIds = extensionOpt.getOrElse(Seq())
            val comparison: HistoryComparisonResult = historyReader.compare(syncInfo)
            logger.info(s"Comparison with $remote having starting points ${idsToString(syncInfo.startingPoints)}. " +
              s"Comparison result is $comparison. Sending extension of length ${ext.length}")
            if (!(extensionOpt.nonEmpty || comparison != Younger)) logger.warn("Extension is empty while comparison is younger")
            deliveryManager ! OtherNodeSyncingStatus(remote, comparison, extensionOpt)
          case _ =>
        }
      case RequestModifiersNetworkMessage(invData) =>
        logger.info(s"Get request modifiers from remote peer. chainSynced = $chainSynced")
        if (chainSynced) {
          val inRequestCache: Map[String, NodeViewModifier] =
            invData._2.flatMap(id => modifiersRequestCache.get(Algos.encode(id)).map(mod => Algos.encode(mod.id) -> mod)).toMap
          logger.debug(s"inRequestCache(${inRequestCache.size}): ${inRequestCache.keys.mkString(",")}")
          self ! ResponseFromLocal(remote, invData._1, inRequestCache.values.toSeq)
          val nonInRequestCache = invData._2.filterNot(id => inRequestCache.contains(Algos.encode(id)))
          if (nonInRequestCache.nonEmpty)
            historyReaderOpt.flatMap(h => mempoolReaderOpt.map(mp => (h, mp))).foreach { readers =>
              val objs: Seq[NodeViewModifier] = invData._1 match {
                case typeId: ModifierTypeId if typeId == Transaction.ModifierTypeId => readers._2.getAll(nonInRequestCache)
                case _: ModifierTypeId => nonInRequestCache.flatMap(id => readers._1.modifierById(id))
              }
              logger.debug(s"nonInRequestCache(${objs.size}): ${objs.map(mod => Algos.encode(mod.id)).mkString(",")}")
              logger.debug(s"Requested ${invData._2.length} modifiers ${idsToString(invData)}, " +
                s"sending ${objs.length} modifiers ${idsToString(invData._1, objs.map(_.id))} ")
              self ! ResponseFromLocal(remote, invData._1, objs)
            }
        }
        else logger.info(s"Peer $remote requested ${invData._2.length} modifiers ${idsToString(invData)}, but " +
          s"node is not synced, so ignore msg")
      case InvNetworkMessage(invData) =>
        logger.info(s"Got inv message from ${remote.socketAddress} with modifiers: ${invData._2.map(Algos.encode).mkString(",")} ")
        //todo: Ban node that send payload id?
        if (invData._1 != Payload.modifierTypeId) nodeViewHolderRef ! CompareViews(remote, invData._1, invData._2)
      case _ => logger.info(s"NodeViewSyncronyzer got invalid type of DataFromPeer message!")
    }
    case RequestFromLocal(peer, modifierTypeId, modifierIds) =>
      deliveryManager ! RequestFromLocal(peer, modifierTypeId, modifierIds)
    case StartMining => deliveryManager ! StartMining
    case DisableMining => deliveryManager ! DisableMining
    case FullBlockChainIsSynced =>
      chainSynced = true
      deliveryManager ! FullBlockChainIsSynced
    case ResponseFromLocal(peer, typeId, modifiers: Seq[NodeViewModifier]) =>
      if (modifiers.nonEmpty) {
        logger.debug(s"Sent modifiers size is: ${modifiers.length}")
        typeId match {
          case Header.modifierTypeId =>
            val modsB: Seq[(ModifierId, Array[Byte])] =
              modifiers.map { case h: Header => h.id -> HeaderProtoSerializer.toProto(h).toByteArray }
            peer.handlerRef ! ModifiersNetworkMessage(modifiers.head.modifierTypeId -> modsB.toMap)
          case Payload.modifierTypeId =>
            val modsB: Seq[(ModifierId, Array[Byte])] =
              modifiers.map { case h: Payload => h.id -> PayloadProtoSerializer.toProto(h).toByteArray }
            peer.handlerRef ! ModifiersNetworkMessage(modifiers.head.modifierTypeId -> modsB.toMap)
          case Transaction.ModifierTypeId =>
            peer.handlerRef ! ModifiersNetworkMessage(modifiers.head.modifierTypeId -> modifiers.map {
              case h: Transaction => h.id -> TransactionProtoSerializer.toProto(h).toByteArray
            }.toMap)
        }
      }
    case a: Any => logger.error(s"Strange input(sender: ${sender()}): ${a.getClass}\n" + a)
  }

  def broadcastModifierInv[M <: NodeViewModifier](m: M): Unit =
    if (chainSynced) networkControllerRef ! SendToNetwork(InvNetworkMessage(m.modifierTypeId -> Seq(m.id)), Broadcast)
}

object NodeViewSynchronizer {

  object ReceivableMessages {

    case object SendLocalSyncInfo

    case object CheckModifiersToDownload

    case class OtherNodeSyncingStatus[SI <: SyncInfo](remote: ConnectedPeer,
                                                      status: encry.consensus.History.HistoryComparisonResult,
                                                      extension: Option[Seq[(ModifierTypeId, ModifierId)]])

    case class ResponseFromLocal[M <: NodeViewModifier]
    (source: ConnectedPeer, modifierTypeId: ModifierTypeId, localObjects: Seq[M])

    case class RequestFromLocal(source: ConnectedPeer, modifierTypeId: ModifierTypeId, modifierIds: Seq[ModifierId])

    case class CheckDelivery(source: ConnectedPeer,
                             modifierTypeId: ModifierTypeId,
                             modifierId: ModifierId)

    trait PeerManagerEvent

    case class DisconnectedPeer(remote: InetSocketAddress) extends PeerManagerEvent

    case class HandshakedPeer(remote: ConnectedPeer) extends PeerManagerEvent

    trait NodeViewHolderEvent

    trait NodeViewChange extends NodeViewHolderEvent

    case class ChangedHistory[HR <: EncryHistoryReader](reader: HR) extends NodeViewChange

<<<<<<< HEAD
    case class HistoryChanges(history: EncryHistory)
=======
    case class UpdatedHistory(history: EncryHistory)
>>>>>>> 41bf9a25

    case class ChangedMempool[MR <: MempoolReader](mempool: MR) extends NodeViewChange

    case class ChangedState[SR <: StateReader](reader: SR) extends NodeViewChange

    case class RollbackFailed(branchPointOpt: Option[VersionTag]) extends NodeViewHolderEvent

    case class RollbackSucceed(branchPointOpt: Option[VersionTag]) extends NodeViewHolderEvent

    trait ModificationOutcome extends NodeViewHolderEvent

    case class SyntacticallyFailedModification[PMOD <: PersistentNodeViewModifier](modifier: PMOD, error: Throwable)
      extends ModificationOutcome

    case class SemanticallyFailedModification[PMOD <: PersistentNodeViewModifier](modifier: PMOD, error: Throwable)
      extends ModificationOutcome

    case class SuccessfulTransaction[P <: Proposition, TX <: Transaction](transaction: TX) extends ModificationOutcome

    case class SemanticallySuccessfulModifier[PMOD <: PersistentNodeViewModifier](modifier: PMOD) extends ModificationOutcome

  }

}<|MERGE_RESOLUTION|>--- conflicted
+++ resolved
@@ -66,11 +66,7 @@
       }
     case AuxHistoryChanged(history) => historyReaderOpt = Some(history)
     case ChangedHistory(reader: EncryHistory@unchecked) if reader.isInstanceOf[EncryHistory] =>
-<<<<<<< HEAD
-      deliveryManager ! HistoryChanges(reader)
-=======
       deliveryManager ! UpdatedHistory(reader)
->>>>>>> 41bf9a25
     case ChangedMempool(reader: Mempool) if reader.isInstanceOf[Mempool] =>
       mempoolReaderOpt = Some(reader)
     case HandshakedPeer(remote) => deliveryManager ! HandshakedPeer(remote)
@@ -184,11 +180,7 @@
 
     case class ChangedHistory[HR <: EncryHistoryReader](reader: HR) extends NodeViewChange
 
-<<<<<<< HEAD
-    case class HistoryChanges(history: EncryHistory)
-=======
     case class UpdatedHistory(history: EncryHistory)
->>>>>>> 41bf9a25
 
     case class ChangedMempool[MR <: MempoolReader](mempool: MR) extends NodeViewChange
 
