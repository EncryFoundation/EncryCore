--- conflicted
+++ resolved
@@ -39,14 +39,9 @@
       if (connectingPeers.contains(remote) && direction != Incoming) {
         info(s"Trying to connect twice to $remote, going to drop the duplicate connection")
         sender() ! CloseConnection
-<<<<<<< HEAD
       }
       else if (direction != Incoming) {
         info(s"Connecting to $remote")
-=======
-      } else if (direction != Incoming) {
-        log.info(s"Connecting to $remote")
->>>>>>> 57710b82
         connectingPeers += remote
       }
       sender() ! StartInteraction
