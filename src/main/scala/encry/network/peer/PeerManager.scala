package encry.network.peer

import java.net.InetSocketAddress

import akka.actor.Actor
import encry.EncryApp._
import encry.network.EncryNodeViewSynchronizer.ReceivableMessages.{DisconnectedPeer, HandshakedPeer}
import encry.network.NetworkController.ReceivableMessages.ConnectTo
import encry.network.PeerConnectionHandler.ReceivableMessages.{CloseConnection, StartInteraction}
import encry.network.PeerConnectionHandler._
import encry.network.peer.PeerManager.ReceivableMessages._
import encry.network.{Handshake, SendingStrategy}
import encry.utils.Logging

import scala.util.Random

class PeerManager extends Actor with Logging {

  var connectedPeers: Map[InetSocketAddress, ConnectedPeer] = Map.empty

  var connectingPeers: Set[InetSocketAddress] = Set.empty

  if (PeerDatabase.isEmpty) settings.network.knownPeers.foreach { address =>
    if (!isSelf(address, None)) PeerDatabase.addOrUpdateKnownPeer(address, PeerInfo(timeProvider.time(), None))
  }

  def isSelf(address: InetSocketAddress, declaredAddress: Option[InetSocketAddress]): Boolean =
    settings.network.bindAddress == address ||
      settings.network.declaredAddress.exists(da => declaredAddress.contains(da)) ||
      declaredAddress.contains(settings.network.bindAddress) ||
      settings.network.declaredAddress.contains(address)

  override def receive: Receive = {
    case GetConnectedPeers => sender() ! (connectedPeers.values.map(_.handshake).toSeq: Seq[Handshake])
    case GetAllPeers => sender() ! PeerDatabase.knownPeers()
    case AddOrUpdatePeer(address, peerNameOpt, connTypeOpt) =>
      if (!isSelf(address, None))
        PeerDatabase.addOrUpdateKnownPeer(address, PeerInfo(timeProvider.time(), peerNameOpt, connTypeOpt))
    case RandomPeers(howMany: Int) => sender() ! Random.shuffle(PeerDatabase.knownPeers().keys.toSeq).take(howMany)
    case FilterPeers(sendingStrategy: SendingStrategy) => sender() ! sendingStrategy.choose(connectedPeers.values.toSeq)
    case DoConnecting(remote, direction) =>
      if (connectingPeers.contains(remote) && direction != Incoming) {
        log.info(s"Trying to connect twice to $remote, going to drop the duplicate connection")
        sender() ! CloseConnection
      }
      else if (direction != Incoming) {
        log.info(s"Connecting to $remote")
        connectingPeers += remote
      }
      sender() ! StartInteraction
    case Handshaked(peer) =>
      if (peer.direction == Outgoing && isSelf(peer.socketAddress, peer.handshake.declaredAddress))
        peer.handlerRef ! CloseConnection
      else {
        if (peer.publicPeer) self ! AddOrUpdatePeer(peer.socketAddress, Some(peer.handshake.nodeName), Some(peer.direction))
        else PeerDatabase.remove(peer.socketAddress)
        connectedPeers += (peer.socketAddress -> peer)
        nodeViewSynchronizer ! HandshakedPeer(peer)
      }
    case Disconnected(remote) =>
      connectedPeers -= remote
      connectingPeers -= remote
      nodeViewSynchronizer ! DisconnectedPeer(remote)
    case CheckPeers =>
<<<<<<< HEAD
      def randomPeer: Option[InetSocketAddress] = {
        val peers: Seq[InetSocketAddress] = PeerDatabase.knownPeers().keys.toSeq
        if (peers.nonEmpty) Some(peers(Random.nextInt(peers.size)))
        else None
      }
      if (connectedPeers.size + connectingPeers.size < settings.network.maxConnections) {
=======
      if (connectedPeers.size + connectingPeers.size < settings.network.maxConnections)
>>>>>>> eb6f6f81
        randomPeer.foreach { address =>
          if (!connectedPeers.exists(_._1 == address) &&
            !connectingPeers.exists(_.getHostName == address.getHostName)) {
            sender() ! ConnectTo(address)
          }
        }

  }
}

object PeerManager {

  object ReceivableMessages {

    case object CheckPeers

    case class AddOrUpdatePeer(address: InetSocketAddress, peerName: Option[String], direction: Option[ConnectionType])

    case class RandomPeers(howMany: Int)

    case class FilterPeers(sendingStrategy: SendingStrategy)

    case object GetConnectedPeers

    case object GetAllPeers

    case object GetBlacklistedPeers

    case class DoConnecting(remote: InetSocketAddress, direction: ConnectionType)

    case class Handshaked(peer: ConnectedPeer)

    case class Disconnected(remote: InetSocketAddress)

  }

}<|MERGE_RESOLUTION|>--- conflicted
+++ resolved
@@ -62,16 +62,12 @@
       connectingPeers -= remote
       nodeViewSynchronizer ! DisconnectedPeer(remote)
     case CheckPeers =>
-<<<<<<< HEAD
       def randomPeer: Option[InetSocketAddress] = {
         val peers: Seq[InetSocketAddress] = PeerDatabase.knownPeers().keys.toSeq
         if (peers.nonEmpty) Some(peers(Random.nextInt(peers.size)))
         else None
       }
       if (connectedPeers.size + connectingPeers.size < settings.network.maxConnections) {
-=======
-      if (connectedPeers.size + connectingPeers.size < settings.network.maxConnections)
->>>>>>> eb6f6f81
         randomPeer.foreach { address =>
           if (!connectedPeers.exists(_._1 == address) &&
             !connectingPeers.exists(_.getHostName == address.getHostName)) {
