package encry.network.peer

import java.net.InetSocketAddress
import akka.actor.Actor
import encry.EncryApp._
import encry.network.EncryNodeViewSynchronizer.ReceivableMessages.{DisconnectedPeer, HandshakedPeer}
import encry.network.NetworkController.ReceivableMessages.ConnectTo
import encry.network.PeerConnectionHandler.ReceivableMessages.{CloseConnection, StartInteraction}
import encry.network.PeerConnectionHandler._
import encry.network.peer.PeerManager.ReceivableMessages._
import encry.network.{Handshake, SendToRandom, SendingStrategy}
import encry.utils.Logging
import scala.util.Random
import scala.language.postfixOps

class PeerManager extends Actor with Logging {

  var connectedPeers: Map[InetSocketAddress, ConnectedPeer] = Map.empty
  var connectingPeers: Set[InetSocketAddress] = Set.empty

  if (PeerDatabase.isEmpty) settings.network.knownPeers.foreach { address =>
    if (!isSelf(address, None)) PeerDatabase.addOrUpdateKnownPeer(address, PeerInfo(timeProvider.time(), None))
  }

  def isSelf(address: InetSocketAddress, declaredAddress: Option[InetSocketAddress]): Boolean =
    settings.network.bindAddress == address ||
      settings.network.declaredAddress.exists(da => declaredAddress.contains(da)) ||
      declaredAddress.contains(settings.network.bindAddress) ||
      settings.network.declaredAddress.contains(address)

  override def receive: Receive = {
    case GetConnectedPeers => sender() ! (connectedPeers.values.map(_.handshake).toSeq: Seq[Handshake])
    case GetAllPeers => sender() ! PeerDatabase.knownPeers()
    case AddOrUpdatePeer(address, peerNameOpt, connTypeOpt) =>
      if (!isSelf(address, None))
        PeerDatabase.addOrUpdateKnownPeer(address, PeerInfo(timeProvider.time(), peerNameOpt, connTypeOpt))
    case RandomPeers(howMany: Int) => sender() ! Random.shuffle(PeerDatabase.knownPeers().keys.toSeq).take(howMany)
    case FilterPeers(sendingStrategy: SendingStrategy) => sender() ! sendingStrategy.choose(connectedPeers.values.toSeq)
    case DoConnecting(remote, direction) =>
      if (connectingPeers.contains(remote) && direction != Incoming) {
        log.info(s"Trying to connect twice to $remote, going to drop the duplicate connection")
        sender() ! CloseConnection
      }
      else if (direction != Incoming) {
        log.info(s"Connecting to $remote")
        connectingPeers += remote
      }
      sender() ! StartInteraction
    case Handshaked(peer) =>
      if (peer.direction == Outgoing && isSelf(peer.socketAddress, peer.handshake.declaredAddress))
        peer.handlerRef ! CloseConnection
      else {
        if (peer.publicPeer) self ! AddOrUpdatePeer(peer.socketAddress, Some(peer.handshake.nodeName), Some(peer.direction))
        else PeerDatabase.remove(peer.socketAddress)
        connectedPeers += (peer.socketAddress -> peer)
        nodeViewSynchronizer ! HandshakedPeer(peer)
      }
    case Disconnected(remote) =>
      connectedPeers -= remote
      connectingPeers -= remote
      nodeViewSynchronizer ! DisconnectedPeer(remote)
    case CheckPeers =>
      def randomPeer: Option[InetSocketAddress] = {
        val peers: Seq[InetSocketAddress] = PeerDatabase.knownPeers().keys.toSeq
        if (peers.nonEmpty) Some(peers(Random.nextInt(peers.size)))
        else None
      }

<<<<<<< HEAD
      if (connectedPeers.size + connectingPeers.size < settings.network.maxConnections) {
=======
      if (connectedPeers.size + connectingPeers.size < settings.network.maxConnections)
>>>>>>> bbd924ef
        randomPeer.foreach { address =>
          if (!connectedPeers.exists(_._1 == address) &&
            !connectingPeers.exists(_.getHostName == address.getHostName)) {
            sender() ! ConnectTo(address)
          }
        }
<<<<<<< HEAD
      }
=======
>>>>>>> bbd924ef
  }
}

object PeerManager {

  object ReceivableMessages {

    case object CheckPeers

    case class AddOrUpdatePeer(address: InetSocketAddress, peerName: Option[String], direction: Option[ConnectionType])

    case class RandomPeers(howMany: Int)

    case class FilterPeers(sendingStrategy: SendingStrategy)

    case object GetConnectedPeers

    case object GetAllPeers

    case object GetBlacklistedPeers

    case class DoConnecting(remote: InetSocketAddress, direction: ConnectionType)

    case class Handshaked(peer: ConnectedPeer)

    case class Disconnected(remote: InetSocketAddress)

  }

}<|MERGE_RESOLUTION|>--- conflicted
+++ resolved
@@ -66,21 +66,14 @@
         else None
       }
 
-<<<<<<< HEAD
       if (connectedPeers.size + connectingPeers.size < settings.network.maxConnections) {
-=======
-      if (connectedPeers.size + connectingPeers.size < settings.network.maxConnections)
->>>>>>> bbd924ef
         randomPeer.foreach { address =>
           if (!connectedPeers.exists(_._1 == address) &&
             !connectingPeers.exists(_.getHostName == address.getHostName)) {
             sender() ! ConnectTo(address)
           }
         }
-<<<<<<< HEAD
       }
-=======
->>>>>>> bbd924ef
   }
 }
 
