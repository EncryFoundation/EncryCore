package encry.network

import java.net.InetSocketAddress

import akka.actor.{ActorContext, ActorRef, Cancellable}
import encry.consensus.History
import encry.network.EncryNodeViewSynchronizer.ReceivableMessages.SendLocalSyncInfo
import encry.network.PeerConnectionHandler._
import encry.settings.NetworkSettings
import encry.utils.{NetworkTimeProvider, EncryLogging}

import scala.collection.mutable
import scala.concurrent.ExecutionContext.Implicits.global
import scala.concurrent.duration.{FiniteDuration, _}


/**
  * SyncTracker caches the peers' statuses (i.e. whether they are ahead or behind this node)
  */
<<<<<<< HEAD
case class SyncTracker(deliveryManager: ActorRef,
                       context: ActorContext,
                       networkSettings: NetworkSettings,
                       timeProvider: NetworkTimeProvider) extends ScorexLogging {
=======
case class SyncTracker(nvsRef: ActorRef,
                  context: ActorContext,
                  networkSettings: NetworkSettings,
                  timeProvider: NetworkTimeProvider) extends EncryLogging {
>>>>>>> 5265a769

  import History._
  import encry.utils.NetworkTime.Time

  private var schedule: Option[Cancellable] = None

  private val statuses: mutable.Map[ConnectedPeer, HistoryComparisonResult] = mutable.Map[ConnectedPeer, HistoryComparisonResult]()
  private val lastSyncSentTime: mutable.Map[ConnectedPeer, Time] = mutable.Map[ConnectedPeer, Time]()

  private var lastSyncInfoSentTime: Time = 0L

  private var stableSyncRegime: Boolean = false

  def scheduleSendSyncInfo(): Unit = {
    if (schedule.isDefined) schedule.get.cancel()
    schedule = Some(context.system.scheduler.schedule(30.seconds, minInterval())(deliveryManager ! SendLocalSyncInfo))
  }

  def maxInterval(): FiniteDuration = if (stableSyncRegime) networkSettings.syncStatusRefreshStable else networkSettings.syncStatusRefresh

  def minInterval(): FiniteDuration = if (stableSyncRegime) networkSettings.syncIntervalStable else networkSettings.syncInterval

  def updateStatus(peer: ConnectedPeer, status: HistoryComparisonResult): Unit = {
    val seniorsBefore: Int = numOfSeniors()
    statuses += peer -> status
    val seniorsAfter: Int = numOfSeniors()
    /**
      * Todo: we should also send NoBetterNeighbour signal when all the peers around are not seniors initially
      */
    if (seniorsBefore > 0 && seniorsAfter == 0) {
      log.info("Syncing is done, switching to stable regime")
      stableSyncRegime = true
      scheduleSendSyncInfo()
    }
  }

  //todo: combine both?
  def clearStatus(remote: InetSocketAddress): Unit = {
    statuses.find(_._1.socketAddress == remote) match {
      case Some((peer, _)) => statuses -= peer
      case None => logWarn(s"Trying to clear status for $remote, but it is not found")
    }
    lastSyncSentTime.find(_._1.socketAddress == remote) match {
      case Some((peer, _)) => statuses -= peer
      case None => logWarn(s"Trying to clear last sync time for $remote, but it is not found")
    }
  }

  def updateLastSyncSentTime(peer: ConnectedPeer): Unit = {
    val currentTime: Time = timeProvider.time()
    lastSyncSentTime(peer) = currentTime
    lastSyncInfoSentTime = currentTime
  }

  def elapsedTimeSinceLastSync(): Long = timeProvider.time() - lastSyncInfoSentTime

  private def outdatedPeers(): Seq[ConnectedPeer] =
    lastSyncSentTime.filter(t => (System.currentTimeMillis() - t._2).millis > maxInterval()).keys.toSeq

  private def numOfSeniors(): Int = statuses.count(_._2 == Older)

  /**
    * Return the peers to which this node should send a sync signal, including:
    * outdated peers, if any, otherwise, all the peers with unknown status plus a random peer with
    * `Older` status.
    */
  def peersToSyncWith(): Seq[ConnectedPeer] = {
    val outdated = outdatedPeers()
    lazy val unknowns = statuses.filter(_._2 == Unknown).keys.toIndexedSeq
    lazy val olders = statuses.filter(_._2 == Older).keys.toIndexedSeq
    lazy val nonOutdated = if (olders.nonEmpty) olders(scala.util.Random.nextInt(olders.size)) +: unknowns else unknowns
    val peers: Seq[ConnectedPeer] = if (outdated.nonEmpty) outdated
    else nonOutdated.filter(p => (timeProvider.time() - lastSyncSentTime.getOrElse(p, 0L)).millis >= minInterval)
    peers.foreach(updateLastSyncSentTime)
    peers
  }
}<|MERGE_RESOLUTION|>--- conflicted
+++ resolved
@@ -17,17 +17,10 @@
 /**
   * SyncTracker caches the peers' statuses (i.e. whether they are ahead or behind this node)
   */
-<<<<<<< HEAD
-case class SyncTracker(deliveryManager: ActorRef,
-                       context: ActorContext,
-                       networkSettings: NetworkSettings,
-                       timeProvider: NetworkTimeProvider) extends ScorexLogging {
-=======
 case class SyncTracker(nvsRef: ActorRef,
                   context: ActorContext,
                   networkSettings: NetworkSettings,
                   timeProvider: NetworkTimeProvider) extends EncryLogging {
->>>>>>> 5265a769
 
   import History._
   import encry.utils.NetworkTime.Time
