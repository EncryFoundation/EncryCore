--- conflicted
+++ resolved
@@ -96,13 +96,8 @@
         modifiers partition { case (id, _) => isSpam(id) }
       if (settings.influxDB.isDefined)
         context.actorSelection("/user/statsSender") ! GetModifiers(typeId, modifiers.keys.toSeq)
-<<<<<<< HEAD
       logInfo(s"Got modifiers (${modifiers.size}) of type $typeId with id: " +
         s"${data._2.keys.map(Algos.encode).mkString(",")}from remote connected peer: $remote")
-=======
-      logInfo(s"Got modifiers (${modifiers.size}) of type $typeId from remote connected peer: $remote," +
-        s"and they are ${modifiers.keys.map(Algos.encode)}")
->>>>>>> 9607c67d
       for ((id, _) <- modifiers) receive(typeId, id, remote)
       if (spam.nonEmpty) {
         logInfo(s"Spam attempt: peer $remote has sent a non-requested modifiers of type $typeId with ids" +
@@ -139,7 +134,6 @@
   )
 
   def expect(peer: ConnectedPeer, mTypeId: ModifierTypeId, modifierIds: Seq[ModifierId]): Unit = tryWithLogging {
-    logInfo(s"Going to expect ${modifierIds.map(Algos.encode).mkString(",")} of type $mTypeId from $peer")
     if ((mTypeId == Transaction.ModifierTypeId && isBlockChainSynced && isMining) || mTypeId != Transaction.ModifierTypeId) {
       val notYetRequestedIds: Seq[ModifierId] = modifierIds.foldLeft(Vector[ModifierId]()) {
         case (notYetRequested, modId) =>
