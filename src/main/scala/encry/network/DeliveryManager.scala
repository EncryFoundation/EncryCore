package encry.network

import java.net.InetAddress
<<<<<<< HEAD
import akka.actor.{Actor, ActorRef, Cancellable, Props, Stash}
=======
import akka.actor.{Actor, ActorRef, Cancellable, Props}
>>>>>>> 41bf9a25
import com.typesafe.scalalogging.StrictLogging
import encry.consensus.History.{HistoryComparisonResult, Unknown, Younger}
import encry.local.miner.Miner.{DisableMining, StartMining}
import encry.modifiers.mempool.Transaction
import encry.network.DeliveryManager._
import encry.network.NetworkController.ReceivableMessages.{DataFromPeer, RegisterMessagesHandler, SendToNetwork}
import encry.network.NodeViewSynchronizer.ReceivableMessages._
import encry.network.PeerConnectionHandler._
import encry.network.SyncTracker.PeerPriorityStatus.PeerPriorityStatus
import encry.stats.StatsSender.{GetModifiers, SendDownloadRequest}
import encry.utils.CoreTaggedTypes.{ModifierId, ModifierTypeId}
import encry.view.EncryNodeViewHolder.DownloadRequest
import encry.view.EncryNodeViewHolder.ReceivableMessages.ModifiersFromRemote
import encry.view.history.{EncryHistory, EncrySyncInfo}
import org.encryfoundation.common.Algos
import encry.settings.EncryAppSettings
import scala.concurrent.ExecutionContext.Implicits.global
import scala.concurrent.duration._
import scala.collection.immutable.HashSet
import scala.collection.mutable
import scala.util.Random
import BasicMessagesRepo._
import encry.modifiers.history.Header

class DeliveryManager(influxRef: Option[ActorRef],
                      nodeViewHolderRef: ActorRef,
                      networkControllerRef: ActorRef,
<<<<<<< HEAD
                      settings: EncryAppSettings) extends Actor with StrictLogging with Stash {
=======
                      settings: EncryAppSettings) extends Actor with StrictLogging {
>>>>>>> 41bf9a25

  type ModifierIdAsKey = scala.collection.mutable.WrappedArray.ofByte

  /**
    * This collection used to keep peer's who sent us headers ids.
    */
  var headersForPriorityRequest: Map[ModifierIdAsKey, Seq[InetAddress]] = Map.empty
  /**
    * This collection used to keep spam modifiers ids.
    */
  var receivedSpamModifiers: Map[ModifierIdAsKey, ConnectedPeer] = Map.empty
  /**
    * This collection used to keep received modifiers ids.
    */
  var receivedModifiers: Map[InetAddress, Set[ModifierIdAsKey]] = Map.empty
  /**
    * This collection used to keep expecting modifiers ids.
    */
  var expectedModifiers: Map[InetAddress, Map[ModifierIdAsKey, (Cancellable, Int)]] = Map.empty
  val syncTracker: SyncTracker = SyncTracker(self, context, settings.network)

  override def preStart(): Unit =
    networkControllerRef ! RegisterMessagesHandler(Seq(ModifiersNetworkMessage.NetworkMessageTypeID), self)

  override def receive: Receive = {
<<<<<<< HEAD
    case HistoryChanges(historyReader) =>
      unstashAll()
      logger.info(s"Got message with history. All messages will be unstashed. Starting all schedulers.")
=======
    case UpdatedHistory(historyReader) =>
      logger.info(s"Got message with history. Starting normal actor's work.")
>>>>>>> 41bf9a25
      context.system.scheduler.schedule(5.second, settings.network.modifierDeliverTimeCheck)(self ! CheckModifiersToDownload)
      context.system.scheduler.schedule(5.second, settings.network.updatePriorityTime.seconds)(syncTracker.updatePeersPriorityStatus())
      syncTracker.scheduleSendSyncInfo()
      context.become(basicMessageHandler(historyReader, isBlockChainSynced = false, isMining = false))
    case message =>
<<<<<<< HEAD
      logger.info(s"Got new message $message while awaiting history. This message will be stashed.")
      stash()
=======
      logger.info(s"Got new message $message while awaiting history.")
>>>>>>> 41bf9a25
  }

  def basicMessageHandler(history: EncryHistory, isBlockChainSynced: Boolean, isMining: Boolean): Receive = {
    case OtherNodeSyncingStatus(remote, status, extOpt) =>
      syncTracker.updateStatus(remote, status)
      status match {
        case Unknown => logger.info("Peer status is still unknown.")
        case Younger if isBlockChainSynced => sendInvData(remote, status, extOpt)
        case _ =>
      }
    case HandshakedPeer(remote) => syncTracker.updateStatus(remote, Unknown)
    case DisconnectedPeer(remote) => syncTracker.clearStatus(remote)
    case CheckDelivery(peer, modifierTypeId, modifierId) =>
      val modIdsFromPeer: Set[ModifierIdAsKey] = receivedModifiers.getOrElse(peer.socketAddress.getAddress, Set.empty)
      modIdsFromPeer.find(id => id == toKey(modifierId)) match {
        case Some(_) if modIdsFromPeer.size <= 1 => receivedModifiers = receivedModifiers - peer.socketAddress.getAddress
        case Some(_) => receivedModifiers =
          receivedModifiers.updated(peer.socketAddress.getAddress, modIdsFromPeer - toKey(modifierId))
        case None => reRequestModifier(peer, modifierTypeId, modifierId)
      }
    case CheckModifiersToDownload =>
      val requestedMods: HashSet[ModifierId] = expectedModifiers.flatMap { case (_, modIds) =>
        modIds.keys.map(modId => ModifierId @@ modId.toArray)
      }.to[HashSet]
      history.modifiersToDownload(settings.network.networkChunkSize - requestedMods.size, requestedMods)
        .groupBy(_._1)
        .foreach { case (modId, ids) =>
          requestDownload(modId, ids.map(_._2), history, isBlockChainSynced, isMining)
        }
    case RequestFromLocal(peer, modifierTypeId, modifierIds) =>
      if (modifierIds.nonEmpty) requestModifies(history, peer, modifierTypeId, modifierIds, isBlockChainSynced, isMining)
    case DataFromPeer(message, remote) => message match {
      case ModifiersNetworkMessage((typeId, modifiers)) =>
        val (spam: Map[ModifierId, Array[Byte]], fm: Map[ModifierId, Array[Byte]]) =
          modifiers.partition { case (id, _) => isSpam(id) }
        influxRef.foreach(_ ! GetModifiers(typeId, modifiers.keys.toSeq))
        for ((id, _) <- modifiers) receive(typeId, id, remote, isBlockChainSynced)
        if (spam.nonEmpty) {
          logger.info(s"Spam attempt: peer $remote has sent a non-requested modifiers of type $typeId with ids" +
            s": ${spam.keys.map(Algos.encode)}.")
          deleteSpam(spam.keys.toSeq)
        }
        val filteredModifiers: Seq[Array[Byte]] = fm.filterNot { case (modId, _) => history.contains(modId) }.values.toSeq
        if (filteredModifiers.nonEmpty) nodeViewHolderRef ! ModifiersFromRemote(typeId, filteredModifiers)
        if (!history.isHeadersChainSynced && expectedModifiers.isEmpty) sendSync(history.syncInfo, isBlockChainSynced)
        else if (history.isHeadersChainSynced && !history.isFullChainSynced && expectedModifiers.isEmpty) self ! CheckModifiersToDownload
      case _ => logger.info(s"DeliveryManager got invalid type of DataFromPeer message!")
    }
    case DownloadRequest(modifierTypeId: ModifierTypeId, modifiersId: ModifierId, previousModifier: Option[ModifierId]) =>
      if (previousModifier.isDefined && isBlockChainSynced)
        priorityRequest(modifierTypeId, modifiersId, previousModifier.get, history, isBlockChainSynced, isMining)
      else requestDownload(modifierTypeId, Seq(modifiersId), history, isBlockChainSynced, isMining)
    case SendLocalSyncInfo =>
      if (syncTracker.elapsedTimeSinceLastSync < settings.network.syncInterval.toMillis / 2)
        logger.info("Trying to send sync info too often")
      else sendSync(history.syncInfo, isBlockChainSynced)
    case GetSyncTrackerPeer => sender() ! syncTracker.statuses
    case FullBlockChainIsSynced => context.become(basicMessageHandler(history, isBlockChainSynced = true, isMining))
    case StartMining => context.become(basicMessageHandler(history, isBlockChainSynced, isMining = true))
    case DisableMining => context.become(basicMessageHandler(history, isBlockChainSynced, isMining = false))
<<<<<<< HEAD
    case HistoryChanges(historyReader) => context.become(basicMessageHandler(historyReader, isBlockChainSynced, isMining))
=======
    case UpdatedHistory(historyReader) => context.become(basicMessageHandler(historyReader, isBlockChainSynced, isMining))
>>>>>>> 41bf9a25
    case message => logger.info(s"Got strange message $message on DeliveryManager.")
  }
  /**
    * If node is not synced, send sync info to random peer, otherwise to all known peers.
    *
    * @param syncInfo           - sync info
<<<<<<< HEAD
    * @param isBlockChainSynced - current blockchain status
=======
    * @param isBlockChainSynced - current block chain status
>>>>>>> 41bf9a25
    */
  def sendSync(syncInfo: EncrySyncInfo, isBlockChainSynced: Boolean): Unit =
    if (isBlockChainSynced) syncTracker.peersToSyncWith.foreach(peer => peer.handlerRef ! SyncInfoNetworkMessage(syncInfo))
    else Random.shuffle(syncTracker.peersToSyncWith).headOption.foreach(peer => peer.handlerRef ! SyncInfoNetworkMessage(syncInfo))
  /**
    * Send request to 'peer' with modifiers ids of type 'modifierTypeId'.
    * We can do this activity only if 'peer' status != Younger.
    * If current chain isn't synced and mining is off, we can't request transactions, otherwise can do.
    *
    * We should filter our requesting modifiers to avoid request repeated modifiers.
    *
    * @param history            - current history reader
    * @param peer               - peer, whom message will be send
    * @param mTypeId            - modifier type id
    * @param modifierIds        - modifiers ids
    * @param isBlockChainSynced - current block chain status
    * @param isMining           - current mining status
    */
  def requestModifies(history: EncryHistory,
                      peer: ConnectedPeer,
                      mTypeId: ModifierTypeId,
                      modifierIds: Seq[ModifierId],
                      isBlockChainSynced: Boolean,
                      isMining: Boolean): Unit = {
    val firstCondition: Boolean = mTypeId == Transaction.ModifierTypeId && isBlockChainSynced && isMining
    val secondCondition: Boolean = mTypeId != Transaction.ModifierTypeId
    val thirdCondition: Boolean = syncTracker.statuses.get(peer).exists(_._1 != Younger)

    if ((firstCondition || secondCondition) && thirdCondition) {
      val requestedModifiersFromPeer: Map[ModifierIdAsKey, (Cancellable, PeerPriorityStatus)] = expectedModifiers
        .getOrElse(peer.socketAddress.getAddress, Map.empty)

      val receivedModifiersByPeer: Set[ModifierIdAsKey] = receivedModifiers.getOrElse(peer.socketAddress.getAddress, Set.empty)

      val notYetRequested: Seq[ModifierId] = modifierIds.filter(id => !history.contains(id)
        && !receivedModifiersByPeer.contains(toKey(id)) && !requestedModifiersFromPeer.contains(toKey(id)))

      if (notYetRequested.nonEmpty) {
        logger.info(s"Send request to ${peer.socketAddress.getAddress} for modifiers of type $mTypeId " +
          s"with ${modifierIds.size} ids.")
        peer.handlerRef ! RequestModifiersNetworkMessage(mTypeId -> notYetRequested)
        syncTracker.incrementRequest(peer)

        val requestedModIds = notYetRequested.foldLeft(requestedModifiersFromPeer) { case (rYet, id) =>
          rYet.updated(toKey(id), context.system
            .scheduler.scheduleOnce(settings.network.deliveryTimeout, self, CheckDelivery(peer, mTypeId, id)) -> 1)
        }

        expectedModifiers = expectedModifiers.updated(peer.socketAddress.getAddress, requestedModIds)
      }
    }
  }
  /**
    * Re-ask 'modifierId' from 'peer' if needed. We will do this only if awaiting this modifier from 'peer'
    * and if number of attempts doesn't expired yet.
    * This activity will update timer on re-asked modifier.
    *
    * @param peer    - peer, whom message will be send
    * @param mTypeId - modifier type id
    * @param modId   - re-asked modifier id
    */
  def reRequestModifier(peer: ConnectedPeer, mTypeId: ModifierTypeId, modId: ModifierId): Unit = {
    val peerRequests: Map[ModifierIdAsKey, (Cancellable, Int)] =
      expectedModifiers.getOrElse(peer.socketAddress.getAddress, Map.empty)
    peerRequests.get(toKey(modId)) match {
      case Some((timer, attempts)) =>
        syncTracker.statuses.find { case (innerPeer, (cResult, _)) =>
          innerPeer.socketAddress == peer.socketAddress && cResult != Younger
        }.foreach {
          case (localPeer, _) if attempts < settings.network.maxDeliveryChecks && peerRequests.contains(toKey(modId)) =>
            localPeer.handlerRef ! RequestModifiersNetworkMessage(mTypeId -> Seq(modId))
            logger.debug(s"Re-asked ${peer.socketAddress} and handler: ${peer.handlerRef} for modifier of type: " +
              s"$mTypeId with id: ${Algos.encode(modId)}")
            syncTracker.incrementRequest(peer)
            timer.cancel()
            expectedModifiers = expectedModifiers.updated(peer.socketAddress.getAddress, peerRequests.updated(toKey(modId),
              context.system.scheduler
                .scheduleOnce(settings.network.deliveryTimeout, self, CheckDelivery(peer, mTypeId, modId)) -> (attempts + 1)
            ))
          case _ => expectedModifiers = expectedModifiers.updated(peer.socketAddress.getAddress, peerRequests - toKey(modId))
        }
      case None => logger.info(s"Tried to re-ask modifier ${Algos.encode(modId)}, but this id not needed from this peer")
    }
  }
  /**
    * Check 'expectedModifiers' for awaiting modifier with id 'mId' from 'peer'
    *
    * @param mId  - id of checkable modifier
    * @param peer - peer from which we possibly expecting modifier
    * @return 'true' if we are expecting this modifier from this peer otherwise 'false'
    */
  def isExpecting(mId: ModifierId, peer: ConnectedPeer): Boolean =
    expectedModifiers.get(peer.socketAddress.getAddress).exists(_.contains(toKey(mId)))
  /**
    * Clear the 'receivedSpamModifiers' collection
    *
    * @param mIds - sequence of modifiers ids which will be deleted from spam collection
    */
  def deleteSpam(mIds: Seq[ModifierId]): Unit = for (id <- mIds) receivedSpamModifiers -= toKey(id)
  /**
    * Check receivedSpamModifiers for contains received modifier
    *
    * @param mId - checkable modifier
    * @return 'true' if received modifier is in spam collection otherwise 'false'
    */
  def isSpam(mId: ModifierId): Boolean = receivedSpamModifiers.contains(toKey(mId))
  /**
    * Send inv data to the 'peer'.
    *
    * @param peer              - peer whom will send a message
    * @param status            - current peer's status
    * @param dataForInvMessage - data for inv message
    */
  def sendInvData(peer: ConnectedPeer,
                  status: HistoryComparisonResult,
                  dataForInvMessage: Option[Seq[(ModifierTypeId, ModifierId)]]): Unit = dataForInvMessage match {
    case Some(data) =>
      data.groupBy(_._1).mapValues(_.map(_._2)).foreach {
        case (mTid, mods) if mods.size <= settings.network.maxInvObjects =>
          networkControllerRef ! SendToNetwork(InvNetworkMessage(mTid -> mods), SendToPeer(peer))
        case (_, mods) => logger.info(s"Tried to send inv message with size ${mods.size}. Current size is redundant.")
      }
    case None => logger.info(s"dataForInvMessage is empty for: $peer. Peer's status is: $status.")
  }
  /**
    * This function provides request with priority status. This means, that in priority we will ask peer who sent us
    * a header to send us payload. If we can't connect to this peer we will call 'requestDownload' function
    *
    * @param modifierTypeId     - modifier type id
    * @param modifierIds        - requesting payload id
    * @param headerId           - payload's header's id
    * @param history            - current history state
    * @param isBlockChainSynced - current block chain status
    * @param isMining           - current mining status
    */
  def priorityRequest(modifierTypeId: ModifierTypeId,
                      modifierIds: ModifierId,
                      headerId: ModifierId,
                      history: EncryHistory,
                      isBlockChainSynced: Boolean,
                      isMining: Boolean): Unit = headersForPriorityRequest.get(toKey(headerId)) match {
    case Some(addresses) if addresses.nonEmpty =>
      syncTracker.statuses.find(_._1.socketAddress.getAddress == addresses.head) match {
        case Some((peer, _)) =>
          headersForPriorityRequest = headersForPriorityRequest - toKey(headerId)
          requestModifies(history, peer, modifierTypeId, Seq(modifierIds), isBlockChainSynced, isMining)
        case None => requestDownload(modifierTypeId, Seq(modifierIds), history, isBlockChainSynced, isMining)
      }
    case _ => requestDownload(modifierTypeId, Seq(modifierIds), history, isBlockChainSynced, isMining)
  }
  /**
    * If node is not synced, `requestDownload` sends request for the one peer which will be find by 2 criteria:
    * 1) HistoryComparisonResult != Younger.
    * 2) Choose peer with highest priority.
    * Otherwise this function sends requests for all known peers selected by 1-st criterion as above.
    *
    * If there are no any peers, request won't be sent.
    *
    * @param modifierTypeId     - modifier type id
    * @param modifierIds        - modifier id
    * @param history            - current history state
    * @param isBlockChainSynced - current block chain status
    * @param isMining           - current mining status
    */
  def requestDownload(modifierTypeId: ModifierTypeId,
                      modifierIds: Seq[ModifierId],
                      history: EncryHistory,
                      isBlockChainSynced: Boolean,
                      isMining: Boolean): Unit =
    if (!isBlockChainSynced) syncTracker.getPeersForConnection.lastOption match {
      case Some((peer, _)) =>
        influxRef.foreach(_ ! SendDownloadRequest(modifierTypeId, modifierIds))
        requestModifies(history, peer, modifierTypeId, modifierIds, isBlockChainSynced, isMining)
      case None => logger.info(s"BlockChain is not synced. There is no nodes, which we can connect with.")
    }
    else syncTracker.getPeersForConnection match {
      case coll: Vector[_] if coll.nonEmpty =>
        influxRef.foreach(_ ! SendDownloadRequest(modifierTypeId, modifierIds))
        coll.foreach { case (peer, _) =>
          logger.debug(s"Sent download request to the ${peer.socketAddress}.")
          requestModifies(history, peer, modifierTypeId, modifierIds, isBlockChainSynced, isMining)
        }
      case _ => logger.info(s"BlockChain is synced. There is no nodes, which we can connect with.")
    }
  /**
    * Handle received modifier. We will process received modifier only if we are expecting this on.
    *
    * @param mTid               - modifier type id
    * @param mId                - modifier id
    * @param peer               - peer who sent modifier
    * @param isBlockChainSynced - current chain status
    */
  def receive(mTid: ModifierTypeId,
              mId: ModifierId,
              peer: ConnectedPeer,
              isBlockChainSynced: Boolean): Unit =
    if (isExpecting(mId, peer)) {
      logger.debug(s"Got new modifier with type $mTid from: ${peer.socketAddress}.")
      syncTracker.incrementReceive(peer)
      val peerExpectedModifiers: Map[ModifierIdAsKey, (Cancellable, Int)] = expectedModifiers
        .getOrElse(peer.socketAddress.getAddress, Map.empty)
      peerExpectedModifiers.get(toKey(mId)).foreach(_._1.cancel())
      val peerReceivedModifiers: Set[ModifierIdAsKey] = receivedModifiers.getOrElse(peer.socketAddress.getAddress, Set.empty)
      receivedModifiers = receivedModifiers.updated(peer.socketAddress.getAddress, peerReceivedModifiers + toKey(mId))
      expectedModifiers = expectedModifiers.updated(peer.socketAddress.getAddress, peerExpectedModifiers - toKey(mId))
      if (isBlockChainSynced && mTid == Header.modifierTypeId)
        headersForPriorityRequest = headersForPriorityRequest
          .updated(toKey(mId), headersForPriorityRequest.getOrElse(toKey(mId), Seq.empty) :+ peer.socketAddress.getAddress)
    } else receivedSpamModifiers = receivedSpamModifiers - toKey(mId) + (toKey(mId) -> peer)
  /**
    * Transform modifier id to WrappedArray of bytes
    *
    * @param id - modifier id which will be transform to WrappedArray of bytes
    * @return transformed modifier id
    */
  def toKey(id: ModifierId): ModifierIdAsKey = new mutable.WrappedArray.ofByte(id)
}

object DeliveryManager {

  case object FullBlockChainIsSynced

  case object GetSyncTrackerPeer

  def props(influxRef: Option[ActorRef],
            nodeViewHolderRef: ActorRef,
            networkControllerRef: ActorRef,
            settings: EncryAppSettings): Props =
    Props(new DeliveryManager(influxRef, nodeViewHolderRef, networkControllerRef, settings))
}<|MERGE_RESOLUTION|>--- conflicted
+++ resolved
@@ -1,11 +1,7 @@
 package encry.network
 
 import java.net.InetAddress
-<<<<<<< HEAD
-import akka.actor.{Actor, ActorRef, Cancellable, Props, Stash}
-=======
 import akka.actor.{Actor, ActorRef, Cancellable, Props}
->>>>>>> 41bf9a25
 import com.typesafe.scalalogging.StrictLogging
 import encry.consensus.History.{HistoryComparisonResult, Unknown, Younger}
 import encry.local.miner.Miner.{DisableMining, StartMining}
@@ -33,11 +29,7 @@
 class DeliveryManager(influxRef: Option[ActorRef],
                       nodeViewHolderRef: ActorRef,
                       networkControllerRef: ActorRef,
-<<<<<<< HEAD
-                      settings: EncryAppSettings) extends Actor with StrictLogging with Stash {
-=======
                       settings: EncryAppSettings) extends Actor with StrictLogging {
->>>>>>> 41bf9a25
 
   type ModifierIdAsKey = scala.collection.mutable.WrappedArray.ofByte
 
@@ -63,25 +55,14 @@
     networkControllerRef ! RegisterMessagesHandler(Seq(ModifiersNetworkMessage.NetworkMessageTypeID), self)
 
   override def receive: Receive = {
-<<<<<<< HEAD
-    case HistoryChanges(historyReader) =>
-      unstashAll()
-      logger.info(s"Got message with history. All messages will be unstashed. Starting all schedulers.")
-=======
     case UpdatedHistory(historyReader) =>
       logger.info(s"Got message with history. Starting normal actor's work.")
->>>>>>> 41bf9a25
       context.system.scheduler.schedule(5.second, settings.network.modifierDeliverTimeCheck)(self ! CheckModifiersToDownload)
       context.system.scheduler.schedule(5.second, settings.network.updatePriorityTime.seconds)(syncTracker.updatePeersPriorityStatus())
       syncTracker.scheduleSendSyncInfo()
       context.become(basicMessageHandler(historyReader, isBlockChainSynced = false, isMining = false))
     case message =>
-<<<<<<< HEAD
-      logger.info(s"Got new message $message while awaiting history. This message will be stashed.")
-      stash()
-=======
       logger.info(s"Got new message $message while awaiting history.")
->>>>>>> 41bf9a25
   }
 
   def basicMessageHandler(history: EncryHistory, isBlockChainSynced: Boolean, isMining: Boolean): Receive = {
@@ -142,22 +123,14 @@
     case FullBlockChainIsSynced => context.become(basicMessageHandler(history, isBlockChainSynced = true, isMining))
     case StartMining => context.become(basicMessageHandler(history, isBlockChainSynced, isMining = true))
     case DisableMining => context.become(basicMessageHandler(history, isBlockChainSynced, isMining = false))
-<<<<<<< HEAD
-    case HistoryChanges(historyReader) => context.become(basicMessageHandler(historyReader, isBlockChainSynced, isMining))
-=======
     case UpdatedHistory(historyReader) => context.become(basicMessageHandler(historyReader, isBlockChainSynced, isMining))
->>>>>>> 41bf9a25
     case message => logger.info(s"Got strange message $message on DeliveryManager.")
   }
   /**
     * If node is not synced, send sync info to random peer, otherwise to all known peers.
     *
     * @param syncInfo           - sync info
-<<<<<<< HEAD
-    * @param isBlockChainSynced - current blockchain status
-=======
     * @param isBlockChainSynced - current block chain status
->>>>>>> 41bf9a25
     */
   def sendSync(syncInfo: EncrySyncInfo, isBlockChainSynced: Boolean): Unit =
     if (isBlockChainSynced) syncTracker.peersToSyncWith.foreach(peer => peer.handlerRef ! SyncInfoNetworkMessage(syncInfo))
