--- conflicted
+++ resolved
@@ -31,41 +31,6 @@
   val requestModifierSpec: RequestModifierSpec = new RequestModifierSpec(settings.network.maxInvObjects)
   val deliveryManager: ActorRef = context.actorOf(Props(classOf[EncryDeliveryManager], syncInfoSpec), "deliveryManager")
 
-<<<<<<< HEAD
-  def broadcastModifierInv[M <: NodeViewModifier](m: M): Unit =
-    networkController ! SendToNetwork(Message(invSpec, Right(m.modifierTypeId -> Seq(m.id)), None), Broadcast)
-
-  def sendSync(syncInfo: EncrySyncInfo): Unit = {
-    val peers: Seq[ConnectedPeer] = statusTracker.peersToSyncWith()
-    if (peers.nonEmpty) networkController ! SendToNetwork(Message(syncInfoSpec, Right(syncInfo), None), SendToPeers(peers))
-  }
-
-  override def receive: Receive = viewHolderEvents orElse {
-    case SendLocalSyncInfo =>
-      if (statusTracker.elapsedTimeSinceLastSync() < (networkSettings.syncInterval.toMillis / 2))
-        log.info("Trying to send sync info too often")
-      else historyReaderOpt.foreach(r => sendSync(r.syncInfo))
-    case OtherNodeSyncingStatus(remote, status, extOpt) =>
-      statusTracker.updateStatus(remote, status)
-      status match {
-        case Unknown => logWarn("Peer status is still unknown")
-        case Younger => extOpt match {
-          case None => log.warn(s"extOpt is empty for: $remote. Its status is: $status.")
-          case Some(ext) => ext.groupBy(_._1).mapValues(_.map(_._2)).foreach {
-            case (mid, mods) => networkController ! SendToNetwork(Message(invSpec, Right(mid -> mods), None), SendToPeer(remote))
-          }
-        }
-        case _ =>
-      }
-    case HandshakedPeer(remote) => statusTracker.updateStatus(remote, Unknown)
-    case DisconnectedPeer(remote) => statusTracker.clearStatus(remote)
-    case CheckDelivery(peer, modifierTypeId, modifierId) =>
-      if (deliveryTracker.peerWhoDelivered(modifierId).contains(peer)) deliveryTracker.delete(modifierId)
-      else {
-        log.info(s"Peer $peer has not delivered asked modifier ${Algos.encode(modifierId)} on time")
-        deliveryTracker.reexpect(peer, modifierTypeId, modifierId)
-      }
-=======
   override def preStart(): Unit = {
     val messageSpecs: Seq[MessageSpec[_]] = Seq(invSpec, requestModifierSpec, ModifiersSpec, syncInfoSpec)
     networkController ! RegisterMessagesHandler(messageSpecs, self)
@@ -95,7 +60,6 @@
     case OtherNodeSyncingStatus(remote, status, extOpt) => deliveryManager ! OtherNodeSyncingStatus(remote, status, extOpt)
     case HandshakedPeer(remote) => deliveryManager ! HandshakedPeer(remote)
     case DisconnectedPeer(remote) => deliveryManager ! DisconnectedPeer(remote)
->>>>>>> eb6f6f81
     case DataFromPeer(spec, syncInfo: EncrySyncInfo@unchecked, remote) if spec.messageCode == syncInfoSpec.messageCode =>
       historyReaderOpt match {
         case Some(historyReader) =>
