package encry.network

import java.net.InetSocketAddress

import akka.actor.Actor
import encry.EncryApp._
import encry.consensus.History._
import encry.consensus.{HistoryReader, SyncInfo}
import encry.modifiers.history.ADProofs
import encry.modifiers.history.block.header.EncryBlockHeader
import encry.modifiers.history.block.payload.EncryBlockPayload
import encry.modifiers.mempool.Transaction
import encry.modifiers.{NodeViewModifier, PersistentNodeViewModifier}
import encry.network.EncryNodeViewSynchronizer.ReceivableMessages._
import encry.network.NetworkController.ReceivableMessages.{DataFromPeer, RegisterMessagesHandler, SendToNetwork}
import encry.network.PeerConnectionHandler.ConnectedPeer
import encry.network.message.BasicMsgDataTypes.{InvData, ModifiersData}
import encry.network.message._
import encry.settings.{Algos, NetworkSettings}
import encry.stats.StatsSender.{GetModifiers, SendDownloadRequest}
import encry.utils.EncryLogging
import encry.view.EncryNodeViewHolder.DownloadRequest
import encry.view.EncryNodeViewHolder.ReceivableMessages.{CompareViews, GetNodeViewChanges, ModifiersFromRemote}
import encry.view.history.{EncryHistory, EncrySyncInfo, EncrySyncInfoMessageSpec}
import encry.view.mempool.{EncryMempool, MempoolReader}
import encry.view.state.{Proposition, StateReader}
import encry.{ModifierId, ModifierTypeId, VersionTag}

class EncryNodeViewSynchronizer(syncInfoSpec: EncrySyncInfoMessageSpec.type) extends Actor with EncryLogging {


  val networkSettings: NetworkSettings = settings.network
  val deliveryTracker: EncryDeliveryTracker =
    EncryDeliveryTracker(context, networkSettings.deliveryTimeout, networkSettings.maxDeliveryChecks, self, timeProvider)
  val invSpec: InvSpec = new InvSpec(networkSettings.maxInvObjects)
  val requestModifierSpec: RequestModifierSpec = new RequestModifierSpec(networkSettings.maxInvObjects)
  val statusTracker: SyncTracker = SyncTracker(self, context, networkSettings, timeProvider)
  var historyReaderOpt: Option[EncryHistory] = None
  var mempoolReaderOpt: Option[EncryMempool] = None

  def broadcastModifierInv[M <: NodeViewModifier](m: M): Unit =
    networkController ! SendToNetwork(Message(invSpec, Right(m.modifierTypeId -> Seq(m.id)), None), Broadcast)

  def sendSync(syncInfo: EncrySyncInfo): Unit = {
    val peers: Seq[ConnectedPeer] = statusTracker.peersToSyncWith()
    if (peers.nonEmpty)
      networkController ! SendToNetwork(Message(syncInfoSpec, Right(syncInfo), None), SendToPeers(peers))
  }

  // Send history extension to the (less developed) peer 'remote' which does not have it.
  def sendExtension(remote: ConnectedPeer,
                    status: HistoryComparisonResult,
                    extOpt: Option[Seq[(ModifierTypeId, ModifierId)]]): Unit = extOpt match {
    case None => logWarn(s"extOpt is empty for: $remote. Its status is: $status.")
    case Some(ext) => ext.groupBy(_._1).mapValues(_.map(_._2)).foreach {
      case (mid, mods) => networkController ! SendToNetwork(Message(invSpec, Right(mid -> mods), None), SendToPeer(remote))
    }
  }

  override def receive: Receive = viewHolderEvents orElse {
    case SendLocalSyncInfo =>
      if (statusTracker.elapsedTimeSinceLastSync() < (networkSettings.syncInterval.toMillis / 2))
        log.info("Trying to send sync info too often")
      else historyReaderOpt.foreach(r => sendSync(r.syncInfo))
    case OtherNodeSyncingStatus(remote, status, extOpt) =>
      statusTracker.updateStatus(remote, status)
      status match {
        case Unknown => logWarn("Peer status is still unknown")
        case Nonsense => logWarn("Got nonsense")
        case Younger => sendExtension(remote, status, extOpt)
        case _ =>
      }
    case HandshakedPeer(remote) => statusTracker.updateStatus(remote, Unknown)
    case DisconnectedPeer(remote) => statusTracker.clearStatus(remote)
    case CheckDelivery(peer, modifierTypeId, modifierId) =>
      if (deliveryTracker.peerWhoDelivered(modifierId).contains(peer)) deliveryTracker.delete(modifierId)
      else {
        log.info(s"Peer $peer has not delivered asked modifier ${Algos.encode(modifierId)} on time")
        deliveryTracker.reexpect(peer, modifierTypeId, modifierId)
      }
    case DataFromPeer(spec, syncInfo: EncrySyncInfo@unchecked, remote) if spec.messageCode == syncInfoSpec.messageCode =>
      historyReaderOpt match {
        case Some(historyReader) =>
          val extensionOpt: Option[ModifierIds] = historyReader.continuationIds(syncInfo, networkSettings.networkChunkSize)
          val ext: ModifierIds = extensionOpt.getOrElse(Seq())
          val comparison: HistoryComparisonResult = historyReader.compare(syncInfo)
          log.info(s"Comparison with $remote having starting points ${encry.idsToString(syncInfo.startingPoints)}. " +
            s"Comparison result is $comparison. Sending extension of length ${ext.length}")
          log.info(s"Extension ids: ${encry.idsToString(ext)}")
<<<<<<< HEAD
          if (!(extensionOpt.nonEmpty || comparison != Younger)) log.warn("Extension is empty while comparison is younger")
=======
          if (!(extensionOpt.nonEmpty || comparison != Younger)) logWarn("Extension is empty while comparison is younger")

>>>>>>> bede5c60
          self ! OtherNodeSyncingStatus(remote, comparison, extensionOpt)
        case _ =>
      }
    case DataFromPeer(spec, invData: InvData@unchecked, remote) if spec.messageCode == RequestModifierSpec.MessageCode =>
      historyReaderOpt.flatMap(h => mempoolReaderOpt.map(mp => (h, mp))).foreach { readers =>
        val objs: Seq[NodeViewModifier] = invData._1 match {
          case typeId: ModifierTypeId if typeId == Transaction.ModifierTypeId => readers._2.getAll(invData._2)
          case _: ModifierTypeId => invData._2.flatMap(id => readers._1.modifierById(id))
        }
        log.info(s"Requested ${invData._2.length} modifiers ${encry.idsToString(invData)}, " +
          s"sending ${objs.length} modifiers ${encry.idsToString(invData._1, objs.map(_.id))} ")
        self ! ResponseFromLocal(remote, invData._1, objs)
      }
    case DataFromPeer(spec, invData: InvData@unchecked, remote) if spec.messageCode == InvSpec.MessageCode =>
      nodeViewHolder ! CompareViews(remote, invData._1, invData._2)
    case DataFromPeer(spec, data: ModifiersData@unchecked, remote) if spec.messageCode == ModifiersSpec.messageCode =>
      val typeId: ModifierTypeId = data._1
      val modifiers: Map[ModifierId, Array[Byte]] = data._2
      if (settings.node.sendStat)
        context.actorSelection("/user/statsSender") ! GetModifiers(typeId, modifiers.keys.toSeq)
      log.info(s"Got modifiers of type $typeId from remote connected peer: $remote")
<<<<<<< HEAD
      log.info(s"Received modifier ids ${data._2.keySet.map(Base58.encode).mkString(",")}")
=======

      log.trace(s"Received modifier ids ${data._2.keySet.map(Algos.encode).mkString(",")}")
>>>>>>> bede5c60
      for ((id, _) <- modifiers) deliveryTracker.receive(typeId, id, remote)
      val (spam: Map[ModifierId, Array[Byte]], fm: Map[ModifierId, Array[Byte]]) =
        modifiers partition { case (id, _) => deliveryTracker.isSpam(id) }
      if (spam.nonEmpty) {
        log.info(s"Spam attempt: peer $remote has sent a non-requested modifiers of type $typeId with ids" +
          s": ${spam.keys.map(Algos.encode)}")
        deliveryTracker.deleteSpam(spam.keys.toSeq)
      }
      if (fm.nonEmpty) nodeViewHolder ! ModifiersFromRemote(remote, typeId, fm.values.toSeq)
      historyReaderOpt foreach { h =>
        if (!h.isHeadersChainSynced && !deliveryTracker.isExpecting) sendSync(h.syncInfo)
        else if (h.isHeadersChainSynced && !deliveryTracker.isExpectingFromRandom) self ! CheckModifiersToDownload
      }
    case RequestFromLocal(peer, modifierTypeId, modifierIds) =>
      if (modifierIds.nonEmpty) peer.handlerRef ! Message(requestModifierSpec, Right(modifierTypeId -> modifierIds), None)
      deliveryTracker.expect(peer, modifierTypeId, modifierIds)
    case ResponseFromLocal(peer, _, modifiers: Seq[NodeViewModifier]) =>
      if (modifiers.nonEmpty) {
        val m: (ModifierTypeId, Map[ModifierId, Array[Byte]]) = modifiers.head.modifierTypeId -> modifiers.map(m => m.id -> m.bytes).toMap
        peer.handlerRef ! Message(ModifiersSpec, Right(m), None)
      }
    case a: Any => log.error(s"Strange input (sender: ${sender()}): ${a.getClass}\n" + a)
  }

  case object CheckModifiersToDownload

  override def preStart(): Unit = {
    val messageSpecs: Seq[MessageSpec[_]] = Seq(invSpec, requestModifierSpec, ModifiersSpec, syncInfoSpec)
    networkController ! RegisterMessagesHandler(messageSpecs, self)
    context.system.eventStream.subscribe(self, classOf[NodeViewChange])
    context.system.eventStream.subscribe(self, classOf[ModificationOutcome])
    nodeViewHolder ! GetNodeViewChanges(history = true, state = false, vault = false, mempool = true)
    statusTracker.scheduleSendSyncInfo()
    context.system.scheduler.schedule(settings.network.syncInterval, settings.network.syncInterval)(self ! CheckModifiersToDownload)
  }

  def viewHolderEvents: Receive =
    onSyntacticallySuccessfulModifier orElse
      onDownloadRequest orElse
      onCheckModifiersToDownload orElse { case SuccessfulTransaction(tx) => broadcastModifierInv(tx)
    case SyntacticallyFailedModification(mod, throwable) =>
    case SemanticallySuccessfulModifier(mod) => broadcastModifierInv(mod)
    case SemanticallyFailedModification(mod, throwable) =>
    case ChangedState(reader) =>
    case ChangedHistory(reader: EncryHistory@unchecked) if reader.isInstanceOf[EncryHistory] => historyReaderOpt = Some(reader)
    case ChangedMempool(reader: EncryMempool) if reader.isInstanceOf[EncryMempool] => mempoolReaderOpt = Some(reader)
    }

  def onDownloadRequest: Receive = {
    case DownloadRequest(modifierTypeId: ModifierTypeId, modifierId: ModifierId) =>
      requestDownload(modifierTypeId, Seq(modifierId))
  }

  def onSyntacticallySuccessfulModifier: Receive = {
    case SyntacticallySuccessfulModifier(mod) if (mod.isInstanceOf[EncryBlockHeader] || mod.isInstanceOf[EncryBlockPayload]
      || mod.isInstanceOf[ADProofs]) && historyReaderOpt.exists(_.isHeadersChainSynced) => broadcastModifierInv(mod)
    case SyntacticallySuccessfulModifier(mod) =>
  }

  def onCheckModifiersToDownload: Receive = {
    case CheckModifiersToDownload =>
      deliveryTracker.removeOutdatedExpectingFromRandom()
      historyReaderOpt.foreach { h =>
        val currentQueue: Iterable[ModifierId] = deliveryTracker.expectingFromRandomQueue
        val newIds: Seq[(ModifierTypeId, ModifierId)] = h.modifiersToDownload(settings.network.networkChunkSize - currentQueue.size, currentQueue)
        val oldIds: Seq[(ModifierTypeId, ModifierId)] = deliveryTracker.idsExpectingFromRandomToRetry()
        (newIds ++ oldIds).groupBy(_._1).foreach(ids => requestDownload(ids._1, ids._2.map(_._2)))
      }
  }

  def requestDownload(modifierTypeId: ModifierTypeId, modifierIds: Seq[ModifierId]): Unit = {
    modifierIds.foreach(id => deliveryTracker.expectFromRandom(modifierTypeId, id))
    val msg: Message[(ModifierTypeId, Seq[ModifierId])] = Message(requestModifierSpec, Right(modifierTypeId -> modifierIds), None)
    if (settings.node.sendStat)
      context.actorSelection("/user/statsSender") ! SendDownloadRequest(modifierTypeId, modifierIds)
    networkController ! SendToNetwork(msg, SendToRandom)
  }
}

object EncryNodeViewSynchronizer {

  object ReceivableMessages {

    case object SendLocalSyncInfo

    case class RequestFromLocal(source: ConnectedPeer, modifierTypeId: ModifierTypeId, modifierIds: Seq[ModifierId])

    case class ResponseFromLocal[M <: NodeViewModifier](source: ConnectedPeer, modifierTypeId: ModifierTypeId, localObjects: Seq[M])

    case class CheckDelivery(source: ConnectedPeer,
                             modifierTypeId: ModifierTypeId,
                             modifierId: ModifierId)

    case class OtherNodeSyncingStatus[SI <: SyncInfo](remote: ConnectedPeer,
                                                      status: encry.consensus.History.HistoryComparisonResult,
                                                      extension: Option[Seq[(ModifierTypeId, ModifierId)]])

    trait PeerManagerEvent

    case class HandshakedPeer(remote: ConnectedPeer) extends PeerManagerEvent

    case class DisconnectedPeer(remote: InetSocketAddress) extends PeerManagerEvent

    trait NodeViewHolderEvent

    trait NodeViewChange extends NodeViewHolderEvent

    case class ChangedHistory[HR <: HistoryReader[_ <: PersistentNodeViewModifier, _ <: SyncInfo]](reader: HR) extends NodeViewChange

    case class ChangedMempool[MR <: MempoolReader[_ <: Transaction[_]]](mempool: MR) extends NodeViewChange

    case class ChangedState[SR <: StateReader](reader: SR) extends NodeViewChange

    case class RollbackFailed(branchPointOpt: Option[VersionTag]) extends NodeViewHolderEvent

    case class RollbackSucceed(branchPointOpt: Option[VersionTag]) extends NodeViewHolderEvent

    trait ModificationOutcome extends NodeViewHolderEvent

    case class SuccessfulTransaction[P <: Proposition, TX <: Transaction[P]](transaction: TX) extends ModificationOutcome

    case class SyntacticallyFailedModification[PMOD <: PersistentNodeViewModifier](modifier: PMOD, error: Throwable) extends ModificationOutcome

    case class SemanticallyFailedModification[PMOD <: PersistentNodeViewModifier](modifier: PMOD, error: Throwable) extends ModificationOutcome

    case class SyntacticallySuccessfulModifier[PMOD <: PersistentNodeViewModifier](modifier: PMOD) extends ModificationOutcome

    case class SemanticallySuccessfulModifier[PMOD <: PersistentNodeViewModifier](modifier: PMOD) extends ModificationOutcome

  }

}<|MERGE_RESOLUTION|>--- conflicted
+++ resolved
@@ -87,12 +87,8 @@
           log.info(s"Comparison with $remote having starting points ${encry.idsToString(syncInfo.startingPoints)}. " +
             s"Comparison result is $comparison. Sending extension of length ${ext.length}")
           log.info(s"Extension ids: ${encry.idsToString(ext)}")
-<<<<<<< HEAD
-          if (!(extensionOpt.nonEmpty || comparison != Younger)) log.warn("Extension is empty while comparison is younger")
-=======
           if (!(extensionOpt.nonEmpty || comparison != Younger)) logWarn("Extension is empty while comparison is younger")
 
->>>>>>> bede5c60
           self ! OtherNodeSyncingStatus(remote, comparison, extensionOpt)
         case _ =>
       }
@@ -114,12 +110,8 @@
       if (settings.node.sendStat)
         context.actorSelection("/user/statsSender") ! GetModifiers(typeId, modifiers.keys.toSeq)
       log.info(s"Got modifiers of type $typeId from remote connected peer: $remote")
-<<<<<<< HEAD
-      log.info(s"Received modifier ids ${data._2.keySet.map(Base58.encode).mkString(",")}")
-=======
 
       log.trace(s"Received modifier ids ${data._2.keySet.map(Algos.encode).mkString(",")}")
->>>>>>> bede5c60
       for ((id, _) <- modifiers) deliveryTracker.receive(typeId, id, remote)
       val (spam: Map[ModifierId, Array[Byte]], fm: Map[ModifierId, Array[Byte]]) =
         modifiers partition { case (id, _) => deliveryTracker.isSpam(id) }
