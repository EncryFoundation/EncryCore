--- conflicted
+++ resolved
@@ -76,13 +76,8 @@
           val comparison: HistoryComparisonResult = historyReader.compare(syncInfo)
           logInfo(s"Comparison with $remote having starting points ${idsToString(syncInfo.startingPoints)}. " +
             s"Comparison result is $comparison. Sending extension of length ${ext.length}")
-<<<<<<< HEAD
           logInfo(s"Extension ids: ${idsToString(ext)}")
-          logInfo(s"Get sync message from ${remote.socketAddress} with headers: " +
             s"${syncInfo.lastHeaderIds.map(Algos.encode).mkString(",")}")
-=======
-          logInfo(s"Extension ids: ${encry.idsToString(ext)}")
->>>>>>> 06106ec7
           if (!(extensionOpt.nonEmpty || comparison != Younger)) logWarn("Extension is empty while comparison is younger")
           deliveryManager ! OtherNodeSyncingStatus(remote, comparison, extensionOpt)
         case _ =>
