--- conflicted
+++ resolved
@@ -65,15 +65,9 @@
     case HandshakedPeer(remote) => deliveryManager ! HandshakedPeer(remote)
     case DisconnectedPeer(remote) => deliveryManager ! DisconnectedPeer(remote)
     case DataFromPeer(spec, syncInfo: EncrySyncInfo@unchecked, remote) if spec.messageCode == syncInfoSpec.messageCode =>
-<<<<<<< HEAD
-      log.info(s"Got sync message from ${remote.socketAddress} with " +
+      logInfo(s"Got sync message from ${remote.socketAddress} with " +
         s"${syncInfo.lastHeaderIds.size} headers. Head's headerId is " +
         s"${Algos.encode(syncInfo.lastHeaderIds.headOption.getOrElse(Array.emptyByteArray))}.")
-=======
-      logInfo(s"Get sync message from ${remote.socketAddress} with " +
-        s"${syncInfo.lastHeaderIds.size} headers. Head headerId is " +
-        s"${Algos.encode(syncInfo.lastHeaderIds.headOption.getOrElse(Array.emptyByteArray))}")
->>>>>>> 983228a4
       historyReaderOpt match {
         case Some(historyReader) =>
           val extensionOpt: Option[ModifierIds] = historyReader.continuationIds(syncInfo, settings.network.networkChunkSize)
@@ -81,23 +75,13 @@
           val comparison: HistoryComparisonResult = historyReader.compare(syncInfo)
           logInfo(s"Comparison with $remote having starting points ${encry.idsToString(syncInfo.startingPoints)}. " +
             s"Comparison result is $comparison. Sending extension of length ${ext.length}")
-<<<<<<< HEAD
-          log.info(s"Extension ids: ${encry.idsToString(ext)}")
-=======
           logInfo(s"Extension ids: ${encry.idsToString(ext)}")
-          logInfo(s"Get sync message from ${remote.socketAddress} with headers: " +
-            s"${syncInfo.lastHeaderIds.map(Algos.encode).mkString(",")}")
->>>>>>> 983228a4
           if (!(extensionOpt.nonEmpty || comparison != Younger)) logWarn("Extension is empty while comparison is younger")
           deliveryManager ! OtherNodeSyncingStatus(remote, comparison, extensionOpt)
         case _ =>
       }
     case DataFromPeer(spec, invData: InvData@unchecked, remote) if spec.messageCode == RequestModifierSpec.MessageCode =>
-<<<<<<< HEAD
-      log.info(s"Got requestMsg from ${remote.socketAddress}. TypeID:${invData._1}." +
-=======
-      logInfo(s"Get requestMsg from ${remote.socketAddress}. TypeID:${invData._1}." +
->>>>>>> 983228a4
+      logInfo(s"Got requestMsg from ${remote.socketAddress}. TypeID:${invData._1}." +
         s" Modifiers: ${invData._2.foldLeft("|")((str, id) => str + "|" + Algos.encode(id))}")
       historyReaderOpt.flatMap(h => mempoolReaderOpt.map(mp => (h, mp))).foreach { readers =>
         val objs: Seq[NodeViewModifier] = invData._1 match {
