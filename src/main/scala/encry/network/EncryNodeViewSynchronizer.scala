--- conflicted
+++ resolved
@@ -64,44 +64,35 @@
     case HandshakedPeer(remote) => deliveryManager ! HandshakedPeer(remote)
     case DisconnectedPeer(remote) => deliveryManager ! DisconnectedPeer(remote)
     case DataFromPeer(spec, syncInfo: EncrySyncInfo@unchecked, remote)
-<<<<<<< HEAD
-      if spec.messageCode == syncInfoSpec.messageCode =>
-=======
       if spec.messageCode == EncrySyncInfoMessageSpec.messageCode =>
->>>>>>> fa8fd6e0
       logInfo(s"Got sync message from ${remote.socketAddress} with " +
         s"${syncInfo.lastHeaderIds.size} headers. Head's headerId is " +
         s"${Algos.encode(syncInfo.lastHeaderIds.headOption.getOrElse(Array.emptyByteArray))}.")
       historyReaderOpt match {
         case Some(historyReader) =>
-          val extensionOpt: Option[ModifierIds] =
-            historyReader.continuationIds(syncInfo, settings.network.networkChunkSize)
+          val extensionOpt: Option[ModifierIds] = historyReader.continuationIds(syncInfo, settings.network.networkChunkSize)
           val ext: ModifierIds = extensionOpt.getOrElse(Seq())
           val comparison: HistoryComparisonResult = historyReader.compare(syncInfo)
-          logInfo(s"Comparison with $remote having " +
-            s"starting points ${idsToString(syncInfo.startingPoints)}. " +
+          logInfo(s"Comparison with $remote having starting points ${idsToString(syncInfo.startingPoints)}. " +
             s"Comparison result is $comparison. Sending extension of length ${ext.length}")
           logInfo(s"Extension ids: ${idsToString(ext)}")
-          if (!(extensionOpt.nonEmpty || comparison != Younger))
-            logWarn("Extension is empty while comparison is younger")
+          if (!(extensionOpt.nonEmpty || comparison != Younger)) logWarn("Extension is empty while comparison is younger")
           deliveryManager ! OtherNodeSyncingStatus(remote, comparison, extensionOpt)
         case _ =>
       }
-    case DataFromPeer(spec, invData: InvData@unchecked, remote)
-      if spec.messageCode == RequestModifierSpec.MessageCode =>
-        logInfo(s"Got requestMsg from ${remote.socketAddress}. TypeID:${invData._1}." +
-          s" Modifiers: ${invData._2.foldLeft("|")((str, id) => str + "|" + Algos.encode(id))}")
-        historyReaderOpt.flatMap(h => mempoolReaderOpt.map(mp => (h, mp))).foreach { readers =>
-          val objs: Seq[NodeViewModifier] = invData._1 match {
-            case typeId: ModifierTypeId if typeId == Transaction.ModifierTypeId => readers._2.getAll(invData._2)
-            case _: ModifierTypeId => invData._2.flatMap(id => readers._1.modifierById(id))
-          }
-          logDebug(s"Requested ${invData._2.length} modifiers ${idsToString(invData)}, " +
-            s"sending ${objs.length} modifiers ${idsToString(invData._1, objs.map(_.id))} ")
-          logDebug(s"Peer: ${remote.socketAddress} requested for modifiers of type ${invData._1}.")
-          if (invData._1 != Payload.modifierTypeId)
-          self ! ResponseFromLocal(remote, invData._1, objs)
+    case DataFromPeer(spec, invData: InvData@unchecked, remote) if spec.messageCode == RequestModifierSpec.MessageCode =>
+      logInfo(s"Got requestMsg from ${remote.socketAddress}. TypeID:${invData._1}." +
+        s" Modifiers: ${invData._2.foldLeft("|")((str, id) => str + "|" + Algos.encode(id))}")
+      historyReaderOpt.flatMap(h => mempoolReaderOpt.map(mp => (h, mp))).foreach { readers =>
+        val objs: Seq[NodeViewModifier] = invData._1 match {
+          case typeId: ModifierTypeId if typeId == Transaction.ModifierTypeId => readers._2.getAll(invData._2)
+          case _: ModifierTypeId => invData._2.flatMap(id => readers._1.modifierById(id))
         }
+        logDebug(s"Requested ${invData._2.length} modifiers ${idsToString(invData)}, " +
+          s"sending ${objs.length} modifiers ${idsToString(invData._1, objs.map(_.id))} ")
+        logDebug(s"Peer: ${remote.socketAddress} requested for modifiers of type ${invData._1}.")
+        self ! ResponseFromLocal(remote, invData._1, objs)
+      }
     case DataFromPeer(spec, invData: InvData@unchecked, remote) if spec.messageCode == InvSpec.MessageCode =>
       logDebug(s"Got inv message from ${remote.socketAddress}.")
       nodeViewHolder ! CompareViews(remote, invData._1, invData._2)
@@ -179,11 +170,9 @@
     case class SemanticallyFailedModification[PMOD <: PersistentNodeViewModifier](modifier: PMOD, error: Throwable)
       extends ModificationOutcome
 
-    case class SyntacticallySuccessfulModifier[PMOD <: PersistentNodeViewModifier](modifier: PMOD)
-      extends ModificationOutcome
+    case class SyntacticallySuccessfulModifier[PMOD <: PersistentNodeViewModifier](modifier: PMOD) extends ModificationOutcome
 
-    case class SemanticallySuccessfulModifier[PMOD <: PersistentNodeViewModifier](modifier: PMOD)
-      extends ModificationOutcome
+    case class SemanticallySuccessfulModifier[PMOD <: PersistentNodeViewModifier](modifier: PMOD) extends ModificationOutcome
 
   }
 
