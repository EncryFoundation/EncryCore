--- conflicted
+++ resolved
@@ -2,7 +2,6 @@
 
 import java.text.SimpleDateFormat
 import java.util.Date
-
 import akka.actor.{Actor, Props}
 import encry.EncryApp._
 import encry.consensus.{CandidateBlock, EncrySupplyController}
@@ -29,7 +28,6 @@
 import io.iohk.iodb.ByteArrayWrapper
 import org.encryfoundation.common.crypto.PrivateKey25519
 import org.encryfoundation.common.utils.TaggedTypes.{ADDigest, SerializedAdProof}
-
 import scala.collection._
 
 class Miner extends Actor with Logging {
@@ -50,13 +48,8 @@
 
   def killAllWorkers(): Unit = context.children.foreach(context.stop)
 
-<<<<<<< HEAD
-  def needNewCandidate(b: EncryBlock): Boolean = !candidateOpt.flatMap(_.parentOpt).map(_.id).exists(_.sameElements(b.header.id)) &&
+  def needNewCandidate(b: Block): Boolean = !candidateOpt.flatMap(_.parentOpt).map(_.id).exists(_.sameElements(b.header.id)) &&
     candidateOpt.forall(candidate => candidate.parentOpt.exists(_.height + 1 < b.header.height))
-=======
-  def needNewCandidate(b: Block): Boolean =
-    !candidateOpt.flatMap(_.parentOpt).map(_.id).exists(_.sameElements(b.header.id))
->>>>>>> 4ba59aa2
 
   override def receive: Receive = if (settings.node.mining) miningEnabled else miningDisabled
 
@@ -81,10 +74,7 @@
       candidateOpt = None
       context.become(miningDisabled)
     case MinedBlock(block, workerIdx) if candidateOpt.exists(_.stateRoot sameElements block.header.stateRoot) =>
-<<<<<<< HEAD
-=======
       logInfo(s"Going to propagate new block $block from worker $workerIdx with nonce ${block.header.nonce}")
->>>>>>> 4ba59aa2
       killAllWorkers()
       nodeViewHolder ! LocallyGeneratedModifier(block.header)
       nodeViewHolder ! LocallyGeneratedModifier(block.payload)
@@ -152,6 +142,7 @@
                       bestHeaderOpt: Option[Header]): CandidateBlock = {
     val timestamp: Time = timeProvider.estimatedTime
     val height: Height = Height @@ (bestHeaderOpt.map(_.height).getOrElse(Constants.Chain.PreGenesisHeight) + 1)
+
     // `txsToPut` - valid, non-conflicting txs with respect to their fee amount.
     // `txsToDrop` - invalidated txs to be dropped from mempool.
     val (txsToPut: Seq[Transaction], txsToDrop: Seq[Transaction], _) = view.pool.takeAll.toSeq.sortBy(_.fee).reverse
@@ -203,15 +194,9 @@
       val candidate: CandidateEnvelope =
         if ((bestHeaderOpt.isDefined && (syncingDone || view.history.isFullChainSynced)) || settings.node.offlineGeneration) {
           logInfo(s"Starting candidate generation at ${dateFormat.format(new Date(System.currentTimeMillis()))}")
-<<<<<<< HEAD
-          if (settings.node.sendStat) context.actorSelection("/user/statsSender") ! SleepTime(System.currentTimeMillis() - sleepTime)
-          val envelope: CandidateEnvelope = CandidateEnvelope.fromCandidate(createCandidate(view, bestHeaderOpt))
-          if (settings.node.sendStat) context.actorSelection("/user/statsSender") ! CandidateProducingTime(System.currentTimeMillis() - producingStartTime)
-=======
           if (settings.influxDB.isDefined) context.actorSelection("user/statsSender") ! SleepTime(System.currentTimeMillis() - sleepTime)
           val envelope: CandidateEnvelope = CandidateEnvelope.fromCandidate(createCandidate(view, bestHeaderOpt))
           if (settings.influxDB.isDefined) context.actorSelection("user/statsSender") ! CandidateProducingTime(System.currentTimeMillis() - producingStartTime)
->>>>>>> 4ba59aa2
           envelope
         } else CandidateEnvelope.empty
       candidate
