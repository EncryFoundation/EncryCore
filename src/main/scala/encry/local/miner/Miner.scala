package encry.local.miner

import java.text.SimpleDateFormat
import java.util.Date
import akka.actor.{Actor, Props}
import encry.EncryApp._
import encry.consensus._
import encry.local.miner.EncryMiningWorker.NextChallenge
import encry.modifiers.history.block.EncryBlock
import encry.modifiers.history.block.header.EncryBlockHeader
import encry.modifiers.mempool.{EncryTransaction, Transaction, TransactionFactory}
import encry.modifiers.state.box.Box.Amount
import encry.network.DeliveryManager.FullBlockChainSynced
import encry.network.EncryNodeViewSynchronizer.ReceivableMessages.SemanticallySuccessfulModifier
import encry.settings.Constants
import encry.stats.StatsSender.{CandidateProducingTime, MiningEnd, MiningTime, SleepTime}
import encry.utils.Logging
import encry.utils.NetworkTime.Time
import encry.view.EncryNodeViewHolder.CurrentView
import encry.view.EncryNodeViewHolder.ReceivableMessages.{GetDataFromCurrentView, LocallyGeneratedModifier}
import encry.view.history.{EncryHistory, Height}
import encry.view.mempool.EncryMempool
import encry.view.state.{StateMode, UtxoState}
import encry.view.wallet.EncryWallet
import io.circe.syntax._
import io.circe.{Encoder, Json}
import io.iohk.iodb.ByteArrayWrapper
import org.encryfoundation.common.crypto.PrivateKey25519
import scorex.crypto.authds.{ADDigest, SerializedAdProof}
import scala.collection._
import scala.concurrent.Future

class Miner extends Actor with Logging {

  import Miner._

  val dateFormat: SimpleDateFormat = new SimpleDateFormat("HH:mm:ss")
  var startTime: Long = System.currentTimeMillis()
  var sleepTime: Long = System.currentTimeMillis()
  var candidateOpt: Option[CandidateBlock] = None
  var syncingDone: Boolean = false
  val numberOfWorkers: Int = settings.node.numberOfMiningWorkers

  override def preStart(): Unit = context.system.eventStream.subscribe(self, classOf[SemanticallySuccessfulModifier[_]])

  override def postStop(): Unit = killAllWorkers()

  def killAllWorkers(): Unit = context.children.foreach(context.stop)

  def needNewCandidate(b: EncryBlock): Boolean =
    !candidateOpt.flatMap(_.parentOpt).map(_.id).exists(_.sameElements(b.header.id))

<<<<<<< HEAD
  override def receive: Receive = if (settings.node.mining) miningEnabled else miningDisabled
=======
  def shouldStartMine(b: EncryBlock): Future[Boolean] =
    timeProvider.time().map { time =>
      settings.node.mining && b.header.timestamp >= time && context.children.nonEmpty
    }

  def unknownMessage: Receive = {
    case m => logWarn(s"Unexpected message $m")
  }
>>>>>>> 17a2d298

  def mining: Receive = {
    case StartMining if context.children.nonEmpty =>
      killAllWorkers()
      self ! StartMining
    case StartMining =>
      for (i <- 0 until numberOfWorkers) yield context.actorOf(
        Props(classOf[EncryMiningWorker], i, numberOfWorkers).withDispatcher("mining-dispatcher").withMailbox("mining-mailbox"))
      candidateOpt match {
        case Some(candidateBlock) =>
          log.info(s"Starting mining at ${dateFormat.format(new Date(System.currentTimeMillis()))}")
          context.children.foreach(_ ! NextChallenge(candidateBlock))
        case None => produceCandidate()
      }
    case DisableMining if context.children.nonEmpty =>
      log.info("Received DisableMining msg")
      killAllWorkers()
      candidateOpt = None
      context.become(miningDisabled)
    case MinedBlock(block, workerIdx) if candidateOpt.exists(_.stateRoot sameElements block.header.stateRoot) =>
      log.info(s"Going to propagate new block $block from worker $workerIdx")
      killAllWorkers()
      nodeViewHolder ! LocallyGeneratedModifier(block.header)
      nodeViewHolder ! LocallyGeneratedModifier(block.payload)
      if (settings.node.sendStat) {
        context.actorSelection("/user/statsSender") ! MiningEnd(block.header, workerIdx, context.children.size)
        context.actorSelection("/user/statsSender") ! MiningTime(System.currentTimeMillis() - startTime)
      }
      if (settings.node.stateMode == StateMode.Digest)
        block.adProofsOpt.foreach(adp => nodeViewHolder ! LocallyGeneratedModifier(adp))
      candidateOpt = None
      sleepTime = System.currentTimeMillis()
    case GetMinerStatus => sender ! MinerStatus(context.children.nonEmpty && candidateOpt.nonEmpty, candidateOpt)
    case _ =>
  }

  def miningEnabled: Receive =
    receiveSemanticallySuccessfulModifier orElse
      receiverCandidateBlock orElse
      mining orElse
      chainEvents orElse
      unknownMessage

  def miningDisabled: Receive = {
    case EnableMining =>
      context.become(miningEnabled)
      self ! StartMining
    case GetMinerStatus => sender ! MinerStatus(context.children.nonEmpty, candidateOpt)
    case FullBlockChainSynced =>
      syncingDone = true
      self ! EnableMining
  }

  def receiveSemanticallySuccessfulModifier: Receive = {
    case SemanticallySuccessfulModifier(mod: EncryBlock) if needNewCandidate(mod) =>
      log.info(s"Got new block. Starting to produce candidate at height: ${mod.header.height + 1} " +
        s"at ${dateFormat.format(new Date(System.currentTimeMillis()))}")
      produceCandidate()
<<<<<<< HEAD
=======
    case SemanticallySuccessfulModifier(mod: EncryBlock) =>
      shouldStartMine(mod).foreach { if (_) {
        log.info(s"Got new block2. Starting to produce candidate at height: ${mod.header.height + 1} " +
          s"at ${dateFormat.format(new Date(System.currentTimeMillis()))}")
        self ! StartMining
        }
      }
>>>>>>> 17a2d298
    case SemanticallySuccessfulModifier(_) =>
  }

  def receiverCandidateBlock: Receive = {
    case c: CandidateBlock => procCandidateBlock(c)
    case cEnv: CandidateEnvelope if cEnv.c.nonEmpty => procCandidateBlock(cEnv.c.get)
    case _: CandidateEnvelope =>
      log.debug("Received empty CandidateEnvelope, going to suspend mining for a while")
      self ! DisableMining
  }

  def unknownMessage: Receive = {
    case m => logWarn(s"Unexpected message $m")
  }

  def chainEvents: Receive = {
    case FullBlockChainSynced => syncingDone = true
  }

  def procCandidateBlock(c: CandidateBlock): Unit = {
    log.info(s"Got candidate block $c in ${dateFormat.format(new Date(System.currentTimeMillis()))}")
    candidateOpt = Some(c)
    self ! StartMining
  }

  def createCandidate(view: CurrentView[EncryHistory, UtxoState, EncryWallet, EncryMempool],
                      bestHeaderOpt: Option[EncryBlockHeader]): Future[CandidateBlock] =
  timeProvider.time().map { timestamp =>
    val height: Height = Height @@ (bestHeaderOpt.map(_.height).getOrElse(Constants.Chain.PreGenesisHeight) + 1)

    // `txsToPut` - valid, non-conflicting txs with respect to their fee amount.
    // `txsToDrop` - invalidated txs to be dropped from mempool.
    val (txsToPut: Seq[Transaction], txsToDrop: Seq[Transaction], _) = view.pool.takeAll.toSeq.sortBy(_.fee).reverse
      .foldLeft((Seq[Transaction](), Seq[Transaction](), Set[ByteArrayWrapper]())) {
        case ((validTxs, invalidTxs, bxsAcc), tx) =>
          val bxsRaw: IndexedSeq[ByteArrayWrapper] = tx.inputs.map(u => ByteArrayWrapper(u.boxId))
          if ((validTxs.map(_.length).sum + tx.length) <= Constants.BlockMaxSize - 124) {
            if (view.state.validate(tx).isSuccess && bxsRaw.forall(k =>
              !bxsAcc.contains(k)) && bxsRaw.size == bxsRaw.toSet.size)
              (validTxs :+ tx, invalidTxs, bxsAcc ++ bxsRaw)
            else (validTxs, invalidTxs :+ tx, bxsAcc)
          } else (validTxs, invalidTxs, bxsAcc)
      }
    // Remove stateful-invalid txs from mempool.
    view.pool.removeAsync(txsToDrop)

    val minerSecret: PrivateKey25519 = view.vault.accountManager.mandatoryAccount
    val feesTotal: Amount = txsToPut.map(_.fee).sum
    val supplyTotal: Amount = EncrySupplyController.supplyAt(view.state.height)
    val coinbase: EncryTransaction = TransactionFactory
      .coinbaseTransactionScratch(minerSecret.publicImage, timestamp, supplyTotal, feesTotal, view.state.height)

    val txs: Seq[Transaction] = txsToPut.sortBy(_.timestamp) :+ coinbase

    val (adProof: SerializedAdProof, adDigest: ADDigest) = view.state.generateProofs(txs)
      .getOrElse(throw new Exception("ADProof generation failed"))

    val difficulty: Difficulty = bestHeaderOpt.map(parent => view.history.requiredDifficultyAfter(parent))
      .getOrElse(Constants.Chain.InitialDifficulty)

    val candidate: CandidateBlock =
      CandidateBlock(bestHeaderOpt, adProof, adDigest, Constants.Chain.Version, txs, timestamp, difficulty)

    log.info(s"Sending candidate block with ${candidate.transactions.length - 1} transactions " +
      s"and 1 coinbase for height $height")

    candidate
  }

  def produceCandidate(): Unit =
    nodeViewHolder ! GetDataFromCurrentView[EncryHistory, UtxoState, EncryWallet, EncryMempool, Future[CandidateEnvelope]] { view =>
      val producingStartTime: Time = System.currentTimeMillis()
      startTime = producingStartTime
      val bestHeaderOpt: Option[EncryBlockHeader] = view.history.bestBlockOpt.map(_.header)
      bestHeaderOpt match {
        case Some(h) => log.info(s"Best header at height ${h.height}")
        case None => log.info("No best header opt")
      }
<<<<<<< HEAD
      val candidate: CandidateEnvelope =
        if ((bestHeaderOpt.isDefined && (syncingDone || view.history.isFullChainSynced)) || settings.node.offlineGeneration) {
          log.info(s"Starting candidate generation at ${dateFormat.format(new Date(System.currentTimeMillis()))}")
          if (settings.node.sendStat) context.actorSelection("/user/statsSender") ! SleepTime(System.currentTimeMillis() - sleepTime)
          val envelope: CandidateEnvelope = CandidateEnvelope.fromCandidate(createCandidate(view, bestHeaderOpt))
          if (settings.node.sendStat) context.actorSelection("/user/statsSender") ! CandidateProducingTime(System.currentTimeMillis() - startTime)
          envelope
        } else CandidateEnvelope.empty
=======
      val candidate: Future[CandidateEnvelope] =
        if ((bestHeaderOpt.isDefined && view.history.isFullChainSynced) || settings.node.offlineGeneration) {
          log.info(s"Starting candidate generation at ${dateFormat.format(new Date(System.currentTimeMillis()))}")
          if (settings.node.sendStat) context.actorSelection("user/statsSender") ! SleepTime(System.currentTimeMillis() - sleepTime)
          createCandidate(view, bestHeaderOpt).map { candidate =>
            if (settings.node.sendStat) context.actorSelection("user/statsSender") ! CandidateProducingTime(System.currentTimeMillis() - producingStartTime)
            CandidateEnvelope.fromCandidate(candidate)
          }
        }
        else Future.successful(CandidateEnvelope.empty)
>>>>>>> 17a2d298
      candidate
    }
}

object Miner extends Logging {

  case object DisableMining

  case object EnableMining

  case object StartMining

  case object GetMinerStatus

  case class MinedBlock(block: EncryBlock, workerIdx: Int)

  case class MinerStatus(isMining: Boolean, candidateBlock: Option[CandidateBlock]) {
    lazy val json: Json = Map(
      "isMining" -> isMining.asJson,
      "candidateBlock" -> candidateBlock.map(_.asJson).getOrElse("None".asJson)
    ).asJson
  }

  case class CandidateEnvelope(c: Option[CandidateBlock])

  object CandidateEnvelope {

    val empty: CandidateEnvelope = CandidateEnvelope(None)

    def fromCandidate(c: CandidateBlock): CandidateEnvelope = CandidateEnvelope(Some(c))
  }

  implicit val jsonEncoder: Encoder[MinerStatus] = (r: MinerStatus) =>
    Map("isMining" -> r.isMining.asJson,
       "candidateBlock" -> r.candidateBlock.map(_.asJson).getOrElse("None".asJson)).asJson
}<|MERGE_RESOLUTION|>--- conflicted
+++ resolved
@@ -50,18 +50,7 @@
   def needNewCandidate(b: EncryBlock): Boolean =
     !candidateOpt.flatMap(_.parentOpt).map(_.id).exists(_.sameElements(b.header.id))
 
-<<<<<<< HEAD
   override def receive: Receive = if (settings.node.mining) miningEnabled else miningDisabled
-=======
-  def shouldStartMine(b: EncryBlock): Future[Boolean] =
-    timeProvider.time().map { time =>
-      settings.node.mining && b.header.timestamp >= time && context.children.nonEmpty
-    }
-
-  def unknownMessage: Receive = {
-    case m => logWarn(s"Unexpected message $m")
-  }
->>>>>>> 17a2d298
 
   def mining: Receive = {
     case StartMining if context.children.nonEmpty =>
@@ -120,16 +109,6 @@
       log.info(s"Got new block. Starting to produce candidate at height: ${mod.header.height + 1} " +
         s"at ${dateFormat.format(new Date(System.currentTimeMillis()))}")
       produceCandidate()
-<<<<<<< HEAD
-=======
-    case SemanticallySuccessfulModifier(mod: EncryBlock) =>
-      shouldStartMine(mod).foreach { if (_) {
-        log.info(s"Got new block2. Starting to produce candidate at height: ${mod.header.height + 1} " +
-          s"at ${dateFormat.format(new Date(System.currentTimeMillis()))}")
-        self ! StartMining
-        }
-      }
->>>>>>> 17a2d298
     case SemanticallySuccessfulModifier(_) =>
   }
 
@@ -208,16 +187,6 @@
         case Some(h) => log.info(s"Best header at height ${h.height}")
         case None => log.info("No best header opt")
       }
-<<<<<<< HEAD
-      val candidate: CandidateEnvelope =
-        if ((bestHeaderOpt.isDefined && (syncingDone || view.history.isFullChainSynced)) || settings.node.offlineGeneration) {
-          log.info(s"Starting candidate generation at ${dateFormat.format(new Date(System.currentTimeMillis()))}")
-          if (settings.node.sendStat) context.actorSelection("/user/statsSender") ! SleepTime(System.currentTimeMillis() - sleepTime)
-          val envelope: CandidateEnvelope = CandidateEnvelope.fromCandidate(createCandidate(view, bestHeaderOpt))
-          if (settings.node.sendStat) context.actorSelection("/user/statsSender") ! CandidateProducingTime(System.currentTimeMillis() - startTime)
-          envelope
-        } else CandidateEnvelope.empty
-=======
       val candidate: Future[CandidateEnvelope] =
         if ((bestHeaderOpt.isDefined && view.history.isFullChainSynced) || settings.node.offlineGeneration) {
           log.info(s"Starting candidate generation at ${dateFormat.format(new Date(System.currentTimeMillis()))}")
@@ -228,7 +197,6 @@
           }
         }
         else Future.successful(CandidateEnvelope.empty)
->>>>>>> 17a2d298
       candidate
     }
 }
