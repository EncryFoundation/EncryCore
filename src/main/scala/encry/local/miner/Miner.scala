package encry.local.miner

import java.text.SimpleDateFormat
import java.util.Date

import akka.actor.{Actor, Props}
import com.typesafe.scalalogging.StrictLogging
import encry.EncryApp._
import encry.consensus.{CandidateBlock, EncrySupplyController, EquihashPowScheme}
import encry.consensus.ConsensusTaggedTypes.Difficulty
import encry.local.miner.Worker.NextChallenge
import encry.modifiers.history.{Block, Header}
import encry.modifiers.mempool.{Transaction, TransactionFactory}
import encry.modifiers.state.box.Box.Amount
import encry.network.DeliveryManager.FullBlockChainIsSynced
import encry.network.NodeViewSynchronizer.ReceivableMessages.SemanticallySuccessfulModifier
import encry.settings.Constants
import encry.stats.StatsSender.{CandidateProducingTime, MiningEnd, MiningTime, SleepTime}
import encry.utils.NetworkTime.Time
import encry.view.EncryNodeViewHolder.CurrentView
import encry.view.EncryNodeViewHolder.ReceivableMessages.{GetDataFromCurrentView, LocallyGeneratedModifier}
import encry.view.history.EncryHistory
import encry.view.history.History.Height
import encry.view.mempool.Mempool
import encry.view.state.{StateMode, UtxoState}
import encry.view.wallet.EncryWallet
import io.circe.syntax._
import io.circe.{Encoder, Json}
import io.iohk.iodb.ByteArrayWrapper
import org.encryfoundation.common.Algos
import org.encryfoundation.common.crypto.PrivateKey25519
import org.encryfoundation.common.utils.TaggedTypes.{ADDigest, SerializedAdProof}

import scala.collection._
import scala.util.{Failure, Success, Try}

class Miner extends Actor with StrictLogging {

  import Miner._

  val dateFormat: SimpleDateFormat = new SimpleDateFormat("HH:mm:ss")
  var startTime: Long = System.currentTimeMillis()
  var sleepTime: Long = System.currentTimeMillis()
  var candidateOpt: Option[CandidateBlock] = None
  var syncingDone: Boolean = settings.node.offlineGeneration
  val numberOfWorkers: Int = settings.node.numberOfMiningWorkers
  val powScheme: EquihashPowScheme = EquihashPowScheme(Constants.Equihash.n, Constants.Equihash.k)

  override def preStart(): Unit =
    context.system.eventStream.subscribe(self, classOf[SemanticallySuccessfulModifier[_]])

  override def postStop(): Unit = killAllWorkers()

  def killAllWorkers(): Unit = context.children.foreach(context.stop)

  def needNewCandidate(b: Block): Boolean =
    !candidateOpt.flatMap(_.parentOpt).map(_.id).exists(id => Algos.encode(id) == Algos.encode(b.header.id))

  override def receive: Receive = if (settings.node.mining && syncingDone) miningEnabled else miningDisabled

  def mining: Receive = {
    case StartMining if context.children.nonEmpty & syncingDone =>
      killAllWorkers()
      self ! StartMining
    case StartMining if syncingDone =>
      for (i <- 0 until numberOfWorkers) yield context.actorOf(
        Props(classOf[Worker], i, numberOfWorkers).withDispatcher("mining-dispatcher").withMailbox("mining-mailbox"))
      candidateOpt match {
        case Some(candidateBlock) =>
          logger.info(s"Starting mining at ${dateFormat.format(new Date(System.currentTimeMillis()))}")
          context.children.foreach(_ ! NextChallenge(candidateBlock))
        case None =>
          logger.info("Candidate is empty! Producing new candidate!")
          produceCandidate()
      }
    case StartMining => logger.info("Can't start mining because of chain is not synced!")
    case DisableMining if context.children.nonEmpty =>
      killAllWorkers()
      candidateOpt = None
      context.become(miningDisabled)
    case MinedBlock(block, workerIdx) if candidateOpt.exists(_.stateRoot sameElements block.header.stateRoot) =>
      logger.info(s"Going to propagate new block $block from worker $workerIdx" +
        s" with nonce: ${block.header.nonce}")
      logger.info(s"Set previousSelfMinedBlockId: ${Algos.encode(block.id)}")
      killAllWorkers()
        nodeViewHolder ! LocallyGeneratedModifier(block.header)
        nodeViewHolder ! LocallyGeneratedModifier(block.payload)
      if (settings.influxDB.isDefined) {
        context.actorSelection("/user/statsSender") ! MiningEnd(block.header, workerIdx, context.children.size)
        context.actorSelection("/user/statsSender") ! MiningTime(System.currentTimeMillis() - startTime)
      }
      if (settings.node.stateMode == StateMode.Digest)
        block.adProofsOpt.foreach(adp => nodeViewHolder ! LocallyGeneratedModifier(adp))
      candidateOpt = None
      sleepTime = System.currentTimeMillis()
    case GetMinerStatus => sender ! MinerStatus(context.children.nonEmpty && candidateOpt.nonEmpty, candidateOpt)
<<<<<<< HEAD
    case msg => logger.info(s"Miner dead letter: $FullBlockChainIsSynced")
=======
    case msg => logger.info(s"Miner received strange message: $msg.")
>>>>>>> 41bf9a25
  }

  def miningEnabled: Receive =
    receiveSemanticallySuccessfulModifier orElse
      receiverCandidateBlock orElse
      mining orElse
      chainEvents orElse
      unknownMessage

  def miningDisabled: Receive = {
    case EnableMining =>
      context.become(miningEnabled)
      self ! StartMining
    case GetMinerStatus => sender ! MinerStatus(context.children.nonEmpty, candidateOpt)
    case FullBlockChainIsSynced =>
      syncingDone = true
      if (settings.node.mining) self ! EnableMining
    case DisableMining | SemanticallySuccessfulModifier(_) =>
  }

  def receiveSemanticallySuccessfulModifier: Receive = {
    case SemanticallySuccessfulModifier(mod: Block) if needNewCandidate(mod) =>
      logger.info(s"Got new block. Starting to produce candidate at height: ${mod.header.height + 1} " +
        s"at ${dateFormat.format(new Date(System.currentTimeMillis()))}")
      produceCandidate()
    case SemanticallySuccessfulModifier(_) =>
  }

  def receiverCandidateBlock: Receive = {
    case c: CandidateBlock => procCandidateBlock(c)
    case cEnv: CandidateEnvelope if cEnv.c.nonEmpty => procCandidateBlock(cEnv.c.get)
    case _: CandidateEnvelope =>
      logger.debug("Received empty CandidateEnvelope, going to suspend mining for a while")
      self ! DisableMining
  }

  def unknownMessage: Receive = {
    case m => logger.warn(s"Unexpected message $m")
  }

  def chainEvents: Receive = {
    case FullBlockChainIsSynced => syncingDone = true
  }

  def procCandidateBlock(c: CandidateBlock): Unit = {
    logger.info(s"Got candidate block $c in ${dateFormat.format(new Date(System.currentTimeMillis()))}")
    candidateOpt = Some(c)
    self ! StartMining
  }

  def createCandidate(view: CurrentView[EncryHistory, UtxoState, EncryWallet, Mempool],
                      bestHeaderOpt: Option[Header]): CandidateBlock = {
    val timestamp: Time = timeProvider.estimatedTime
    val height: Height = Height @@ (bestHeaderOpt.map(_.height).getOrElse(Constants.Chain.PreGenesisHeight) + 1)

    // `txsToPut` - valid, non-conflicting txs with respect to their fee amount.
    // `txsToDrop` - invalidated txs to be dropped from mempool.
    val (txsToPut: Seq[Transaction], txsToDrop: Seq[Transaction], _) = view.pool.takeAll.toSeq.sortBy(_.fee).reverse
      .foldLeft((Seq[Transaction](), Seq[Transaction](), Set[ByteArrayWrapper]())) {
        case ((validTxs, invalidTxs, bxsAcc), tx) =>
          val bxsRaw: IndexedSeq[ByteArrayWrapper] = tx.inputs.map(u => ByteArrayWrapper(u.boxId))
          if ((validTxs.map(_.size).sum + tx.size) <= Constants.PayloadMaxSize) {
            if (view.state.validate(tx).isSuccess && bxsRaw.forall(k =>
              !bxsAcc.contains(k)) && bxsRaw.size == bxsRaw.toSet.size)
              (validTxs :+ tx, invalidTxs, bxsAcc ++ bxsRaw)
            else (validTxs, invalidTxs :+ tx, bxsAcc)
          } else (validTxs, invalidTxs, bxsAcc)
      }
    // Remove stateful-invalid txs from mempool.
    view.pool.removeAsync(txsToDrop)

    val minerSecret: PrivateKey25519 = view.vault.accountManager.mandatoryAccount
    val feesTotal: Amount = txsToPut.map(_.fee).sum
    val supplyTotal: Amount = EncrySupplyController.supplyAt(view.state.height)
    val coinbase: Transaction = TransactionFactory
      .coinbaseTransactionScratch(minerSecret.publicImage, timestamp, supplyTotal, feesTotal, view.state.height)

    val txs: Seq[Transaction] = txsToPut.sortBy(_.timestamp) :+ coinbase

    val (adProof: SerializedAdProof, adDigest: ADDigest) = view.state.generateProofs(txs)
      .getOrElse(throw new Exception("ADProof generation failed"))

    val difficulty: Difficulty = bestHeaderOpt.map(parent => view.history.requiredDifficultyAfter(parent))
      .getOrElse(Constants.Chain.InitialDifficulty)

    val candidate: CandidateBlock =
      CandidateBlock(bestHeaderOpt, adProof, adDigest, Constants.Chain.Version, txs, timestamp, difficulty)

    logger.info( s"Sending candidate block with ${candidate.transactions.length - 1} transactions " +
      s"and 1 coinbase for height $height")

    candidate
  }

  def produceCandidate(): Unit =
    nodeViewHolder ! GetDataFromCurrentView[EncryHistory, UtxoState, EncryWallet, Mempool, CandidateEnvelope] {
      nodeView =>
        val producingStartTime: Time = System.currentTimeMillis()
        startTime = producingStartTime
        val bestHeaderOpt: Option[Header] = nodeView.history.bestBlockOpt.map(_.header)
        bestHeaderOpt match {
          case Some(h) => logger.info(s"Best header at height ${h.height}")
          case None => logger.info(s"No best header opt")
        }
        val candidate: CandidateEnvelope =
          if ((bestHeaderOpt.isDefined &&
            (syncingDone || nodeView.history.isFullChainSynced)) || settings.node.offlineGeneration) {
              logger.info(s"Starting candidate generation at " +
                s"${dateFormat.format(new Date(System.currentTimeMillis()))}")
              if (settings.influxDB.isDefined)
                context.actorSelection("user/statsSender") ! SleepTime(System.currentTimeMillis() - sleepTime)
              logger.info("Going to calculate last block:")
              val envelope: CandidateEnvelope =
                CandidateEnvelope
                  .fromCandidate(createCandidate(nodeView, bestHeaderOpt))
              if (settings.influxDB.isDefined)
                context.actorSelection("user/statsSender") !
                  CandidateProducingTime(System.currentTimeMillis() - producingStartTime)
              envelope
          } else CandidateEnvelope.empty
        candidate
    }
}

object Miner {

  case object DisableMining

  case object EnableMining

  case object StartMining

  case object GetMinerStatus

  case class MinedBlock(block: Block, workerIdx: Int)

  case class MinerStatus(isMining: Boolean, candidateBlock: Option[CandidateBlock]) {
    lazy val json: Json = Map(
      "isMining" -> isMining.asJson,
      "candidateBlock" -> candidateBlock.map(_.asJson).getOrElse("None".asJson)
    ).asJson
  }

  case class CandidateEnvelope(c: Option[CandidateBlock])

  object CandidateEnvelope {

    val empty: CandidateEnvelope = CandidateEnvelope(None)

    def fromCandidate(c: CandidateBlock): CandidateEnvelope = CandidateEnvelope(Some(c))
  }

  implicit val jsonEncoder: Encoder[MinerStatus] = (r: MinerStatus) =>
    Map("isMining" -> r.isMining.asJson,
      "candidateBlock" -> r.candidateBlock.map(_.asJson).getOrElse("None".asJson)).asJson
}<|MERGE_RESOLUTION|>--- conflicted
+++ resolved
@@ -94,11 +94,7 @@
       candidateOpt = None
       sleepTime = System.currentTimeMillis()
     case GetMinerStatus => sender ! MinerStatus(context.children.nonEmpty && candidateOpt.nonEmpty, candidateOpt)
-<<<<<<< HEAD
-    case msg => logger.info(s"Miner dead letter: $FullBlockChainIsSynced")
-=======
     case msg => logger.info(s"Miner received strange message: $msg.")
->>>>>>> 41bf9a25
   }
 
   def miningEnabled: Receive =
