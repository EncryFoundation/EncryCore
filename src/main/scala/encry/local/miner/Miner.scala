package encry.local.miner

import java.text.SimpleDateFormat
import java.util.Date
import akka.actor.{Actor, Props}
import encry.EncryApp._
import encry.consensus._
import encry.local.miner.EncryMiningWorker.NextChallenge
import encry.modifiers.history.block.EncryBlock
import encry.modifiers.history.block.header.EncryBlockHeader
import encry.modifiers.mempool.{EncryTransaction, Transaction, TransactionFactory}
import encry.modifiers.state.box.Box.Amount
import encry.network.EncryNodeViewSynchronizer.ReceivableMessages.SemanticallySuccessfulModifier
import encry.settings.Constants
import encry.stats.StatsSender.{CandidateProducingTime, MiningEnd, MiningTime, SleepTime}
import encry.utils.Logging
import encry.utils.NetworkTime.Time
import encry.view.EncryNodeViewHolder.CurrentView
import encry.view.EncryNodeViewHolder.ReceivableMessages.{GetDataFromCurrentView, LocallyGeneratedModifier}
import encry.view.history.{EncryHistory, Height}
import encry.view.mempool.EncryMempool
import encry.view.state.{StateMode, UtxoState}
import encry.view.wallet.EncryWallet
import io.circe.syntax._
import io.circe.{Encoder, Json}
import io.iohk.iodb.ByteArrayWrapper
import org.encryfoundation.common.crypto.PrivateKey25519
import scorex.crypto.authds.{ADDigest, SerializedAdProof}
import scala.collection._
import scala.concurrent.Future

class Miner extends Actor with Logging {

  import Miner._

  val dateFormat: SimpleDateFormat = new SimpleDateFormat("HH:mm:ss")
  var startTime: Long = System.currentTimeMillis()
  var sleepTime: Long = System.currentTimeMillis()
  var candidateOpt: Option[CandidateBlock] = None
  val numberOfWorkers: Int = settings.node.numberOfMiningWorkers

  override def preStart(): Unit = context.system.eventStream.subscribe(self, classOf[SemanticallySuccessfulModifier[_]])

  override def postStop(): Unit = killAllWorkers()

  def killAllWorkers(): Unit = context.children.foreach(context.stop)

  def needNewCandidate(b: EncryBlock): Boolean =
    !candidateOpt.flatMap(_.parentOpt).map(_.id).exists(_.sameElements(b.header.id))

  def shouldStartMine(b: EncryBlock): Future[Boolean] =
    timeProvider.time().map { time =>
      settings.node.mining && b.header.timestamp >= time && context.children.nonEmpty
    }

  def unknownMessage: Receive = {
    case m => logWarn(s"Unexpected message $m")
  }

  def mining: Receive = {
    case StartMining if context.children.nonEmpty =>
      killAllWorkers()
      self ! StartMining
    case StartMining =>
      for (i <- 0 until numberOfWorkers) yield context.actorOf(
        Props(classOf[EncryMiningWorker], i, numberOfWorkers).withDispatcher("mining-dispatcher").withMailbox("mining-mailbox"))
      candidateOpt match {
        case Some(candidateBlock) =>
          log.info(s"Starting mining at ${dateFormat.format(new Date(System.currentTimeMillis()))}")
          context.children.foreach(_ ! NextChallenge(candidateBlock))
        case None => produceCandidate()
      }
    case DisableMining if context.children.nonEmpty =>
      log.info("Received DisableMining msg")
      killAllWorkers()
      candidateOpt = None
      context.become(miningDisabled)
    case MinedBlock(block, workerIdx) if candidateOpt.exists(_.stateRoot sameElements block.header.stateRoot) =>
      log.info(s"Going to propagate new block $block from worker $workerIdx")
      killAllWorkers()
      nodeViewHolder ! LocallyGeneratedModifier(block.header)
      nodeViewHolder ! LocallyGeneratedModifier(block.payload)
      if (settings.node.sendStat) {
        context.actorSelection("/user/statsSender") ! MiningEnd(block.header, workerIdx, context.children.size)
        context.actorSelection("/user/statsSender") ! MiningTime(System.currentTimeMillis() - startTime)
      }
      if (settings.node.stateMode == StateMode.Digest)
        block.adProofsOpt.foreach(adp => nodeViewHolder ! LocallyGeneratedModifier(adp))
      candidateOpt = None
      sleepTime = System.currentTimeMillis()
    case MinedBlock(block, _) =>
      log.warn(s"Mined block with state root ${block.header.stateRoot} while candidateOpt stateRoot is ${candidateOpt.map(_.stateRoot)}")
      killAllWorkers()
      candidateOpt = None
      self ! StartMining
    case GetMinerStatus => sender ! MinerStatus(context.children.nonEmpty && candidateOpt.nonEmpty, candidateOpt)
    case _ =>
  }

  def miningDisabled: Receive = {
    case EnableMining =>
      context.become(miningEnabled)
      self ! StartMining
    case GetMinerStatus => sender ! MinerStatus(context.children.nonEmpty, candidateOpt)
  }

  def receiveSemanticallySuccessfulModifier: Receive = {
    case SemanticallySuccessfulModifier(mod: EncryBlock) if needNewCandidate(mod) =>
      log.info(s"Got new block. Starting to produce candidate at height: ${mod.header.height + 1} " +
        s"at ${dateFormat.format(new Date(System.currentTimeMillis()))}")
      produceCandidate()
    case SemanticallySuccessfulModifier(mod: EncryBlock) =>
      shouldStartMine(mod).foreach { if (_) {
        log.info(s"Got new block2. Starting to produce candidate at height: ${mod.header.height + 1} " +
          s"at ${dateFormat.format(new Date(System.currentTimeMillis()))}")
        self ! StartMining
        }
      }
    case SemanticallySuccessfulModifier(_) =>
  }

  def receiverCandidateBlock: Receive = {
    case c: CandidateBlock => procCandidateBlock(c)
    case cEnv: CandidateEnvelope if cEnv.c.nonEmpty => procCandidateBlock(cEnv.c.get)
    case _: CandidateEnvelope =>
      log.debug("Received empty CandidateEnvelope, going to suspend mining for a while")
      self ! DisableMining
  }

  override def receive: Receive = if (settings.node.mining) miningEnabled else miningDisabled

  def miningEnabled: Receive =
    receiveSemanticallySuccessfulModifier orElse
      receiverCandidateBlock orElse
      mining orElse
      unknownMessage

  def procCandidateBlock(c: CandidateBlock): Unit = {
    log.info(s"Got candidate block $c in ${dateFormat.format(new Date(System.currentTimeMillis()))}")
    candidateOpt = Some(c)
    self ! StartMining
  }

  def createCandidate(view: CurrentView[EncryHistory, UtxoState, EncryWallet, EncryMempool],
                      bestHeaderOpt: Option[EncryBlockHeader]): Future[CandidateBlock] =
  timeProvider.time().map { timestamp =>
    val height: Height = Height @@ (bestHeaderOpt.map(_.height).getOrElse(Constants.Chain.PreGenesisHeight) + 1)

    // `txsToPut` - valid, non-conflicting txs with respect to their fee amount.
    // `txsToDrop` - invalidated txs to be dropped from mempool.
    val (txsToPut: Seq[Transaction], txsToDrop: Seq[Transaction], _) = view.pool.takeAll.toSeq.sortBy(_.fee).reverse
      .foldLeft((Seq[Transaction](), Seq[Transaction](), Set[ByteArrayWrapper]())) {
        case ((validTxs, invalidTxs, bxsAcc), tx) =>
          val bxsRaw: IndexedSeq[ByteArrayWrapper] = tx.inputs.map(u => ByteArrayWrapper(u.boxId))
          if ((validTxs.map(_.length).sum + tx.length) <= Constants.BlockMaxSize - 124) {
            if (view.state.validate(tx).isSuccess && bxsRaw.forall(k =>
              !bxsAcc.contains(k)) && bxsRaw.size == bxsRaw.toSet.size)
              (validTxs :+ tx, invalidTxs, bxsAcc ++ bxsRaw)
            else (validTxs, invalidTxs :+ tx, bxsAcc)
          } else (validTxs, invalidTxs, bxsAcc)
      }
    // Remove stateful-invalid txs from mempool.
    view.pool.removeAsync(txsToDrop)

    val minerSecret: PrivateKey25519 = view.vault.accountManager.mandatoryAccount
    val feesTotal: Amount = txsToPut.map(_.fee).sum
    val supplyTotal: Amount = EncrySupplyController.supplyAt(view.state.height)
    val coinbase: EncryTransaction = TransactionFactory
      .coinbaseTransactionScratch(minerSecret.publicImage, timestamp, supplyTotal, feesTotal, view.state.height)

    val txs: Seq[Transaction] = txsToPut.sortBy(_.timestamp) :+ coinbase

    val (adProof: SerializedAdProof, adDigest: ADDigest) = view.state.generateProofs(txs)
      .getOrElse(throw new Exception("ADProof generation failed"))

    val difficulty: Difficulty = bestHeaderOpt.map(parent => view.history.requiredDifficultyAfter(parent))
      .getOrElse(Constants.Chain.InitialDifficulty)

    val candidate: CandidateBlock =
      CandidateBlock(bestHeaderOpt, adProof, adDigest, Constants.Chain.Version, txs, timestamp, difficulty)

    log.info(s"Sending candidate block with ${candidate.transactions.length - 1} transactions " +
      s"and 1 coinbase for height $height")

    candidate
  }

  def produceCandidate(): Unit =
    nodeViewHolder ! GetDataFromCurrentView[EncryHistory, UtxoState, EncryWallet, EncryMempool, Future[CandidateEnvelope]] { view =>
      val producingStartTime: Time = System.currentTimeMillis()
      startTime = producingStartTime
      val bestHeaderOpt: Option[EncryBlockHeader] = view.history.bestBlockOpt.map(_.header)
<<<<<<< HEAD
=======
      bestHeaderOpt match {
        case Some(h) => log.info(s"Best header at height ${h.height}")
        case None => log.info("No best header opt")
      }
>>>>>>> 4bad9f83
      val candidate: Future[CandidateEnvelope] =
        if ((bestHeaderOpt.isDefined && view.history.isFullChainSynced) || settings.node.offlineGeneration) {
          log.info(s"Starting candidate generation at ${dateFormat.format(new Date(System.currentTimeMillis()))}")
          if (settings.node.sendStat) context.actorSelection("user/statsSender") ! SleepTime(System.currentTimeMillis() - sleepTime)
          createCandidate(view, bestHeaderOpt).map { candidate =>
            if (settings.node.sendStat) context.actorSelection("user/statsSender") ! CandidateProducingTime(System.currentTimeMillis() - producingStartTime)
            CandidateEnvelope.fromCandidate(candidate)
          }
        }
        else Future.successful(CandidateEnvelope.empty)
      candidate
    }
}

object Miner extends Logging {

  case object DisableMining

  case object EnableMining

  case object StartMining

  case object GetMinerStatus

  case class MinedBlock(block: EncryBlock, workerIdx: Int)

  case class MinerStatus(isMining: Boolean, candidateBlock: Option[CandidateBlock]) {
    lazy val json: Json = Map(
      "isMining" -> isMining.asJson,
      "candidateBlock" -> candidateBlock.map(_.asJson).getOrElse("None".asJson)
    ).asJson
  }

  case class CandidateEnvelope(c: Option[CandidateBlock])

  object CandidateEnvelope {

    val empty: CandidateEnvelope = CandidateEnvelope(None)

    def fromCandidate(c: CandidateBlock): CandidateEnvelope = CandidateEnvelope(Some(c))
  }

  implicit val jsonEncoder: Encoder[MinerStatus] = (r: MinerStatus) =>
    Map("isMining" -> r.isMining.asJson,
       "candidateBlock" -> r.candidateBlock.map(_.asJson).getOrElse("None".asJson)).asJson
}<|MERGE_RESOLUTION|>--- conflicted
+++ resolved
@@ -190,13 +190,10 @@
       val producingStartTime: Time = System.currentTimeMillis()
       startTime = producingStartTime
       val bestHeaderOpt: Option[EncryBlockHeader] = view.history.bestBlockOpt.map(_.header)
-<<<<<<< HEAD
-=======
       bestHeaderOpt match {
         case Some(h) => log.info(s"Best header at height ${h.height}")
         case None => log.info("No best header opt")
       }
->>>>>>> 4bad9f83
       val candidate: Future[CandidateEnvelope] =
         if ((bestHeaderOpt.isDefined && view.history.isFullChainSynced) || settings.node.offlineGeneration) {
           log.info(s"Starting candidate generation at ${dateFormat.format(new Date(System.currentTimeMillis()))}")
