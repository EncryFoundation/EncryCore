--- conflicted
+++ resolved
@@ -34,14 +34,8 @@
     case NextChallenge(candidate: CandidateBlock) =>
       challengeStartTime = new Date(System.currentTimeMillis())
       logInfo(s"Start next challenge on worker: $myIdx at height " +
-<<<<<<< HEAD
         s"${candidate.parentOpt.map(_.height + 1).getOrElse(Constants.Chain.PreGenesisHeight.toString)} at ${sdf.format(challengeStartTime)}")
         self ! MineBlock(candidate, Long.MaxValue / numberOfWorkers * myIdx)
-=======
-        s"${candidate.parentOpt.map(_.height + 1).getOrElse(Constants.Chain.PreGenesisHeight.toString)} " +
-        s"at ${sdf.format(challengeStartTime)}")
-      self ! MineBlock(candidate, Long.MaxValue / numberOfWorkers * myIdx)
->>>>>>> 6f84c6cb
   }
 
 }
