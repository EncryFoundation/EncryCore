package encry.local.explorer

import akka.actor.Actor
import encry.utils.CoreTaggedTypes.ModifierId
import encry.local.explorer.BlockListener.{ChainSwitching, NewOrphaned}
import encry.local.explorer.database.DBService
import encry.modifiers.history.{Block, Header}
import encry.network.EncryNodeViewSynchronizer.ReceivableMessages.SemanticallySuccessfulModifier
import encry.utils.Logging
import scala.concurrent.Future
import scala.concurrent.ExecutionContext.Implicits.global
import scala.util.{Failure, Success}

class BlockListener(dBService: DBService) extends Actor with Logging {

  override def preStart(): Unit = {
    logInfo(s"Start listening to new blocks.")
    context.system.eventStream.subscribe(context.self, classOf[SemanticallySuccessfulModifier[_]])
  }

  val currentHeightOptFuture: Future[Option[Int]] = dBService.selectHeightOpt

  currentHeightOptFuture.onComplete {
    case Success(heightOpt) => heightOpt match {
      case Some(height) => logInfo(s"Going to begin writing to table with $height blocks")
      case None => logInfo("Going to begin writing to empty database")
    }
    case Failure(th) =>
      logWarn(s"Failed to connect to database with exception $th")
      context.stop(self)
  }

  override def receive: Receive = {
<<<<<<< HEAD
    case SemanticallySuccessfulModifier(block: Block) => dBService.processBlock(block)
    case NewOrphaned(header: Header) => dBService.processOrphanedHeader(header)
=======
    case SemanticallySuccessfulModifier(block: EncryBlock) =>
      currentHeightOptFuture.map(heightOpt => if(heightOpt.forall(_ < block.header.height)) dBService.processBlock(block))
    case NewOrphaned(header: EncryBlockHeader) => dBService.processOrphanedHeader(header)
>>>>>>> 880ff6dc
    case ChainSwitching(ids) => dBService.markAsRemovedFromMainChain(ids.toList)
  }
}

object BlockListener {
  case class ChainSwitching(switchedIds: Seq[ModifierId])
  case class NewOrphaned(header: Header)
}<|MERGE_RESOLUTION|>--- conflicted
+++ resolved
@@ -31,14 +31,11 @@
   }
 
   override def receive: Receive = {
-<<<<<<< HEAD
     case SemanticallySuccessfulModifier(block: Block) => dBService.processBlock(block)
     case NewOrphaned(header: Header) => dBService.processOrphanedHeader(header)
-=======
     case SemanticallySuccessfulModifier(block: EncryBlock) =>
       currentHeightOptFuture.map(heightOpt => if(heightOpt.forall(_ < block.header.height)) dBService.processBlock(block))
     case NewOrphaned(header: EncryBlockHeader) => dBService.processOrphanedHeader(header)
->>>>>>> 880ff6dc
     case ChainSwitching(ids) => dBService.markAsRemovedFromMainChain(ids.toList)
   }
 }
