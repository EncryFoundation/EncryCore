package encry.local.explorer.database

import cats.effect.IO
import doobie.free.connection.ConnectionIO
import doobie.implicits._
import encry.EncryApp.settings
import QueryRepository._
import com.zaxxer.hikari.HikariDataSource
import doobie.hikari.HikariTransactor
import encry.CoreTaggedTypes.ModifierId
import encry.modifiers.history.block.EncryBlock
import encry.modifiers.history.block.header.{EncryBlockHeader, HeaderDBVersion}
import encry.modifiers.mempool.directive.DirectiveDBVersion
import encry.modifiers.mempool.{InputDBVersion, TransactionDBVersion}
import encry.utils.Logging
import scala.concurrent.Future
import scala.concurrent.ExecutionContext.Implicits.global
import scala.util.control.NonFatal

class DBService extends Logging {

  def processBlock(block: EncryBlock): Future[Int] = runAsync(processBlockQuery(block))

  def processHeader(block: EncryBlock): Future[Int] = runAsync(insertHeaderQuery(block))

  def markAsRemovedFromMainChain(ids: List[ModifierId]): Future[Int] = runAsync(markAsRemovedFromMainChainQuery(ids))

  def processOrphanedHeader(header: EncryBlockHeader): Future[Int] = runAsync(insertOrphanedHeaderQuery(header))

  def selectHeight: Future[Int] = runAsync(heightQuery)

  def headersByRange(from: Int, to: Int): Future[List[HeaderDBVersion]] = runAsync(headersByRangeQuery(from, to))

  def txsByRange(from: Int, to: Int): Future[List[TransactionDBVersion]] = runAsync(txsByRangeQuery(from, to))

  def directivesByTxIds(ids: Seq[String]): Future[List[DirectiveDBVersion]] = runAsync(directivesByTransactionIdsQuery(ids))

  def inputsByTxIds(ids: Seq[String]): Future[List[InputDBVersion]] = runAsync(inputsByTransactionIdsQuery(ids))

  private lazy val dataSource = new HikariDataSource
  if (settings.postgres.enabledSave || settings.postgres.enableRestore) {
    dataSource.setJdbcUrl(settings.postgres.host)
    dataSource.setUsername(settings.postgres.user)
    dataSource.setPassword(settings.postgres.password)
    dataSource.setMaximumPoolSize(5)
  }

  private lazy val pgTransactor: HikariTransactor[IO] = HikariTransactor[IO](dataSource)

<<<<<<< HEAD
  private def runAsync[A](io: ConnectionIO[A]): Future[A] =
    (for {
      res <- io.transact(pgTransactor)
    } yield res)
      .unsafeToFuture()
      .recoverWith {
        case NonFatal(th) =>
          log.warn("Failed to perform db operation", th)
          Future.failed(th)
      }
=======
  private def runAsync(io: ConnectionIO[Int]): Future[Int] =
    if (settings.postgres.enabled) {
      (for {
        res <- io.transact(pgTransactor)
      } yield res)
        .unsafeToFuture()
        .recoverWith {
          case NonFatal(th) =>
            logWarn(s"Failed to perform db operation because of: $th")
            Future.failed(th)
        }
    } else Future.successful(0)
>>>>>>> 72c8ddaf
}

object DBService {
  def apply(): DBService = new DBService
}<|MERGE_RESOLUTION|>--- conflicted
+++ resolved
@@ -47,7 +47,6 @@
 
   private lazy val pgTransactor: HikariTransactor[IO] = HikariTransactor[IO](dataSource)
 
-<<<<<<< HEAD
   private def runAsync[A](io: ConnectionIO[A]): Future[A] =
     (for {
       res <- io.transact(pgTransactor)
@@ -58,20 +57,6 @@
           log.warn("Failed to perform db operation", th)
           Future.failed(th)
       }
-=======
-  private def runAsync(io: ConnectionIO[Int]): Future[Int] =
-    if (settings.postgres.enabled) {
-      (for {
-        res <- io.transact(pgTransactor)
-      } yield res)
-        .unsafeToFuture()
-        .recoverWith {
-          case NonFatal(th) =>
-            logWarn(s"Failed to perform db operation because of: $th")
-            Future.failed(th)
-        }
-    } else Future.successful(0)
->>>>>>> 72c8ddaf
 }
 
 object DBService {
