--- conflicted
+++ resolved
@@ -15,6 +15,7 @@
 import encry.view.history.processors.proofs.{ADStateProofProcessor, FullStateProofProcessor}
 import encry.view.history.storage.HistoryStorage
 import io.iohk.iodb.{ByteArrayWrapper, LSMStore}
+
 import scala.util.Try
 
 /**
@@ -173,7 +174,6 @@
 
   def readOrGenerate(settings: EncryAppSettings, ntp: NetworkTimeProvider): EncryHistory = {
 
-<<<<<<< HEAD
     val historyIndexDir: File = getHistoryIndexDir(settings)
     val historyObjectsDir: File = getHistoryObjectsDir(settings)
 
@@ -181,12 +181,6 @@
     val objectsStore: LSMStore = new LSMStore(historyObjectsDir, keepVersions = 0)
     val storage: HistoryStorage = new HistoryStorage(indexStore, objectsStore)
 
-=======
-    val historyDir: File = getHistoryDir(settings)
-    val db: LSMStore = new LSMStore(historyDir, keepVersions = 0)
-    val objectsStore: FileHistoryObjectsStore = new FileHistoryObjectsStore(historyDir.getAbsolutePath)
-    val storage: HistoryStorage = new HistoryStorage(db, objectsStore)
->>>>>>> a704910b
     val history: EncryHistory = (settings.node.stateMode.isDigest, settings.node.verifyTransactions) match {
       case (true, true) =>
         new EncryHistory with ADStateProofProcessor with BlockPayloadProcessor {
