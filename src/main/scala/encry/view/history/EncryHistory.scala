--- conflicted
+++ resolved
@@ -37,11 +37,7 @@
 
   /** Appends modifier to the history if it is applicable. */
   override def append(modifier: EncryPersistentModifier): Try[(EncryHistory, History.ProgressInfo[EncryPersistentModifier])] = {
-<<<<<<< HEAD
     log.debug(s"Trying to append modifier ${Algos.encode(modifier.id)} of type ${modifier.modifierTypeId} to history")
-=======
-    log.info(s"Trying to append modifier ${Base58.encode(modifier.id)} of type ${modifier.modifierTypeId} to history")
->>>>>>> 4ca184a5
     testApplicable(modifier).map { _ =>
       modifier match {
         case header: EncryBlockHeader => (this, process(header))
