--- conflicted
+++ resolved
@@ -178,13 +178,6 @@
         val levelDBInit = LevelDbFactory.factory.open(historyIndexDir, new Options)
         VLDBWrapper(VersionalLevelDBCompanion(levelDBInit, settingsEncry.levelDB))
     }
-<<<<<<< HEAD
-    new History {
-      override val settings: EncryAppSettings = settingsEncry
-      override val historyStorage: HistoryStorage = HistoryStorage(vldbInit)
-      override val timeProvider: NetworkTimeProvider = new NetworkTimeProvider(settingsEncry.ntp)
-    }
-=======
     if (settingsEncry.snapshotSettings.enableFastSynchronization && !settingsEncry.node.offlineGeneration)
       new History with HistoryHeadersProcessor with FastSyncProcessor {
         override val historyStorage: HistoryStorage = HistoryStorage(vldbInit)
@@ -196,6 +189,5 @@
         override val timeProvider: NetworkTimeProvider = new NetworkTimeProvider(settingsEncry.ntp)
       }
 
->>>>>>> c6af2f28
   }
 }