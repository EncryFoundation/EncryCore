--- conflicted
+++ resolved
@@ -8,7 +8,6 @@
 import encry.utils.Logging
 import encry.validation.{ModifierValidator, RecoverableModifierError, ValidationResult}
 import io.iohk.iodb.ByteArrayWrapper
-
 import scala.util.{Failure, Try}
 
 trait BlockProcessor extends BlockHeaderProcessor with Logging {
@@ -55,18 +54,10 @@
   private def processBetterChain: BlockProcessing = {
     case toProcess@ToProcess(fullBlock, newModRow, newBestHeader, _, blocksToKeep)
       if bestBlockOpt.nonEmpty && isBetterBlock(fullBlock) =>
-<<<<<<< HEAD
-      val prevBest: EncryBlock = bestBlockOpt.get
-      val (prevChain: EncryHeaderChain, newChain: EncryHeaderChain) = commonBlockThenSuffixes(prevBest.header, newBestHeader)
-      val toRemove: Seq[EncryBlock] = prevChain.tail.headers.flatMap(getBlock)
-      val toApply: Seq[EncryBlock] = newChain.tail.headers
-=======
-
       val prevBest: Block = bestBlockOpt.get
       val (prevChain: HeaderChain, newChain: HeaderChain) = commonBlockThenSuffixes(prevBest.header, newBestHeader)
       val toRemove: Seq[Block] = prevChain.tail.headers.flatMap(getBlock)
       val toApply: Seq[Block] = newChain.tail.headers
->>>>>>> 4ba59aa2
         .flatMap(h => if (h == fullBlock.header) Some(fullBlock) else getBlock(h))
 
       //block have higher score but is not linkable to full chain
