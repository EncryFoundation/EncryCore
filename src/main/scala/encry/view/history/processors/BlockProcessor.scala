--- conflicted
+++ resolved
@@ -66,11 +66,8 @@
       val toRemove: Seq[Block] = prevChain.tail.headers.flatMap(getBlock)
       val toApply: Seq[Block] = newChain.tail.headers
         .flatMap(h => if (h == fullBlock.header) Some(fullBlock) else getBlock(h))
-<<<<<<< HEAD
       println(toApply.map(_.header.encodedId).mkString(", "))
       println(toApply.lengthCompare(newChain.length - 1) != 0)
-=======
->>>>>>> 0df6123f
       if (toApply.lengthCompare(newChain.length - 1) != 0) nonBestBlock(toProcess)
       else {
         //application of this block leads to full chain with higher score
