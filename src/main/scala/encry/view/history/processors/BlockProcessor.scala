--- conflicted
+++ resolved
@@ -35,15 +35,9 @@
     * @return ProgressInfo required for State to process to be consistent with History
     */
   protected def processBlock(fullBlock: EncryBlock, payloadIsNew: Boolean): ProgressInfo[EncryPersistentModifier] = {
-<<<<<<< HEAD
-    val newModRow = calculateNewModRow(fullBlock, payloadIsNew)
-    val bestFullChain: Seq[EncryBlock] = calculateBestFullChain(fullBlock)
-    val newBestAfterThis = bestFullChain.last.header
-=======
     val newModRow: EncryPersistentModifier = calculateNewModRow(fullBlock, payloadIsNew)
     val bestFullChain: Seq[EncryBlock] = calculateBestFullChain(fullBlock)
     val newBestAfterThis: EncryBlockHeader = bestFullChain.last.header
->>>>>>> fc9f0e92
     processing(ToProcess(fullBlock, newModRow, newBestAfterThis, bestFullChain, nodeSettings.blocksToKeep))
   }
 
