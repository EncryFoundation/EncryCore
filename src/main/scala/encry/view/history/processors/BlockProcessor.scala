--- conflicted
+++ resolved
@@ -10,11 +10,8 @@
 import encry.utils.Logging
 import encry.validation.{ModifierValidator, RecoverableModifierError, ValidationResult}
 import io.iohk.iodb.ByteArrayWrapper
-<<<<<<< HEAD
 import org.encryfoundation.common.Algos
 import io.circe.syntax._
-=======
->>>>>>> 972454a3
 import scala.util.{Failure, Try}
 
 trait BlockProcessor extends BlockHeaderProcessor with Logging {
@@ -40,9 +37,9 @@
                              modToApply: EncryPersistentModifier): ProgressInfo[EncryPersistentModifier] = {
     val bestFullChain: Seq[Block] = calculateBestFullChain(fullBlock)
     val newBestAfterThis: Header = bestFullChain.last.header
-//    logInfo(s"Going to process block: ${fullBlock.asJson}")
-//    logInfo(s"bestFullChain: ${bestFullChain.map(block => Algos.encode(block.id)).mkString(",")}")
-//    logInfo(s"newBestAfterThis: ${newBestAfterThis.asJson}")
+    logInfo(s"Going to process block: ${fullBlock.asJson}")
+    logInfo(s"bestFullChain: ${bestFullChain.map(block => Algos.encode(block.id)).mkString(",")}")
+    logInfo(s"newBestAfterThis: ${newBestAfterThis.asJson}")
     processing(ToProcess(fullBlock, modToApply, newBestAfterThis, bestFullChain, nodeSettings.blocksToKeep))
   }
 
