--- conflicted
+++ resolved
@@ -12,13 +12,12 @@
 import encry.utils.{NetworkTimeProvider, ScorexLogging}
 import encry.view.history.Height
 import encry.view.history.storage.HistoryStorage
-import encry.validation.{ModifierValidator, ValidationResult}
 import io.iohk.iodb.ByteArrayWrapper
 import scorex.core._
 
 import scala.annotation.tailrec
 import scala.collection.immutable
-import scala.util.Try
+import scala.util.{Failure, Success, Try}
 
 trait BlockHeaderProcessor extends DownloadProcessor with ScorexLogging {
 
@@ -30,7 +29,7 @@
 
   private val difficultyController = PowLinearController
 
-  val powScheme: EquihashPowScheme = EquihashPowScheme(Constants.Equihash.n, Constants.Equihash.k)
+  val powScheme: ConsensusScheme = EquihashPowScheme(Constants.Equihash.n, Constants.Equihash.k)
 
   protected val BestHeaderKey: ByteArrayWrapper =
     ByteArrayWrapper(Array.fill(DigestLength)(EncryBlockHeader.modifierTypeId))
@@ -41,7 +40,7 @@
 
   def typedModifierById[T <: EncryPersistentModifier](id: ModifierId): Option[T]
 
-  def realDifficulty(h: EncryBlockHeader): Difficulty = Difficulty !@@ powScheme.realDifficulty(h)
+  def realDifficulty(h: EncryBlockHeader): Difficulty = Difficulty @@ powScheme.realDifficulty(h)
 
   protected def bestHeaderIdOpt: Option[ModifierId] = historyStorage.get(BestHeaderKey).map(ModifierId @@ _)
 
@@ -90,12 +89,7 @@
       case Some(bestHeaderId) =>
         // If we verify transactions, we don't need to send this header to state.
         // If we don't and this is the best header, we should send this header to state to update state root hash
-<<<<<<< HEAD
         val toProcess: Seq[EncryBlockHeader] = if (nodeSettings.verifyTransactions || !(bestHeaderId sameElements h.id)) Seq.empty else Seq(h)
-=======
-        val toProcess: Seq[EncryBlockHeader] =
-          if (nodeSettings.verifyTransactions || !(bestHeaderId sameElements h.id)) Seq.empty else Seq(h)
->>>>>>> 8671479a
         ProgressInfo(None, Seq.empty, toProcess, toDownload(h))
       case None =>
         log.error("Should always have best header after header application")
