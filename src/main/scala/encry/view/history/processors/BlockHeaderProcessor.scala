--- conflicted
+++ resolved
@@ -58,13 +58,9 @@
     }
   }
 
-<<<<<<< HEAD
   /**
     * Checks, whether it's time to download full chain and return toDownload modifiers
     */
-=======
-  //Checks, whether it's time to download full chain and return toDownload modifiers
->>>>>>> c0bb7c23
   protected def toDownload(header: EncryBlockHeader): Seq[(ModifierTypeId, ModifierId)] =
     if (!nodeSettings.verifyTransactions) Seq.empty // Regime that do not download and verify transaction
     else if (header.height >= blockDownloadProcessor.minimalBlockHeight)
@@ -83,11 +79,7 @@
     else Seq((EncryBlockPayload.modifierTypeId, h.payloadId))
 
   private def isNewHeader(header: EncryBlockHeader): Boolean =
-<<<<<<< HEAD
     timeProvider.time() - header.timestamp < Constants.Chain.DesiredBlockInterval.toMillis * 5
-=======
-    timeProvider.time() - header.timestamp < Constants.Chain.DesiredBlockInterval.toMillis * 5 //TODO magic number
->>>>>>> c0bb7c23
 
   def typedModifierById[T <: EncryPersistentModifier](id: ModifierId): Option[T]
 
