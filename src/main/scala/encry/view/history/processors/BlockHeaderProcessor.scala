--- conflicted
+++ resolved
@@ -81,12 +81,8 @@
     else Seq((EncryBlockPayload.modifierTypeId, h.payloadId))
 
   private def isNewHeader(header: EncryBlockHeader): Boolean =
-<<<<<<< HEAD
-    timeProvider.estimatedTime - header.timestamp < Constants.Chain.DesiredBlockInterval.toMillis * Constants.Chain.NewHeaderTimeMultiplier
-=======
     timeProvider.estimatedTime - header.timestamp <
       Constants.Chain.DesiredBlockInterval.toMillis * Constants.Chain.NewHeaderTimeMultiplier
->>>>>>> b0710df3
 
   def typedModifierById[T <: EncryPersistentModifier](id: ModifierId): Option[T]
 
