--- conflicted
+++ resolved
@@ -3,21 +3,14 @@
 import encry.modifiers.history.block.header.EncryBlockHeader
 import encry.settings.{Constants, NodeSettings}
 
-<<<<<<< HEAD
 /** Class that keeps and calculates minimal height for full blocks starting from which we need to download these full
   * blocks from the network and keep them in our history. */
 case class BlockDownloadProcessor(nodeSettings: NodeSettings) {
 
-  private[history] var minimalBlockHeightVar: Int = 0
+  private[history] var minimalBlockHeightVar: Int = Int.MaxValue
 
   /** Start height to download full blocks.
     * Int.MaxValue when headers chain is not synchronized with the network and no full blocks download needed */
-=======
-case class BlockDownloadProcessor(nodeSettings: NodeSettings) {
-
-  private[history] var minimalBlockHeightVar: Int = 0 //Int.MaxValue
-
->>>>>>> 8671479a
   def minimalBlockHeight: Int = minimalBlockHeightVar
 
   /** Update minimal full block height
@@ -30,7 +23,6 @@
   }
 
   private def minimalBlockHeightAfter(header: EncryBlockHeader): Int = {
-<<<<<<< HEAD
     if (!nodeSettings.verifyTransactions) Int.MaxValue // we do not verify transactions at any height
     else if (minimalBlockHeightVar == Int.MaxValue) {
       // just synced with the headers chain - determine first full block to apply
@@ -40,15 +32,5 @@
     } else if (nodeSettings.blocksToKeep >= 0) Math.max(header.height - nodeSettings.blocksToKeep + 1, minimalBlockHeightVar)
     else Constants.Chain.GenesisHeight
 
-=======
-    if (!nodeSettings.verifyTransactions) Int.MaxValue
-    else if (minimalBlockHeightVar == Int.MaxValue) {
-      // just synced with the headers chain - determine first full block to apply
-      if (nodeSettings.blocksToKeep < 0) Constants.Chain.GenesisHeight // keep all blocks in history
-      else if (!nodeSettings.stateMode.isDigest) Constants.Chain.GenesisHeight
-      else Math.max(Constants.Chain.GenesisHeight, header.height - nodeSettings.blocksToKeep + 1) // Start from config.blocksToKeep blocks back
-    } else if (nodeSettings.blocksToKeep >= 0) Math.max(header.height - nodeSettings.blocksToKeep + 1, minimalBlockHeightVar)
-    else Constants.Chain.GenesisHeight
->>>>>>> 8671479a
   }
 }