package encry.view.history.storage

import com.typesafe.scalalogging.StrictLogging
import encry.storage.VersionalStorage.{StorageKey, StorageValue, StorageVersion}
import encry.storage.iodb.versionalIODB.IODBHistoryWrapper
import encry.storage.levelDb.versionalLevelDB.VLDBWrapper
import encry.storage.VersionalStorage
import scorex.utils.{Random => ScorexRandom}
import encry.storage.EncryStorage
import io.iohk.iodb.ByteArrayWrapper
import org.encryfoundation.common.modifiers.PersistentModifier
import org.encryfoundation.common.modifiers.history.{Header, HistoryModifiersProtoSerializer}
import org.encryfoundation.common.utils.TaggedTypes.{ModifierId, ModifierTypeId}

import scala.util.{Failure, Random, Success}
import cats.syntax.option._
import org.encryfoundation.common.utils.{Algos, TaggedTypes}
import org.encryfoundation.common.utils.constants.TestNetConstants
import supertagged.@@

case class HistoryStorage(override val store: VersionalStorage) extends EncryStorage with StrictLogging {

  def modifierById(id: ModifierId): Option[PersistentModifier] = (store match {
    case iodb: IODBHistoryWrapper => iodb.objectStore.get(ByteArrayWrapper(id)).map(_.data)
    case _: VLDBWrapper           => store.get(StorageKey @@ id.untag(ModifierId))
  })
    .flatMap(res => HistoryModifiersProtoSerializer.fromProto(res) match {
      case Success(b) =>
        logger.info(s"From storage: ${b}")
        b.some
      case Failure(e) => logger.warn(s"Failed to parse block from db: $e"); none
    })

  def containsMod(id: ModifierId): Boolean = store match {
    case iodb: IODBHistoryWrapper => iodb.objectStore.get(ByteArrayWrapper(id)).isDefined
    case _: VLDBWrapper           => store.contains(StorageKey @@ id.untag(ModifierId))
  }

  def modifiersBytesById(id: ModifierId): Option[Array[Byte]] = store match {
    case iodb: IODBHistoryWrapper => iodb.objectStore.get(ByteArrayWrapper(id)).map(_.data.tail)
    case _: VLDBWrapper           => store.get(StorageKey @@ id.untag(ModifierId)).map(_.tail)
  }

  def insertObjects(objectsToInsert: Seq[PersistentModifier]): Unit = store match {
    case iodb: IODBHistoryWrapper =>
      logger.info(s"Inserting: $objectsToInsert")
      iodb.objectStore.update(
        Random.nextLong(),
        Seq.empty,
        objectsToInsert.map(obj => ByteArrayWrapper(obj.id) ->
          ByteArrayWrapper(HistoryModifiersProtoSerializer.toProto(obj)))
      )
    case _: VLDBWrapper =>
      logger.info(s"Inserting: $objectsToInsert")
      insert(
        StorageVersion @@ objectsToInsert.head.id.untag(ModifierId),
        objectsToInsert.map(obj =>
          StorageKey @@ obj.id.untag(ModifierId) -> StorageValue @@ HistoryModifiersProtoSerializer.toProto(obj)
        ).toList,
      )
  }

  def bulkInsert(version: Array[Byte],
                 indexesToInsert: Seq[(Array[Byte], Array[Byte])],
                 objectsToInsert: Seq[PersistentModifier]): Unit = store match {
    case _: IODBHistoryWrapper =>
      logger.info(s"Inserting2: $objectsToInsert")
      insertObjects(objectsToInsert)
      insert(
        StorageVersion @@ version,
        indexesToInsert.map { case (key, value) => StorageKey @@ key -> StorageValue @@ value }.toList
      )
    case _: VLDBWrapper =>
<<<<<<< HEAD
=======
      logger.info(s"Inserting2: $objectsToInsert")
>>>>>>> 476a5d00
      insert(
        StorageVersion @@ version,
        (indexesToInsert.map { case (key, value) =>
          StorageKey @@ key -> StorageValue @@ value
        } ++ objectsToInsert.map { obj =>
<<<<<<< HEAD
        val ser = HistoryModifiersProtoSerializer.toProto(obj)
        if (obj.modifierTypeId == Header.modifierTypeId) {
          logger.info(s"Insert header ${obj.encodedId} as ${HistoryModifiersProtoSerializer.fromProto(ser)}")
        }
          StorageKey @@ obj.id.untag(ModifierId) -> StorageValue @@ ser
=======
          StorageKey @@ obj.id.untag(ModifierId) -> StorageValue @@ HistoryModifiersProtoSerializer.toProto(obj)
>>>>>>> 476a5d00
        }).toList
      )
  }

  def removeObjects(ids: Seq[ModifierId]): Unit = store match {
    case iodb: IODBHistoryWrapper =>
      iodb.objectStore.update(Random.nextLong(), ids.map(ByteArrayWrapper.apply), Seq.empty)
    case _: VLDBWrapper =>
      store.insert(
        StorageVersion @@ ScorexRandom.randomBytes(),
        toInsert = List.empty,
        ids.map(elem => StorageKey @@ elem.untag(ModifierId)).toList
      )
  }
}<|MERGE_RESOLUTION|>--- conflicted
+++ resolved
@@ -25,9 +25,7 @@
     case _: VLDBWrapper           => store.get(StorageKey @@ id.untag(ModifierId))
   })
     .flatMap(res => HistoryModifiersProtoSerializer.fromProto(res) match {
-      case Success(b) =>
-        logger.info(s"From storage: ${b}")
-        b.some
+      case Success(b) => b.some
       case Failure(e) => logger.warn(s"Failed to parse block from db: $e"); none
     })
 
@@ -43,7 +41,6 @@
 
   def insertObjects(objectsToInsert: Seq[PersistentModifier]): Unit = store match {
     case iodb: IODBHistoryWrapper =>
-      logger.info(s"Inserting: $objectsToInsert")
       iodb.objectStore.update(
         Random.nextLong(),
         Seq.empty,
@@ -51,7 +48,6 @@
           ByteArrayWrapper(HistoryModifiersProtoSerializer.toProto(obj)))
       )
     case _: VLDBWrapper =>
-      logger.info(s"Inserting: $objectsToInsert")
       insert(
         StorageVersion @@ objectsToInsert.head.id.untag(ModifierId),
         objectsToInsert.map(obj =>
@@ -64,31 +60,19 @@
                  indexesToInsert: Seq[(Array[Byte], Array[Byte])],
                  objectsToInsert: Seq[PersistentModifier]): Unit = store match {
     case _: IODBHistoryWrapper =>
-      logger.info(s"Inserting2: $objectsToInsert")
       insertObjects(objectsToInsert)
       insert(
         StorageVersion @@ version,
         indexesToInsert.map { case (key, value) => StorageKey @@ key -> StorageValue @@ value }.toList
       )
     case _: VLDBWrapper =>
-<<<<<<< HEAD
-=======
       logger.info(s"Inserting2: $objectsToInsert")
->>>>>>> 476a5d00
       insert(
         StorageVersion @@ version,
         (indexesToInsert.map { case (key, value) =>
           StorageKey @@ key -> StorageValue @@ value
         } ++ objectsToInsert.map { obj =>
-<<<<<<< HEAD
-        val ser = HistoryModifiersProtoSerializer.toProto(obj)
-        if (obj.modifierTypeId == Header.modifierTypeId) {
-          logger.info(s"Insert header ${obj.encodedId} as ${HistoryModifiersProtoSerializer.fromProto(ser)}")
-        }
-          StorageKey @@ obj.id.untag(ModifierId) -> StorageValue @@ ser
-=======
           StorageKey @@ obj.id.untag(ModifierId) -> StorageValue @@ HistoryModifiersProtoSerializer.toProto(obj)
->>>>>>> 476a5d00
         }).toList
       )
   }
