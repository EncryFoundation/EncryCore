package encry.view.history

import encry._
import encry.consensus.History._
import encry.consensus.ModifierSemanticValidity
import encry.modifiers.EncryPersistentModifier
import encry.modifiers.history.ADProofs
import encry.modifiers.history.block.EncryBlock
import encry.modifiers.history.block.header.{EncryBlockHeader, EncryHeaderChain}
import encry.modifiers.history.block.payload.EncryBlockPayload
import encry.settings.{Algos, Constants, NodeSettings}
import encry.utils.Logging
import encry.view.history.processors.BlockHeaderProcessor
import encry.view.history.processors.payload.BaseBlockPayloadProcessor
import encry.view.history.processors.proofs.BaseADProofProcessor
import scala.annotation.tailrec
import scala.util.{Failure, Try}

trait EncryHistoryReader extends BlockHeaderProcessor with BaseBlockPayloadProcessor with BaseADProofProcessor with Logging {

  protected val nodeSettings: NodeSettings

  /** Is there's no history, even genesis block */
  def isEmpty: Boolean = bestHeaderIdOpt.isEmpty

  def contains(id: ModifierId): Boolean = modifierById(id).isDefined

  /**
    * Header of best Header chain. Empty if no genesis block is applied yet.
    * Transactions and ADProofs for this Header may be missed, to get block from best full chain (in mode that support
    * it) call bestFullBlockOpt.
    */
  def bestHeaderOpt: Option[EncryBlockHeader] = bestHeaderIdOpt.flatMap(typedModifierById[EncryBlockHeader])

  /**
    * Complete block of the best chain with transactions.
    * Always None for an SPV mode, Some(fullBLock) for fullnode regime after initial bootstrap.
    */
  def bestBlockOpt: Option[EncryBlock] =
    bestBlockIdOpt.flatMap(id => typedModifierById[EncryBlockHeader](id)).flatMap(getBlock)

  /** @return ids of count headers starting from offset */
  def getHeaderIds(count: Int, offset: Int = 0): Seq[ModifierId] = (offset until (count + offset))
    .flatMap(h => headerIdsAtHeight(h).headOption)

  /**
    * Whether another's node syncinfo shows that another node is ahead or behind ours
    *
    * @param si other's node sync info
    * @return Equal if nodes have the same history, Younger if another node is behind, Older if a new node is ahead
    */
  def compare(si: EncrySyncInfo): HistoryComparisonResult = {
    bestHeaderIdOpt match {
      case Some(id) if si.lastHeaderIds.lastOption.exists(_ sameElements id) =>
        Equal //Our best header is the same as other node best header
      case Some(id) if si.lastHeaderIds.exists(_ sameElements id) =>
        Older //Our best header is in other node best chain, but not at the last position
      case Some(_) if si.lastHeaderIds.isEmpty =>
        Younger //Other history is empty, our contain some headers
      case Some(_) =>
        //We are on different forks now.
        if (si.lastHeaderIds.view.reverse.exists(m => contains(m)))
          Younger //Return Younger, because we can send blocks from our fork that other node can download.
        else Unknown //We don't have any of id's from other's node sync info in history.
      //We don't know whether we can sync with it and what blocks to send in Inv message.
      case None if si.lastHeaderIds.isEmpty => Equal //Both nodes do not keep any blocks
      case None => Older //Our history is empty, other contain some headers
    }
  }

<<<<<<< HEAD
  /**
    * @param info other's node sync info
    * @param size max return size
    * @return Ids of headers, that node with info should download and apply to synchronize
    */
=======
>>>>>>> c0bb7c23
  def continuationIds(info: EncrySyncInfo, size: Int): Option[ModifierIds] = Try {
    if (isEmpty) info.startingPoints
    else if (info.lastHeaderIds.isEmpty) {
      val heightFrom: Int = Math.min(bestHeaderHeight, size - 1)
      val startId: ModifierId = headerIdsAtHeight(heightFrom).head
      val startHeader: EncryBlockHeader = typedModifierById[EncryBlockHeader](startId).get
      val headers: EncryHeaderChain = headerChainBack(size, startHeader, _ => false)
        .ensuring(_.headers.exists(_.height == Constants.Chain.GenesisHeight), "Should always contain genesis header")
      headers.headers.flatMap(h => Seq((EncryBlockHeader.modifierTypeId, h.id)))
    } else {
      val ids: Seq[ModifierId] = info.lastHeaderIds
      val lastHeaderInOurBestChain: ModifierId = ids.view.reverse.find(m => isInBestChain(m)).get
      val theirHeight: Height = heightOf(lastHeaderInOurBestChain).get
      val heightFrom: Int = Math.min(bestHeaderHeight, theirHeight + size)
      val startId: ModifierId = headerIdsAtHeight(heightFrom).head
      val startHeader: EncryBlockHeader = typedModifierById[EncryBlockHeader](startId).get
      headerChainBack(size, startHeader, h => h.parentId sameElements lastHeaderInOurBestChain)
        .headers.map(h => EncryBlockHeader.modifierTypeId -> h.id)
    }
  }.toOption

  /** @return all possible forks, that contains specified header */
  protected[history] def continuationHeaderChains(header: EncryBlockHeader,
                                                  filterCond: EncryBlockHeader => Boolean): Seq[Seq[EncryBlockHeader]] = {
    @tailrec
    def loop(currentHeight: Option[Int], acc: Seq[Seq[EncryBlockHeader]]): Seq[Seq[EncryBlockHeader]] = {
      val nextLevelHeaders: Seq[EncryBlockHeader] = currentHeight.toList
        .flatMap { h => headerIdsAtHeight(h + 1) }
        .flatMap { id => typedModifierById[EncryBlockHeader](id) }
        .filter(filterCond)
      if (nextLevelHeaders.isEmpty) acc.map(chain => chain.reverse)
      else {
        val updatedChains: Seq[Seq[EncryBlockHeader]] = nextLevelHeaders.flatMap { h =>
          acc.find(chain => chain.nonEmpty && (h.parentId sameElements chain.head.id)).map(c => h +: c)
        }
        val nonUpdatedChains: Seq[Seq[EncryBlockHeader]] = acc.filter(chain => !nextLevelHeaders.exists(_.parentId sameElements chain.head.id))
        loop(currentHeight.map(_ + 1), updatedChains ++ nonUpdatedChains)
      }
    }

    //TODO: Remove Some
    loop(Some(header.height), Seq(Seq(header)))
  }

  protected def testApplicable(modifier: EncryPersistentModifier): Try[Unit] = modifier match {
    case header: EncryBlockHeader => validate(header)
    case payload: EncryBlockPayload => validate(payload)
    case adProofs: ADProofs => validate(adProofs)
    case mod: Any => Failure(new Exception(s"Modifier $mod is of incorrect type."))
  }

  /** Checks whether the modifier is applicable to the history. */
  def applicable(modifier: EncryPersistentModifier): Boolean = testApplicable(modifier).isSuccess

  def lastHeaders(count: Int): EncryHeaderChain = bestHeaderOpt
    .map(bestHeader => headerChainBack(count, bestHeader, _ => false)).getOrElse(EncryHeaderChain.empty)

  def modifierById(id: ModifierId): Option[EncryPersistentModifier] =
    historyStorage.modifierById(id)
      .ensuring(_.forall(_.id sameElements id), s"Modifier ${Algos.encode(id)} id mismatch")

  def typedModifierById[T <: EncryPersistentModifier](id: ModifierId): Option[T] = modifierById(id) match {
    case Some(m: T@unchecked) if m.isInstanceOf[T] => Some(m)
    case _ => None
  }

  def getBlock(header: EncryBlockHeader): Option[EncryBlock] =
    (typedModifierById[EncryBlockPayload](header.payloadId), typedModifierById[ADProofs](header.adProofsId)) match {
      case (Some(txs), Some(proofs)) => Some(EncryBlock(header, txs, Some(proofs)))
      case (Some(txs), None) if !nodeSettings.stateMode.isDigest => Some(EncryBlock(header, txs, None))
      case _ => None
    }

  def missedModifiersForFullChain: Seq[(ModifierTypeId, ModifierId)] = if (nodeSettings.verifyTransactions) {
    bestHeaderOpt.toSeq
      .flatMap(h => headerChainBack(bestHeaderHeight + 1, h, _ => false).headers)
      .flatMap(h => Seq((EncryBlockPayload.modifierTypeId, h.payloadId), (ADProofs.modifierTypeId, h.adProofsId)))
      .filter(id => !contains(id._2))
  } else Seq.empty

  /**
    * Return headers, required to apply to reach header2 if you are at header1 position.
    *
    * @param fromHeaderOpt - initial position
    * @param toHeader      - header you should reach
    * @return (Modifier required to rollback first, header chain to apply)
    */
  def getChainToHeader(fromHeaderOpt: Option[EncryBlockHeader],
                       toHeader: EncryBlockHeader): (Option[ModifierId], EncryHeaderChain) = fromHeaderOpt match {
    case Some(h1) =>
      val (prevChain, newChain) = commonBlockThenSuffixes(h1, toHeader)
      (prevChain.headOption.map(_.id), newChain.tail)
    case None => (None, headerChainBack(toHeader.height + 1, toHeader, _ => false))
  }

  /** Finds common block and sub-chains from common block to header1 and header2. */
  protected[history] def commonBlockThenSuffixes(header1: EncryBlockHeader,
                                                 header2: EncryBlockHeader): (EncryHeaderChain, EncryHeaderChain) = {
    val heightDelta: Int = Math.max(header1.height - header2.height, 0)

    def loop(numberBack: Int, otherChain: EncryHeaderChain): (EncryHeaderChain, EncryHeaderChain) = {
      val chains: (EncryHeaderChain, EncryHeaderChain) = commonBlockThenSuffixes(otherChain, header1, numberBack + heightDelta)
      if (chains._1.head == chains._2.head) chains
      else {
        val biggerOther: EncryHeaderChain = headerChainBack(numberBack, otherChain.head, _ => false) ++ otherChain.tail
        if (!otherChain.head.isGenesis) loop(biggerOther.size, biggerOther)
        else throw new Exception(s"Common point not found for headers $header1 and $header2")
      }
    }

    loop(2, EncryHeaderChain(Seq(header2)))
  }

  /** Finds common block and sub-chains with `otherChain`. */
  protected[history] def commonBlockThenSuffixes(otherChain: EncryHeaderChain,
                                                 startHeader: EncryBlockHeader,
                                                 limit: Int): (EncryHeaderChain, EncryHeaderChain) = {
    def until(h: EncryBlockHeader): Boolean = otherChain.exists(_.id sameElements h.id)

    val currentChain: EncryHeaderChain = headerChainBack(limit, startHeader, until)
    (currentChain, otherChain.takeAfter(currentChain.head))
  }

  def syncInfo: EncrySyncInfo = if (isEmpty) EncrySyncInfo(Seq.empty)
  else EncrySyncInfo(lastHeaders(EncrySyncInfo.MaxBlockIds).headers.map(_.id))

  override def isSemanticallyValid(modifierId: ModifierId): ModifierSemanticValidity =
    historyStorage.store.get(validityKey(modifierId)) match {
      case Some(b) if b.data.headOption.contains(1.toByte) => ModifierSemanticValidity.Valid
      case Some(b) if b.data.headOption.contains(0.toByte) => ModifierSemanticValidity.Invalid
      case None if contains(modifierId) => ModifierSemanticValidity.Unknown
      case None => ModifierSemanticValidity.Absent
      case m =>
        logError(s"Incorrect validity status: $m")
        ModifierSemanticValidity.Absent
    }
}<|MERGE_RESOLUTION|>--- conflicted
+++ resolved
@@ -68,14 +68,6 @@
     }
   }
 
-<<<<<<< HEAD
-  /**
-    * @param info other's node sync info
-    * @param size max return size
-    * @return Ids of headers, that node with info should download and apply to synchronize
-    */
-=======
->>>>>>> c0bb7c23
   def continuationIds(info: EncrySyncInfo, size: Int): Option[ModifierIds] = Try {
     if (isEmpty) info.startingPoints
     else if (info.lastHeaderIds.isEmpty) {
