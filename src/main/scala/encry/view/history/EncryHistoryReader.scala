package encry.view.history

import encry.utils.CoreTaggedTypes.ModifierId
import encry.consensus.History._
import encry.consensus.ModifierSemanticValidity
import encry.modifiers.EncryPersistentModifier
import encry.modifiers.history._
import encry.settings.{Constants, NodeSettings}
import encry.view.history.processors.BlockHeaderProcessor
import encry.view.history.processors.payload.BaseBlockPayloadProcessor
import encry.view.history.processors.proofs.BaseADProofProcessor
import encry.EncryApp.settings
import encry.utils.Logging
import encry.view.history.History.Height
import org.encryfoundation.common.Algos
import scala.annotation.tailrec
import scala.util.{Failure, Try}

trait EncryHistoryReader extends BlockHeaderProcessor with BaseBlockPayloadProcessor with BaseADProofProcessor with Logging {

  protected val nodeSettings: NodeSettings

  /** Is there's no history, even genesis block */
  def isEmpty: Boolean = bestHeaderIdOpt.isEmpty

  def contains(id: ModifierId): Boolean = modifierById(id).isDefined

  /**
    * Header of best Header chain. Empty if no genesis block is applied yet.
    * Transactions and ADProofs for this Header may be missed, to get block from best full chain (in mode that support
    * it) call bestFullBlockOpt.
    */
  def bestHeaderOpt: Option[Header] = bestHeaderIdOpt.flatMap(typedModifierById[Header])

  /**
    * Complete block of the best chain with transactions.
    * Always None for an SPV mode, Some(fullBLock) for fullnode regime after initial bootstrap.
    */
<<<<<<< HEAD
  def bestBlockOpt: Option[EncryBlock] = bestBlockIdOpt.flatMap(typedModifierById[EncryBlockHeader]).flatMap(getBlock)
=======
  def bestBlockOpt: Option[Block] =
    bestBlockIdOpt.flatMap(id => typedModifierById[Header](id)).flatMap(getBlock)
>>>>>>> 4ba59aa2

  /** @return ids of count headers starting from offset */
  def getHeaderIds(count: Int, offset: Int = 0): Seq[ModifierId] = (offset until (count + offset))
    .flatMap(h => headerIdsAtHeight(h).headOption)

  /**
    * Whether another's node syncinfo shows that another node is ahead or behind ours
    *
    * @param si other's node sync info
    * @return Equal if nodes have the same history, Younger if another node is behind, Older if a new node is ahead
    */
  def compare(si: EncrySyncInfo): HistoryComparisonResult = {
    bestHeaderIdOpt match {
      case Some(id) if si.lastHeaderIds.lastOption.exists(_ sameElements id) =>
        Equal //Our best header is the same as other node best header
      case Some(id) if si.lastHeaderIds.exists(_ sameElements id) =>
        Older //Our best header is in other node best chain, but not at the last position
      case Some(_) if si.lastHeaderIds.isEmpty =>
        Younger //Other history is empty, our contain some headers
      case Some(_) =>
        //We are on different forks now.
        //Return Younger, because we can send blocks from our fork that other node can download.
        if (si.lastHeaderIds.view.exists(contains)) Younger
        else Unknown //We don't have any of id's from other's node sync info in history.
      //We don't know whether we can sync with it and what blocks to send in Inv message.
      case None if si.lastHeaderIds.isEmpty => Equal //Both nodes do not keep any blocks
      case None => Older //Our history is empty, other contain some headers
    }
  }

  def continuationIds(info: EncrySyncInfo, size: Int): Option[ModifierIds] = Try {
    if (isEmpty) info.startingPoints
    else if (info.lastHeaderIds.isEmpty) {
      val heightFrom: Int = Math.min(bestHeaderHeight, size - 1)
      val startId: ModifierId = headerIdsAtHeight(heightFrom).head
      val startHeader: Header = typedModifierById[Header](startId).get
      val headers: HeaderChain = headerChainBack(size, startHeader, _ => false)
        .ensuring(_.headers.exists(_.height == Constants.Chain.GenesisHeight), "Should always contain genesis header")
      headers.headers.flatMap(h => Seq((Header.modifierTypeId, h.id)))
    } else {
      val ids: Seq[ModifierId] = info.lastHeaderIds
      val lastHeaderInOurBestChain: ModifierId = ids.view.reverse.find(m => isInBestChain(m)).get
      val theirHeight: Height = heightOf(lastHeaderInOurBestChain).get
      val heightFrom: Int = Math.min(bestHeaderHeight, theirHeight + size)
      val startId: ModifierId = headerIdsAtHeight(heightFrom).head
      val startHeader: Header = typedModifierById[Header](startId).get
      headerChainBack(size, startHeader, h => h.parentId sameElements lastHeaderInOurBestChain)
        .headers.map(h => Header.modifierTypeId -> h.id)
    }
  }.toOption

  /** @return all possible forks, that contains specified header */
  protected[history] def continuationHeaderChains(header: Header,
                                                  filterCond: Header => Boolean): Seq[Seq[Header]] = {
    @tailrec
    def loop(currentHeightOpt: Option[Int], acc: Seq[Seq[Header]]): Seq[Seq[Header]] = {
      val nextLevelHeaders: Seq[Header] = currentHeightOpt.toSeq
        .flatMap { h => headerIdsAtHeight(h + 1) }
        .flatMap { id => typedModifierById[Header](id) }
        .filter(filterCond)
      if (nextLevelHeaders.isEmpty) acc.map(_.reverse)
      else {
        val updatedChains: Seq[Seq[Header]] = nextLevelHeaders.flatMap { h =>
          acc.find(chain => chain.nonEmpty && (h.parentId sameElements chain.head.id)).map(h +: _)
        }
        val nonUpdatedChains: Seq[Seq[Header]] =
          acc.filter(chain => !nextLevelHeaders.exists(_.parentId sameElements chain.head.id))
        loop(currentHeightOpt.map(_ + 1), updatedChains ++ nonUpdatedChains)
      }
    }

    loop(heightOf(header.id), Seq(Seq(header)))
  }

  def testApplicable(modifier: EncryPersistentModifier): Try[Unit] = modifier match {
    case header: Header => validate(header)
    case payload: Payload => validate(payload)
    case adProofs: ADProofs => validate(adProofs)
    case mod: Any => Failure(new Exception(s"Modifier $mod is of incorrect type."))
  }

  /** Checks whether the modifier is applicable to the history. */
  def applicable(modifier: EncryPersistentModifier): Boolean = testApplicable(modifier).isSuccess

  def lastHeaders(count: Int): HeaderChain = bestHeaderOpt
    .map(bestHeader => headerChainBack(count, bestHeader, _ => false)).getOrElse(HeaderChain.empty)

  def modifierById(id: ModifierId): Option[EncryPersistentModifier] =
    historyStorage.modifierById(id)
      .ensuring(_.forall(_.id sameElements id), s"Modifier ${Algos.encode(id)} id mismatch")

  def typedModifierById[T <: EncryPersistentModifier](id: ModifierId): Option[T] = modifierById(id) match {
    case Some(m: T@unchecked) if m.isInstanceOf[T] => Some(m)
    case _ => None
  }

  def getBlock(header: Header): Option[Block] =
    (typedModifierById[Payload](header.payloadId), typedModifierById[ADProofs](header.adProofsId)) match {
      case (Some(txs), Some(proofs)) => Some(Block(header, txs, Some(proofs)))
      case (Some(txs), None) if !nodeSettings.stateMode.isDigest => Some(Block(header, txs, None))
      case _ => None
    }

  /**
    * Return headers, required to apply to reach header2 if you are at header1 position.
    *
    * @param fromHeaderOpt - initial position
    * @param toHeader      - header you should reach
    * @return (Modifier required to rollback first, header chain to apply)
    */
  def getChainToHeader(fromHeaderOpt: Option[Header],
                       toHeader: Header): (Option[ModifierId], HeaderChain) = fromHeaderOpt match {
    case Some(h1) =>
      val (prevChain, newChain) = commonBlockThenSuffixes(h1, toHeader)
      (prevChain.headOption.map(_.id), newChain.tail)
    case None => (None, headerChainBack(toHeader.height + 1, toHeader, _ => false))
  }

  /** Finds common block and sub-chains from common block to header1 and header2. */
  protected[history] def commonBlockThenSuffixes(header1: Header,
                                                 header2: Header): (HeaderChain, HeaderChain) = {
    val heightDelta: Int = Math.max(header1.height - header2.height, 0)

    def loop(numberBack: Int, otherChain: HeaderChain): (HeaderChain, HeaderChain) = {
      val chains: (HeaderChain, HeaderChain) = commonBlockThenSuffixes(otherChain, header1, numberBack + heightDelta)
      if (chains._1.head == chains._2.head) chains
      else {
        val biggerOther: HeaderChain = headerChainBack(numberBack, otherChain.head, _ => false) ++ otherChain.tail
        if (!otherChain.head.isGenesis) loop(biggerOther.length, biggerOther)
        else throw new Exception(s"Common point not found for headers $header1 and $header2")
      }
    }

    loop(2, HeaderChain(Seq(header2)))
  }

  /** Finds common block and sub-chains with `otherChain`. */
  protected[history] def commonBlockThenSuffixes(otherChain: HeaderChain,
                                                 startHeader: Header,
                                                 limit: Int): (HeaderChain, HeaderChain) = {
    def until(h: Header): Boolean = otherChain.exists(_.id sameElements h.id)

    val currentChain: HeaderChain = headerChainBack(limit, startHeader, until)
    (currentChain, otherChain.takeAfter(currentChain.head))
  }

  def syncInfo: EncrySyncInfo = if (isEmpty) EncrySyncInfo(Seq.empty)
  else EncrySyncInfo(lastHeaders(settings.network.syncPacketLength).headers.map(_.id))

  override def isSemanticallyValid(modifierId: ModifierId): ModifierSemanticValidity =
    historyStorage.store.get(validityKey(modifierId)) match {
      case Some(b) if b.data.headOption.contains(1.toByte) => ModifierSemanticValidity.Valid
      case Some(b) if b.data.headOption.contains(0.toByte) => ModifierSemanticValidity.Invalid
      case None if contains(modifierId) => ModifierSemanticValidity.Unknown
      case None => ModifierSemanticValidity.Absent
      case m =>
        logError(s"Incorrect validity status: $m")
        ModifierSemanticValidity.Absent
    }
}<|MERGE_RESOLUTION|>--- conflicted
+++ resolved
@@ -36,12 +36,7 @@
     * Complete block of the best chain with transactions.
     * Always None for an SPV mode, Some(fullBLock) for fullnode regime after initial bootstrap.
     */
-<<<<<<< HEAD
-  def bestBlockOpt: Option[EncryBlock] = bestBlockIdOpt.flatMap(typedModifierById[EncryBlockHeader]).flatMap(getBlock)
-=======
-  def bestBlockOpt: Option[Block] =
-    bestBlockIdOpt.flatMap(id => typedModifierById[Header](id)).flatMap(getBlock)
->>>>>>> 4ba59aa2
+  def bestBlockOpt: Option[Block] = bestBlockIdOpt.flatMap(typedModifierById[Header]).flatMap(getBlock)
 
   /** @return ids of count headers starting from offset */
   def getHeaderIds(count: Int, offset: Int = 0): Seq[ModifierId] = (offset until (count + offset))
