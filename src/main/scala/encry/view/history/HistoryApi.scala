--- conflicted
+++ resolved
@@ -159,12 +159,8 @@
     // Already synced and header is not too far back. Download required modifiers
     if (header.height >= blockDownloadProcessor.minimalBlockHeight) (Payload.modifierTypeId -> header.payloadId).some
     // Headers chain is synced after this header. Start downloading full blocks
-<<<<<<< HEAD
-    else if (!isHeadersChainSynced && (header.height == 59500)) {
-=======
     else if (!isHeadersChainSynced && isNewHeader(header)) {
       logger.info(s"Update header best header at height: ${header.height}")
->>>>>>> 9700ab5d
       isHeadersChainSyncedVar = true
       blockDownloadProcessor.updateBestBlock(header)
       none
