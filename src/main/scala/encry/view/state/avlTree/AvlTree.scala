package encry.view.state.avlTree

import cats.syntax.order._
import cats.{Monoid, Order}
import com.google.common.primitives.Ints
import com.typesafe.scalalogging.StrictLogging
import encry.storage.VersionalStorage
import encry.storage.VersionalStorage.{StorageKey, StorageValue, StorageVersion}
import encry.view.fast.sync.SnapshotHolder.SnapshotChunk
import encry.view.fast.sync.SnapshotHolder.SnapshotManifest.ChunkId
import encry.view.state.UtxoState
import encry.view.state.avlTree.AvlTree.Direction
import encry.view.state.avlTree.AvlTree.Directions.{EMPTY, LEFT, RIGHT}
import encry.view.state.avlTree.utils.implicits.{Hashable, Serializer}
import io.iohk.iodb.ByteArrayWrapper
import org.encryfoundation.common.utils.Algos
import org.encryfoundation.common.utils.TaggedTypes.Height

import scala.util.Try

final case class AvlTree[K : Hashable : Order, V] (rootNode: Node[K, V], storage: VersionalStorage) extends AutoCloseable with StrictLogging {

  implicit def nodeOrder(implicit ord: Order[K]): Order[Node[K, V]] = new Order[Node[K, V]] {
    override def compare(x: Node[K, V], y: Node[K, V]): Int = ord.compare(x.key, y.key)
  }

  def root: K = rootNode.key

  val rootHash: Array[Byte] = rootNode.hash

  def insertAndDeleteMany(version: StorageVersion,
                          toInsert: List[(K, V)],
                          toDelete: List[K],
                          stateHeight: Height = Height @@ 0)
                         (implicit kSer: Serializer[K],
                         vSer: Serializer[V],
                         kM: Monoid[K],
                         vM: Monoid[V]): AvlTree[K, V] = {
    val rootAfterDelete = toDelete.foldLeft(rootNode) {
      case (prevRoot, toDeleteKey) =>
        deleteKey(toDeleteKey, prevRoot)
    }
    val newRoot = toInsert.foldLeft(rootAfterDelete) {
      case (prevRoot, (keyToInsert, valueToInsert)) =>
        val res = insert(keyToInsert, valueToInsert, prevRoot)
        res
    }
    val (insertedNodesInTree, notChanged) = getNewNodesWithFirstUnchanged(newRoot)
    val insertedNodes   = insertedNodesInTree.map(node => node.hash -> node)
<<<<<<< HEAD
//    logger.debug(s"Inserted nodes: ${insertedNodes.map(node => Algos.encode(node._2.hash)).mkString("\n")}")
    val notChangedKeys  = notChanged.map{node => ByteArrayWrapper(node.hash)}.toSet
//    logger.debug(s"Not changed: ${notChanged.map(node => Algos.encode(node.hash)).mkString("\n")}")
    val deletedNodes    = takeUntil(rootNode, node => !notChangedKeys.contains(ByteArrayWrapper(node.hash)))
//    logger.debug(s"Deleted nodes: ${deletedNodes.map(_.toString).mkString("\n")}")
=======
    val notChangedKeys  = notChanged.map{node => ByteArrayWrapper(node.hash)}.toSet
    val deletedNodes    = takeUntil(rootNode, node => !notChangedKeys.contains(ByteArrayWrapper(node.hash)))
>>>>>>> f026cc93
    val startInsertTime = System.currentTimeMillis()
    val shadowedRoot    = ShadowNode.childsToShadowNode(newRoot)
    storage.insert(
      version,
      toInsert.map {
        case (key, value) =>
          StorageKey @@ Algos.hash(kSer.toBytes(key).reverse) -> StorageValue @@ vSer.toBytes(value)
      } ++
        insertedNodes.map {
          case (key, node) =>
<<<<<<< HEAD
//            logger.debug(s"insert node: ${Algos.encode(key)} -> Node[${ShadowNode.childsToShadowNode(node)}]")
=======
>>>>>>> f026cc93
            StorageKey @@ key -> StorageValue @@ NodeSerilalizer.toBytes(ShadowNode.childsToShadowNode(node))
        }.toList ++
        List(AvlTree.rootNodeKey -> StorageValue @@ shadowedRoot.hash,
          UtxoState.bestHeightKey -> StorageValue @@ Ints.toByteArray(stateHeight)),
      deletedNodes.map(key => {
<<<<<<< HEAD
//        logger.debug(s"Delete node: ${Algos.encode(key.hash)}")
=======
>>>>>>> f026cc93
        StorageKey @@ key.hash
      }) ++ toDelete.map(key => {
        StorageKey @@ Algos.hash(kSer.toBytes(key).reverse)
      })
    )
<<<<<<< HEAD

=======
    logger.debug(s"time of insert in db: ${(System.currentTimeMillis() - startInsertTime)/1000L} s")
>>>>>>> f026cc93
    AvlTree(shadowedRoot, storage)
  }

  private def getNewNodesWithFirstUnchanged(node: Node[K, V]): (List[Node[K, V]], List[Node[K, V]]) = node match {
    case shadowNode: ShadowNode[K, V] =>
      val restored = shadowNode.restoreFullNode(storage)
      getNewNodesWithFirstUnchanged(restored)
    case internal: InternalNode[K, V] =>
      storage.get(StorageKey @@ internal.hash) match {
        case Some(_) => List.empty[Node[K, V]] -> (internal :: Nil)
        case None =>
          val leftScan = internal.leftChild.map(getNewNodesWithFirstUnchanged).getOrElse(List.empty -> List.empty)
          val rightScan = internal.rightChild.map(getNewNodesWithFirstUnchanged).getOrElse(List.empty -> List.empty)
          (internal :: leftScan._1 ::: rightScan._1) -> (leftScan._2 ::: rightScan._2)
      }
    case leafNode: LeafNode[K, V] =>
      storage.get(StorageKey @@ leafNode.hash) match {
        case Some(_) => List.empty[Node[K, V]] -> (leafNode :: Nil)
        case None => List(leafNode) -> List.empty
      }
  }

  private def takeUntil(node: Node[K, V], predicate: Node[K, V] => Boolean): List[Node[K, V]] = node match {
    case shadowNode: ShadowNode[K, V] if predicate(shadowNode) =>
      val restored = shadowNode.restoreFullNode(storage)
      takeUntil(restored, predicate)
    case internalNode: InternalNode[K, V] if predicate(internalNode) =>
      internalNode :: internalNode.leftChild.map(takeUntil(_, predicate)).getOrElse(List.empty) :::
        internalNode.rightChild.map(takeUntil(_, predicate)).getOrElse(List.empty)
    case leafNode: LeafNode[K, V] if predicate(leafNode) =>
      List(leafNode)
    case emptyNode: EmptyNode[K, V] => List(emptyNode)
    case _ => List.empty
  }

  def getOperationsRootHash(
    toInsert: List[(K, V)],
    toDelete: List[K],
  )(implicit kSer: Serializer[K], vSer: Serializer[V], kM: Monoid[K], vM: Monoid[V]): Try[Array[Byte]] = Try {
    val rootAfterDelete = toDelete.foldLeft(rootNode) {
      case (prevRoot, toDelete) =>
        deleteKey(toDelete, prevRoot)
    }
    val newRoot = toInsert.foldLeft(rootAfterDelete) {
      case (prevRoot, (keyToInsert, valueToInsert)) =>
        insert(keyToInsert, valueToInsert, prevRoot)
    }
    newRoot.hash
  }

  def get(k: K)(implicit kSer: Serializer[K], vSer: Serializer[V]): Option[V] =
    storage.get(StorageKey !@@ Algos.hash(kSer.toBytes(k).reverse)).map(vSer.fromBytes)

  def contains(k: K)(implicit kSer: Serializer[K]): Boolean =
    storage.get(StorageKey !@@ Algos.hash(kSer.toBytes(k).reverse)).isDefined

  def getInTree(k: K)(implicit kSer: Serializer[K]): Option[V] = getK(k, rootNode)

  def containsInTree(k: K)(implicit kSer: Serializer[K]): Boolean = find(k).isDefined

  def find(k: K)(implicit kSer: Serializer[K]): Option[(K, V)] = getK(k, rootNode).map { value =>
    (k, value)
  }

  private def getK(key: K, node: Node[K, V]): Option[V] = node match {
    case shadowNode: ShadowNode[K, V] =>
      val restoredNode = shadowNode.restoreFullNode(storage)
      getK(key, restoredNode)
    case internalNode: InternalNode[K, V] =>
      if (internalNode.key === key) Some(internalNode.value)
      else if (internalNode.key > key) internalNode.leftChild.flatMap(child => getK(key, child))
      else internalNode.rightChild.flatMap(child => getK(key, child))
    case leafNode: LeafNode[K, V] => if (leafNode.key === key) Some(leafNode.value) else None
  }

  def deleteKey(key: K, node: Node[K, V])(implicit m: Monoid[K],
                                          v: Monoid[V],
                                          kSer: Serializer[K],
                                          vSer: Serializer[V]): Node[K, V] = {
    val delResult = delete(node, key)
    if (delResult.isEmpty) EmptyNode[K, V]()
    else delResult.get
  }

  private def delete(node: Node[K, V], key: K)(
    implicit m: Monoid[K],
    v: Monoid[V],
    kSer: Serializer[K],
    vSer: Serializer[V]
  ): (Option[Node[K, V]]) = node match {
    case shadowNode: ShadowNode[K, V] =>
      val restoredNode = shadowNode.restoreFullNode(storage)
      delete(restoredNode, key)
    case leafNode: LeafNode[K, V] =>
      if (leafNode.key === key) None
      else Some(leafNode)
    case internalNode: InternalNode[K, V] =>
      if (internalNode.key > key) {
        val newLeftChild = internalNode.leftChild
          .map(node => delete(node, key))
          .getOrElse((Option.empty[Node[K, V]]))
        val childUpdated = internalNode.updateChilds(newLeftChild = newLeftChild)
        val newNode      = childUpdated.selfInspection
        val balancedRoot = balance(newNode)
        Some(balancedRoot)
      } else if (internalNode.key < key) {
        val newRightChild = internalNode.rightChild
          .map(node => delete(node, key))
          .getOrElse(Option.empty[Node[K, V]])
        val childUpdated = internalNode.updateChilds(newRightChild = newRightChild)
        val newNode      = childUpdated.selfInspection
        val balancedRoot = balance(newNode)
        Some(balancedRoot)
      } else {
        val theClosestValue = findTheClosestValue(internalNode, internalNode.key)
        val newNode = theClosestValue match {
          case ((newKey, newValue), LEFT) =>
            val newLeftChild = internalNode.leftChild
              .map(node => delete(node, newKey))
              .getOrElse(Option.empty[Node[K, V]])
            val newNode = internalNode
              .copy(key = newKey, value = newValue)
              .updateChilds(newLeftChild = newLeftChild)
              .selfInspection
            newNode
          case ((newKey, newValue), RIGHT) =>
            val newRightChild = internalNode.rightChild
              .map(node => delete(node, newKey))
              .getOrElse(Option.empty[Node[K, V]])
            val newNode = internalNode
              .copy(key = newKey, value = newValue)
              .updateChilds(newRightChild = newRightChild)
              .selfInspection
            newNode
          case ((_, _), EMPTY) => internalNode
        }
        Some(balance(newNode))
      }
  }

  private def findTheClosestValue(node: Node[K, V], key: K)(implicit m: Monoid[K],
                                                            v: Monoid[V]): ((K, V), Direction) = {
    val h = implicitly[Order[Node[K, V]]]
    node match {
      case shadowNode: ShadowNode[K, V] =>
        val restoredNode = shadowNode.restoreFullNode(storage)
        findTheClosestValue(restoredNode, key)
      case leafNode: LeafNode[K, V] => leafNode.key -> leafNode.value -> EMPTY
      case internalNode: InternalNode[K, V] =>
        val onLeft = internalNode.leftChild.flatMap { node =>
          val rightPath = getRightPath(node)
          rightPath.headOption.map(
            head =>
              rightPath.foldLeft[Node[K, V]](head) {
                case (bestNode, nodeToCompr) => h.max(bestNode, nodeToCompr)
              } -> LEFT
          )
        }
        val res = onLeft.orElse {
          val onRight = internalNode.rightChild.flatMap { node =>
            val leftPath = getLeftPath(node)
            leftPath.headOption.map(
              head =>
                leftPath.foldLeft[Node[K, V]](head) {
                  case (bestNode, nodeToCompr) => h.min(bestNode, nodeToCompr)
                } -> RIGHT
            )
          }
          onRight
        }.map(node => node._1.key -> node._1.value -> node._2)
        if (res.isEmpty) println(internalNode)
        res.get
    }
  }

  //[K: Monoid : Serializer : Hashable : Order, V: Monoid : Serializer]
  def rollbackTo(to: StorageVersion)
                (implicit kMonoid: Monoid[K], kSer: Serializer[K], vMonoid: Monoid[V], vSer: Serializer[V]): Try[AvlTree[K, V]] =
    Try {
<<<<<<< HEAD
//      logger.debug(s"Rollback avl to version: ${Algos.encode(to)}")
//      logger.debug(s"Versions in storage: ${storage.versions.map(Algos.encode).mkString(",")}")
//      logger.debug(s"Before rollback node key: ${Algos.encode(storage.get(AvlTree.rootNodeKey).get)}")
//      logger.debug(s"Before rollback root node: ${rootNode}")
      storage.rollbackTo(to)
//      logger.debug(s"Storage success rolled back")
//      logger.debug(s"rootNodeKey: ${Algos.encode(storage.get(AvlTree.rootNodeKey).get)}")
      val newRootNode =
        NodeSerilalizer.fromBytes[K, V](storage.get(StorageKey !@@ storage.get(AvlTree.rootNodeKey).get).get)
//      logger.debug(s"root node after rollback: ${newRootNode}")
=======
      logger.debug(s"Rollback avl to version: ${Algos.encode(to)}")
      storage.rollbackTo(to)
      val newRootNode =
        NodeSerilalizer.fromBytes[K, V](storage.get(StorageKey !@@ storage.get(AvlTree.rootNodeKey).get).get)
>>>>>>> f026cc93
      AvlTree[K, V](newRootNode, storage)
    }

  private def getRightPath(node: Node[K, V]): List[Node[K, V]] = node match {
    case shadowNode: ShadowNode[K, V] =>
      val restoredNode = shadowNode.restoreFullNode(storage)
      getRightPath(restoredNode)
    case leafNode: LeafNode[K, V] => List(leafNode)
    case internalNode: InternalNode[K, V] =>
      internalNode +: internalNode.rightChild.map(getRightPath).getOrElse(List.empty)
  }

  private def getLeftPath(node: Node[K, V]): List[Node[K, V]] = node match {
    case shadowNode: ShadowNode[K, V] =>
      val restoredNode = shadowNode.restoreFullNode(storage)
      getLeftPath(restoredNode)
    case leafNode: LeafNode[K, V] => List(leafNode)
    case internalNode: InternalNode[K, V] =>
      internalNode +: internalNode.leftChild.map(getLeftPath).getOrElse(List.empty)
  }

  private def insert(newKey: K, newValue: V, node: Node[K, V])
                    (implicit kMonoid: Monoid[K],
                     kSer: Serializer[K],
                     vMonoid: Monoid[V],
                     vSer: Serializer[V]): Node[K, V] =
    {
      //println(s"insert: $newKey")
      node match {
        case shadowNode: ShadowNode[K, V] =>
          val restoredNode = shadowNode.restoreFullNode(storage)
<<<<<<< HEAD
//          logger.debug(s"Insert. Restored node: ${restoredNode}")
=======
>>>>>>> f026cc93
          insert(newKey, newValue, restoredNode)
        case _: EmptyNode[K, V] => LeafNode[K, V](newKey, newValue)
        case leafNode: LeafNode[K, V] =>
          if (leafNode.key === newKey) leafNode.copy(value = newValue)
          else {
            val newInternalNode = InternalNode[K, V](leafNode.key, leafNode.value, height = 1, balance = 0)
            insert(
              newKey,
              newValue,
              newInternalNode
            )
          }
        case internalNode: InternalNode[K, V] =>
          if (internalNode.key > newKey) {
            val newLeftChild = internalNode.leftChild
              .map(previousLeftChild => insert(newKey, newValue, previousLeftChild))
              .getOrElse{ LeafNode(newKey, newValue) }
            val newNode =
              internalNode.updateChilds(newLeftChild = Some(newLeftChild))
            //println("new node after i")
            balance(newNode)
          } else {
            val newRightChild = internalNode.rightChild
              .map(previousRightChild => insert(newKey, newValue, previousRightChild))
              .getOrElse {LeafNode(newKey, newValue)}
            val newNode =
              internalNode.updateChilds(newRightChild = Some(newRightChild))
            balance(newNode)
          }
      }
    }

  private def balance(node: Node[K, V])
                     (implicit kMonoid: Monoid[K], kSer: Serializer[K], vMonoid: Monoid[V], vSer: Serializer[V]): Node[K, V] =
    node match {
      case shadowNode: ShadowNode[K, V] =>
        val restoredNode = shadowNode.restoreFullNode(storage)
        balance(restoredNode)
      case internalNode: InternalNode[K, V] =>
        val newAdditionalInfo = (
          Math.abs(internalNode.balance),
          internalNode.leftChild.exists(
            leftChild =>
              (leftChild.height - internalNode.rightChild.map(_.height).getOrElse(-1) == 2) &&
                rightSubTreeHeight(leftChild) > leftSubTreeHeight(leftChild)
          ), //lr
          internalNode.leftChild.exists(
            leftChild =>
              (leftChild.height - internalNode.rightChild.map(_.height).getOrElse(-1) == 2) &&
                rightSubTreeHeight(leftChild) <= leftSubTreeHeight(leftChild)
          ), //r
          internalNode.rightChild.exists(
            rightChild =>
              ({
                rightChild.height - internalNode.leftChild.map(_.height).getOrElse(-1) == 2
              }) && {
                leftSubTreeHeight(rightChild) > rightSubTreeHeight(rightChild)
            }
          ) //rl
        )
        newAdditionalInfo match {
          case (_, true, _, _) =>
            lrRotation(internalNode)
          case (_, _, _, true) =>
            rlRotation(internalNode)
          case (_, _, true, _) =>
            rightRotation(internalNode)
          case (2, _, _, _) =>
            //println(s"left rotation! ${internalNode}")
            leftRotation(internalNode)
          case _ => internalNode
        }
      case leafNode: LeafNode[K, V] => leafNode
    }

  private def rightSubTreeHeight(node: Node[K, V]): Int = node match {
    case shadowNode: ShadowNode[K, V] =>
      val restoredNode = shadowNode.restoreFullNode(storage)
      rightSubTreeHeight(restoredNode)
    case internalNode: InternalNode[K, V] => internalNode.rightChild.map(_.height).getOrElse(-1)
    case _                                => -1
  }

  private def leftSubTreeHeight(node: Node[K, V]): Int = node match {
    case shadowNode: ShadowNode[K, V] =>
      val restoredNode = shadowNode.restoreFullNode(storage)
      leftSubTreeHeight(restoredNode)
    case internalNode: InternalNode[K, V] => internalNode.leftChild.map(_.height).getOrElse(-1)
    case _                                => -1
  }

  private def rightRotation(node: Node[K, V])
                           (implicit kMonoid: Monoid[K],
                            kSer: Serializer[K],
                            vMonoid: Monoid[V],
                            vSer: Serializer[V]): Node[K, V] = node match {
    case shadowNode: ShadowNode[K, V] =>
      val restoredNode = shadowNode.restoreFullNode(storage)
      rightRotation(restoredNode)
    case leafNode: LeafNode[K, V] => leafNode
    case internalNode: InternalNode[K, V] =>
      val newRoot = internalNode.leftChild.get match {
        case LeafNode(key, value)             => InternalNode(key, value, 0, 0)
        case internalNode: InternalNode[K, V] => internalNode
        case shadowNode: ShadowNode[K, V] =>
          shadowNode.restoreFullNode(storage) match {
            case LeafNode(key, value)             => InternalNode(key, value, 0, 0)
            case internalNode: InternalNode[K, V] => internalNode
          }
      }
      val (newLeftChildForPrevRoot) = {
        newRoot.rightChild.map(child => child.selfInspection)
      }
      val prevRootWithUpdatedChildren =
        internalNode.updateChilds(newLeftChild = newLeftChildForPrevRoot)
      val prevRoot = prevRootWithUpdatedChildren.selfInspection
      val newUpdatedRoot =
        newRoot.updateChilds(newRightChild = Some(prevRoot))
      newUpdatedRoot
  }

  private def leftRotation(node: Node[K, V])
                          (implicit kMonoid: Monoid[K],
                           kSer: Serializer[K],
                           vMonoid: Monoid[V],
                           vSer: Serializer[V]): Node[K, V] = node match {
    case shadowNode: ShadowNode[K, V] =>
      val restoredNode = shadowNode.restoreFullNode(storage)
      leftRotation(restoredNode)
    case leafNode: LeafNode[K, V] => leafNode
    case internalNode: InternalNode[K, V] =>
      val newRoot = internalNode.rightChild.get match {
        case LeafNode(key, value)             => InternalNode(key, value, 0, 0)
        case internalNode: InternalNode[K, V] => internalNode
        case shadowNode: ShadowNode[K, V] =>
          shadowNode.restoreFullNode(storage) match {
            case LeafNode(key, value)             => InternalNode(key, value, 0, 0)
            case internalNode: InternalNode[K, V] => internalNode
          }
      }
      //println("newRoot:" + newRoot)
      val (newRightChildForPrevRoot) = {newRoot.leftChild.map(child => child.selfInspection)}
      val prevRootWithUpdatedChildren =
        internalNode.updateChilds(newRightChild = newRightChildForPrevRoot)
      val prevRoot       = prevRootWithUpdatedChildren.selfInspection
      val newUpdatedRoot = newRoot.updateChilds(newLeftChild = Some(prevRoot))
      //println(s"upRoot: ${newUpdatedRoot}")
      newUpdatedRoot
  }

  private def rlRotation(node: Node[K, V])
                        (implicit kMonoid: Monoid[K],
                         kSer: Serializer[K],
                         vMonoid: Monoid[V],
                         vSer: Serializer[V]): Node[K, V] = node match {
    case shadowNode: ShadowNode[K, V] =>
      val restoredNode = shadowNode.restoreFullNode(storage)
      rlRotation(restoredNode)
    case leafNode: LeafNode[K, V] => leafNode
    case internalNode: InternalNode[K, V] =>
      val rotatedRightChild = rightRotation(internalNode.rightChild.get)
      val updatedNode =
        internalNode.updateChilds(newRightChild = Some(rotatedRightChild))
      leftRotation(updatedNode)
  }

  private def lrRotation(node: Node[K, V])
                        (implicit kMonoid: Monoid[K],
                         kSer: Serializer[K],
                         vMonoid: Monoid[V],
                         vSer: Serializer[V]): Node[K, V] = node match {
      case shadowNode: ShadowNode[K, V] =>
        val restoredNode = shadowNode.restoreFullNode(storage)
        lrRotation(restoredNode)
      case leafNode: LeafNode[K, V] => leafNode
      case internalNode: InternalNode[K, V] =>
        val rotatedLeftChild = leftRotation(internalNode.leftChild.get)
        val updatedNode =
          internalNode.updateChilds(newLeftChild = Some(rotatedLeftChild))
        rightRotation(updatedNode)
    }

  def selfInspectionAfterFastSync(implicit kSer: Serializer[K]): Boolean = {
    @scala.annotation.tailrec
    def loop(nodesToProcess: List[Node[K, V]], keysToInspect: List[Array[Byte]]): List[Array[Byte]] =
      if (nodesToProcess.nonEmpty) nodesToProcess.head match {
        case _: EmptyNode[K, V] => List.empty
        case s: ShadowNode[K, V] =>
          val restoredNode: Node[K, V] = s.restoreFullNode(storage)
          val removedExcess: List[Node[K, V]] = nodesToProcess.drop(1)
          val newToProcess: List[Node[K, V]] = restoredNode :: removedExcess
          loop(newToProcess, keysToInspect)
        case i: InternalNode[K, V] =>
          val leftChild: Option[(List[Node[K, V]], Node[K, V])] = getLeftChild(i)
          val rightChild: Option[(List[Node[K, V]], Node[K, V])] = getRightChild(i)
          val (next: List[Node[K, V]], current: List[Array[Byte]]) = (leftChild :: rightChild :: Nil)
            .foldLeft(List.empty[Node[K, V]], List.empty[Array[Byte]]) {
              case ((nextNodes, thisNodes), Some((nextChildren, thisNode))) =>
                (nextChildren ::: nextNodes, Algos.hash(kSer.toBytes(thisNode.key).reverse) :: thisNode.hash :: thisNodes)
              case (result, _) => result
            }
          val updatedNodeToProcess: List[Node[K, V]] = nodesToProcess.drop(1)
          loop(updatedNodeToProcess ::: next, Algos.hash(kSer.toBytes(i.key).reverse) :: i.hash :: current ::: keysToInspect)
        case l: LeafNode[K, V] => loop(nodesToProcess.drop(1), Algos.hash(kSer.toBytes(l.key).reverse) :: l.hash :: keysToInspect)
      } else keysToInspect
    val keys: Set[ByteArrayWrapper] = loop(List(rootNode), List.empty).map(ByteArrayWrapper(_)).toSet
    val allKeysFromDB: Set[ByteArrayWrapper] = storage.getAllKeys(-1)
      .map(ByteArrayWrapper(_)).toSet - ByteArrayWrapper(UtxoState.bestHeightKey) - ByteArrayWrapper(AvlTree.rootNodeKey)
<<<<<<< HEAD
//    logger.debug(s"${keys.map(l => Algos.encode(l.data))}")
=======
>>>>>>> f026cc93
    (allKeysFromDB -- keys).isEmpty
  }

  @scala.annotation.tailrec
  private def handleChild(child: Node[K, V]): (List[Node[K, V]], Node[K, V]) = child match {
    case s: ShadowNode[K, V] => handleChild(s.restoreFullNode(storage))
    case i: InternalNode[K, V] => List(i.rightChild, i.leftChild).flatten -> i
    case l: LeafNode[K, V] => List.empty -> l
  }

  private def getLeftChild(node: InternalNode[K, V]): Option[(List[Node[K, V]], Node[K, V])] = node.leftChild match {
    case Some(child) => Some(handleChild(child))
    case n@None => n
  }

  private def getRightChild(node: InternalNode[K, V]): Option[(List[Node[K, V]], Node[K, V])] = node.rightChild match {
    case Some(child) => Some(handleChild(child))
    case n@None => n
  }

  override def close(): Unit = storage.close()

  override def toString: String = rootNode.toString
}

object AvlTree {

  def restore[K: Monoid: Serializer: Hashable: Order, V: Monoid: Serializer](
    storage: VersionalStorage
  ): Try[AvlTree[K, V]] = Try {
    val rootNode = NodeSerilalizer.fromBytes[K, V](storage.get(AvlTree.rootNodeKey).get)
    AvlTree(rootNode, storage)
  }

  val rootNodeKey: StorageKey = StorageKey !@@ Algos.hash("root_node")

  sealed trait Direction
  object Directions {
    case object LEFT  extends Direction
    case object RIGHT extends Direction
    case object EMPTY extends Direction
  }

  def apply[K: Monoid: Order: Hashable : Serializer, V: Monoid : Serializer](storage: VersionalStorage): AvlTree[K, V] =
    new AvlTree[K, V](EmptyNode(), storage)

  def getChunks(node: Node[StorageKey, StorageValue],
                currentChunkHeight: Int,
                storage: VersionalStorage)
               (implicit kSer: Serializer[StorageKey],
                vSer: Serializer[StorageValue],
                kM: Monoid[StorageKey],
                vM: Monoid[StorageValue],
                hashKey: Hashable[StorageKey]): List[SnapshotChunk] = {
    import cats.implicits._

    def restoreNodesUntilDepthAndReturnLeafs(depth: Int,
                                             node: Node[StorageKey, StorageValue]): (Node[StorageKey, StorageValue], List[Node[StorageKey, StorageValue]]) = node match {
      case shadowNode: ShadowNode[StorageKey, StorageValue] =>
        val newNode = shadowNode.restoreFullNode(storage)
        restoreNodesUntilDepthAndReturnLeafs(depth, newNode)
      case internalNode: InternalNode[StorageKey, StorageValue] if depth != 0 =>
        val (recoveredLeftChild, leftSubTreeChildren) = internalNode.leftChild
          .map(restoreNodesUntilDepthAndReturnLeafs(depth - 1, _))
          .separate.map(_.getOrElse(List.empty))
        val (recoveredRightChild, rightSubTreeChildren) = internalNode.rightChild
          .map(restoreNodesUntilDepthAndReturnLeafs(depth - 1, _))
          .separate.map(_.getOrElse(List.empty))
        internalNode.copy(
          leftChild = recoveredLeftChild,
          rightChild = recoveredRightChild
        ) -> (rightSubTreeChildren ++ leftSubTreeChildren)
      case internalNode: InternalNode[StorageKey, StorageValue] =>
        internalNode -> List(internalNode.leftChild, internalNode.rightChild).flatten
      case leaf: LeafNode[StorageKey, StorageValue] => leaf -> List.empty[Node[StorageKey, StorageValue]]
    }

    val (rootChunk: Node[StorageKey, StorageValue], rootChunkChildren) = restoreNodesUntilDepthAndReturnLeafs(currentChunkHeight, node)
    SnapshotChunk(rootChunk, ChunkId @@ rootChunk.hash) ::
      rootChunkChildren.flatMap(node => getChunks(node, currentChunkHeight, storage))
  }
}<|MERGE_RESOLUTION|>--- conflicted
+++ resolved
@@ -47,16 +47,11 @@
     }
     val (insertedNodesInTree, notChanged) = getNewNodesWithFirstUnchanged(newRoot)
     val insertedNodes   = insertedNodesInTree.map(node => node.hash -> node)
-<<<<<<< HEAD
 //    logger.debug(s"Inserted nodes: ${insertedNodes.map(node => Algos.encode(node._2.hash)).mkString("\n")}")
     val notChangedKeys  = notChanged.map{node => ByteArrayWrapper(node.hash)}.toSet
 //    logger.debug(s"Not changed: ${notChanged.map(node => Algos.encode(node.hash)).mkString("\n")}")
     val deletedNodes    = takeUntil(rootNode, node => !notChangedKeys.contains(ByteArrayWrapper(node.hash)))
 //    logger.debug(s"Deleted nodes: ${deletedNodes.map(_.toString).mkString("\n")}")
-=======
-    val notChangedKeys  = notChanged.map{node => ByteArrayWrapper(node.hash)}.toSet
-    val deletedNodes    = takeUntil(rootNode, node => !notChangedKeys.contains(ByteArrayWrapper(node.hash)))
->>>>>>> f026cc93
     val startInsertTime = System.currentTimeMillis()
     val shadowedRoot    = ShadowNode.childsToShadowNode(newRoot)
     storage.insert(
@@ -67,29 +62,17 @@
       } ++
         insertedNodes.map {
           case (key, node) =>
-<<<<<<< HEAD
-//            logger.debug(s"insert node: ${Algos.encode(key)} -> Node[${ShadowNode.childsToShadowNode(node)}]")
-=======
->>>>>>> f026cc93
             StorageKey @@ key -> StorageValue @@ NodeSerilalizer.toBytes(ShadowNode.childsToShadowNode(node))
         }.toList ++
         List(AvlTree.rootNodeKey -> StorageValue @@ shadowedRoot.hash,
           UtxoState.bestHeightKey -> StorageValue @@ Ints.toByteArray(stateHeight)),
       deletedNodes.map(key => {
-<<<<<<< HEAD
-//        logger.debug(s"Delete node: ${Algos.encode(key.hash)}")
-=======
->>>>>>> f026cc93
         StorageKey @@ key.hash
       }) ++ toDelete.map(key => {
         StorageKey @@ Algos.hash(kSer.toBytes(key).reverse)
       })
     )
-<<<<<<< HEAD
-
-=======
     logger.debug(s"time of insert in db: ${(System.currentTimeMillis() - startInsertTime)/1000L} s")
->>>>>>> f026cc93
     AvlTree(shadowedRoot, storage)
   }
 
@@ -269,25 +252,12 @@
   def rollbackTo(to: StorageVersion)
                 (implicit kMonoid: Monoid[K], kSer: Serializer[K], vMonoid: Monoid[V], vSer: Serializer[V]): Try[AvlTree[K, V]] =
     Try {
-<<<<<<< HEAD
-//      logger.debug(s"Rollback avl to version: ${Algos.encode(to)}")
-//      logger.debug(s"Versions in storage: ${storage.versions.map(Algos.encode).mkString(",")}")
-//      logger.debug(s"Before rollback node key: ${Algos.encode(storage.get(AvlTree.rootNodeKey).get)}")
-//      logger.debug(s"Before rollback root node: ${rootNode}")
-      storage.rollbackTo(to)
-//      logger.debug(s"Storage success rolled back")
-//      logger.debug(s"rootNodeKey: ${Algos.encode(storage.get(AvlTree.rootNodeKey).get)}")
-      val newRootNode =
-        NodeSerilalizer.fromBytes[K, V](storage.get(StorageKey !@@ storage.get(AvlTree.rootNodeKey).get).get)
-//      logger.debug(s"root node after rollback: ${newRootNode}")
-=======
-      logger.debug(s"Rollback avl to version: ${Algos.encode(to)}")
-      storage.rollbackTo(to)
-      val newRootNode =
-        NodeSerilalizer.fromBytes[K, V](storage.get(StorageKey !@@ storage.get(AvlTree.rootNodeKey).get).get)
->>>>>>> f026cc93
-      AvlTree[K, V](newRootNode, storage)
-    }
+    logger.debug(s"Rollback avl to version: ${Algos.encode(to)}")
+    storage.rollbackTo(to)
+    val newRootNode =
+      NodeSerilalizer.fromBytes[K, V](storage.get(StorageKey !@@ storage.get(AvlTree.rootNodeKey).get).get)
+    AvlTree[K, V](newRootNode, storage)
+  }
 
   private def getRightPath(node: Node[K, V]): List[Node[K, V]] = node match {
     case shadowNode: ShadowNode[K, V] =>
@@ -317,10 +287,6 @@
       node match {
         case shadowNode: ShadowNode[K, V] =>
           val restoredNode = shadowNode.restoreFullNode(storage)
-<<<<<<< HEAD
-//          logger.debug(s"Insert. Restored node: ${restoredNode}")
-=======
->>>>>>> f026cc93
           insert(newKey, newValue, restoredNode)
         case _: EmptyNode[K, V] => LeafNode[K, V](newKey, newValue)
         case leafNode: LeafNode[K, V] =>
@@ -529,10 +495,6 @@
     val keys: Set[ByteArrayWrapper] = loop(List(rootNode), List.empty).map(ByteArrayWrapper(_)).toSet
     val allKeysFromDB: Set[ByteArrayWrapper] = storage.getAllKeys(-1)
       .map(ByteArrayWrapper(_)).toSet - ByteArrayWrapper(UtxoState.bestHeightKey) - ByteArrayWrapper(AvlTree.rootNodeKey)
-<<<<<<< HEAD
-//    logger.debug(s"${keys.map(l => Algos.encode(l.data))}")
-=======
->>>>>>> f026cc93
     (allKeysFromDB -- keys).isEmpty
   }
 
