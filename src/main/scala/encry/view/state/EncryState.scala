package encry.view.state

import java.io.File

import akka.actor.ActorRef
import encry.modifiers.EncryPersistentModifier
import encry.modifiers.mempool._
import encry.modifiers.state.box._
import encry.settings.{Constants, EncryAppSettings, NodeSettings}
import encry.utils.ScorexLogging
import io.iohk.iodb.Store
import encry.VersionTag
import encry.consensus.EncrySupplyController
import scorex.crypto.authds.ADDigest
import scorex.crypto.encode.Base16

import scala.util.Try

trait EncryState[IState <: MinimalState[EncryPersistentModifier, IState]]
  extends MinimalState[EncryPersistentModifier, IState] with ScorexLogging {

  self: IState =>

  def rootHash: ADDigest

  val stateStore: Store

  def closeStorage(): Unit = stateStore.close()

  /** Extracts `state changes` from the given sequence of transactions. */
  def extractStateChanges(txs: Seq[EncryBaseTransaction]): EncryBoxStateChanges = {
    EncryBoxStateChanges(
      txs.flatMap { tx =>
        tx.inputs.map(u => Removal(u.boxId)) ++ tx.newBoxes.map(bx => Insertion(bx))
      }
    )
  }

  def extractStateChanges(tx: EncryBaseTransaction): EncryBoxStateChanges = extractStateChanges(Seq(tx))

  /** ID of the last applied modifier. */
  override def version: VersionTag

  override def applyModifier(mod: EncryPersistentModifier): Try[IState]

  override def rollbackTo(version: VersionTag): Try[IState]

  def rollbackVersions: Iterable[VersionTag]

  override type NVCT = this.type
}

object EncryState extends ScorexLogging {

  val afterGenesisStateDigest: ADDigest = ADDigest @@ Base16.decode(Constants.AfterGenesisStateDigestHex)
    .getOrElse(throw new Error("Failed to decode genesis state digest"))

  val genesisStateVersion: VersionTag = VersionTag @@ Array.fill(32)(9: Byte)

  def getStateDir(settings: EncryAppSettings): File = new File(s"${settings.directory}/state")

<<<<<<< HEAD
  def generateGenesisUtxoState(stateDir: File, nodeViewHolderRef: Option[ActorRef]): (UtxoState, BoxHolder) = {
    val boxHolder: BoxHolder = BoxHolder(EncrySupplyController.totalSupplyBoxes)
    UtxoState.fromBoxHolder(boxHolder, stateDir, nodeViewHolderRef).ensuring(us => {
      log.info(s"Expected afterGenesisDigest: ${Constants.AfterGenesisStateDigestHex}")
      log.info(s"Actual afterGenesisDigest:   ${Base16.encode(us.rootHash)}")
      log.info(s"Generated UTXO state with ${boxHolder.boxes.size} boxes inside.")
=======
  def generateGenesisUtxoState(stateDir: File, nodeViewHolderRef: Option[ActorRef]): UtxoState = {
    val supplyBoxes: List[EncryBaseBox] = EncrySupplyController.totalSupplyBoxes.toList
    UtxoState.genesis(supplyBoxes, stateDir, nodeViewHolderRef).ensuring(us => {
      log.debug(s"Expected afterGenesisDigest: ${Constants.AfterGenesisStateDigestHex}")
      log.debug(s"Actual afterGenesisDigest:   ${Base16.encode(us.rootHash)}")
      log.info(s"Generated UTXO state with ${supplyBoxes.size} boxes inside.")
>>>>>>> db540d20
      us.rootHash.sameElements(afterGenesisStateDigest) && us.version.sameElements(genesisStateVersion)
    })
  }

  def generateGenesisDigestState(stateDir: File, settings: NodeSettings): DigestState =
    DigestState.create(Some(genesisStateVersion), Some(afterGenesisStateDigest), stateDir, settings)

  def readOrGenerate(settings: EncryAppSettings, nodeViewHolderRef: Option[ActorRef]): EncryState[_] = {
    val stateDir: File = getStateDir(settings)
    stateDir.mkdirs()
    settings.node.stateMode match {
      case StateMode.Digest => DigestState.create(None, None, stateDir, settings.node)
      case StateMode.Utxo if stateDir.listFiles().nonEmpty => UtxoState.create(stateDir, nodeViewHolderRef)
      case _ => EncryState.generateGenesisUtxoState(stateDir, nodeViewHolderRef)
    }
  }
}<|MERGE_RESOLUTION|>--- conflicted
+++ resolved
@@ -59,21 +59,12 @@
 
   def getStateDir(settings: EncryAppSettings): File = new File(s"${settings.directory}/state")
 
-<<<<<<< HEAD
-  def generateGenesisUtxoState(stateDir: File, nodeViewHolderRef: Option[ActorRef]): (UtxoState, BoxHolder) = {
-    val boxHolder: BoxHolder = BoxHolder(EncrySupplyController.totalSupplyBoxes)
-    UtxoState.fromBoxHolder(boxHolder, stateDir, nodeViewHolderRef).ensuring(us => {
-      log.info(s"Expected afterGenesisDigest: ${Constants.AfterGenesisStateDigestHex}")
-      log.info(s"Actual afterGenesisDigest:   ${Base16.encode(us.rootHash)}")
-      log.info(s"Generated UTXO state with ${boxHolder.boxes.size} boxes inside.")
-=======
   def generateGenesisUtxoState(stateDir: File, nodeViewHolderRef: Option[ActorRef]): UtxoState = {
     val supplyBoxes: List[EncryBaseBox] = EncrySupplyController.totalSupplyBoxes.toList
     UtxoState.genesis(supplyBoxes, stateDir, nodeViewHolderRef).ensuring(us => {
-      log.debug(s"Expected afterGenesisDigest: ${Constants.AfterGenesisStateDigestHex}")
-      log.debug(s"Actual afterGenesisDigest:   ${Base16.encode(us.rootHash)}")
+      log.info(s"Expected afterGenesisDigest: ${Constants.AfterGenesisStateDigestHex}")
+      log.info(s"Actual afterGenesisDigest:   ${Base16.encode(us.rootHash)}")
       log.info(s"Generated UTXO state with ${supplyBoxes.size} boxes inside.")
->>>>>>> db540d20
       us.rootHash.sameElements(afterGenesisStateDigest) && us.version.sameElements(genesisStateVersion)
     })
   }
