--- conflicted
+++ resolved
@@ -1,7 +1,6 @@
 package encry.view.state
 
 import java.io.File
-
 import akka.actor.ActorRef
 import com.google.common.primitives.{Ints, Longs}
 import encry.utils.CoreTaggedTypes.VersionTag
@@ -18,12 +17,8 @@
 import encry.modifiers.state.box._
 import encry.utils.{BalanceCalculator, Logging}
 import encry.settings.Constants
-<<<<<<< HEAD
-import encry.stats.StatsSender.TxsInBlock
-=======
 import encry.validation.{MalformedModifierError, ValidationResult}
 import encry.validation.ValidationResult.{Invalid, Valid}
->>>>>>> f9a9b91c
 import encry.view.EncryNodeViewHolder.ReceivableMessages.LocallyGeneratedModifier
 import encry.view.history.History.Height
 import io.iohk.iodb.{ByteArrayWrapper, LSMStore, Store}
@@ -87,7 +82,7 @@
     case block: Block =>
       logInfo(s"Applying block with header ${block.header.encodedId} to UtxoState with " +
         s"root hash ${Algos.encode(rootHash)} at height $height")
-      system.actorSelection("user/statsSender") ! TxsInBlock(block.payload.transactions.size)
+
       applyBlockTransactions(block.payload.transactions, block.header.stateRoot).map { _ =>
         val meta: Seq[(Array[Byte], Array[Byte])] =
           metadata(VersionTag !@@ block.id, block.header.stateRoot, Height @@ block.header.height, block.header.timestamp)
