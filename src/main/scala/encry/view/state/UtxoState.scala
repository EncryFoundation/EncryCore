--- conflicted
+++ resolved
@@ -7,19 +7,13 @@
 import cats.syntax.traverse._
 import encry.utils.implicits.Validation._
 import com.typesafe.scalalogging.StrictLogging
-<<<<<<< HEAD
-import encry.consensus.EncrySupplyController
-import encry.modifiers.state.{ Context, EncryPropositionFunctions }
-import encry.settings.{ EncryAppSettings, LevelDBSettings }
-=======
 import encry.consensus.SupplyController
 import encry.modifiers.state.{Context, EncryPropositionFunctions}
 import encry.settings.{EncryAppSettings, LevelDBSettings}
->>>>>>> 645a6685
 import encry.storage.VersionalStorage
-import encry.storage.VersionalStorage.{ StorageKey, StorageValue, StorageVersion }
+import encry.storage.VersionalStorage.{StorageKey, StorageValue, StorageVersion}
 import encry.storage.iodb.versionalIODB.IODBWrapper
-import encry.storage.levelDb.versionalLevelDB.{ LevelDbFactory, VLDBWrapper, VersionalLevelDBCompanion }
+import encry.storage.levelDb.versionalLevelDB.{LevelDbFactory, VLDBWrapper, VersionalLevelDBCompanion}
 import encry.utils.BalanceCalculator
 import encry.utils.CoreTaggedTypes.VersionTag
 import encry.utils.implicits.UTXO._
@@ -30,30 +24,23 @@
 import encry.view.state.avlTree.utils.implicits.Instances._
 import io.iohk.iodb.LSMStore
 import org.encryfoundation.common.modifiers.PersistentModifier
-import org.encryfoundation.common.modifiers.history.{ Block, Header }
+import org.encryfoundation.common.modifiers.history.{Block, Header}
 import org.encryfoundation.common.modifiers.mempool.transaction.Transaction
 import org.encryfoundation.common.modifiers.state.StateModifierSerializer
 import org.encryfoundation.common.modifiers.state.box.Box.Amount
 import org.encryfoundation.common.modifiers.state.box.TokenIssuingBox.TokenId
-import org.encryfoundation.common.modifiers.state.box.{ AssetBox, EncryBaseBox, EncryProposition }
+import org.encryfoundation.common.modifiers.state.box.{AssetBox, EncryBaseBox, EncryProposition}
 import org.encryfoundation.common.utils.Algos
-import org.encryfoundation.common.utils.TaggedTypes.{ ADDigest, Height }
+import org.encryfoundation.common.utils.TaggedTypes.{ADDigest, Height}
 import org.encryfoundation.common.utils.constants.Constants
 import org.encryfoundation.common.validation.ValidationResult.Invalid
-import org.encryfoundation.common.validation.{ MalformedModifierError, ValidationResult }
+import org.encryfoundation.common.validation.{MalformedModifierError, ValidationResult}
 import org.iq80.leveldb.Options
 import scorex.crypto.hash.Digest32
 import scala.util.Try
 
-<<<<<<< HEAD
-final case class UtxoState(tree: AvlTree[StorageKey, StorageValue], constants: Constants)
-    extends StrictLogging
-    with UtxoStateReader
-    with AutoCloseable {
-=======
 final case class UtxoState(tree: AvlTree[StorageKey, StorageValue],
                            constants: Constants) extends StrictLogging with UtxoStateReader with AutoCloseable {
->>>>>>> 645a6685
 
   def applyValidModifier(block: Block): UtxoState = {
     logger.info(s"Block validated successfully. Inserting changes to storage.")
@@ -73,56 +60,25 @@
     val startTime = System.currentTimeMillis()
     val result = mod match {
       case header: Header =>
-<<<<<<< HEAD
-        logger.info(
-          s"\n\nStarting to applyModifier as a header: ${Algos.encode(mod.id)} to state at height ${header.height}"
-        )
-=======
         logger.info(s"\n\nStarting to applyModifier as a header: ${Algos.encode(mod.id)} to state at height ${header.height}")
->>>>>>> 645a6685
         UtxoState(tree, constants).asRight[List[ModifierApplyError]]
       case block: Block =>
-        logger.info(
-          s"\n\nStarting to applyModifier as a Block: ${Algos.encode(mod.id)} to state at height ${block.header.height}"
-        )
-        val lastTxId          = block.payload.txs.last.id
+        logger.info(s"\n\nStarting to applyModifier as a Block: ${Algos.encode(mod.id)} to state at height ${block.header.height}")
+        val lastTxId = block.payload.txs.last.id
         val totalFees: Amount = block.payload.txs.init.map(_.fee).sum
-<<<<<<< HEAD
-        val validstartTime    = System.currentTimeMillis()
-        val res: Either[ValidationResult, List[Transaction]] = block.payload.txs
-          .map(tx => {
-            if (tx.id sameElements lastTxId)
-              validate(
-                tx,
-                block.header.timestamp,
-                Height @@ block.header.height,
-                totalFees + EncrySupplyController.supplyAt(Height @@ block.header.height,
-                                                           constants.InitialEmissionAmount,
-                                                           constants.EmissionEpochLength,
-                                                           constants.EmissionDecay)
-              )
-            else validate(tx, block.header.timestamp, Height @@ block.header.height)
-          })
-          .toList
-=======
         val validstartTime = System.currentTimeMillis()
         val res: Either[ValidationResult, List[Transaction]] = block.payload.txs.map(tx => {
           if (tx.id sameElements lastTxId) validate(tx, block.header.timestamp, Height @@ block.header.height,
             totalFees + SupplyController.supplyAt(Height @@ block.header.height, constants))
           else validate(tx, block.header.timestamp, Height @@ block.header.height)
         }).toList
->>>>>>> 645a6685
           .traverse(Validated.fromEither)
           .toEither
         logger.info(s"Validation time: ${(System.currentTimeMillis() - validstartTime) / 1000L} s")
         res.fold(
           err => err.errors.map(modError => StateModifierApplyError(modError.message)).toList.asLeft[UtxoState],
           txsToApply => {
-<<<<<<< HEAD
-            val combineTimeStart                           = System.currentTimeMillis()
-=======
             val combineTimeStart = System.currentTimeMillis()
->>>>>>> 645a6685
             val combinedStateChange: UtxoState.StateChange = combineAll(txsToApply.map(UtxoState.tx2StateChange))
             logger.info(s"Time of combining: ${(System.currentTimeMillis() - combineTimeStart) / 1000L} s")
             val insertTimestart = System.currentTimeMillis()
@@ -139,58 +95,6 @@
           }
         )
     }
-<<<<<<< HEAD
-    logger.info(
-      s"Time of applying mod ${Algos.encode(mod.id)} of type ${mod.modifierTypeId} is (${(System.currentTimeMillis() - startTime) / 1000L} s)"
-    )
-    result
-  }
-
-  def rollbackTo(version: VersionTag): Try[UtxoState] = Try {
-    val rollbackedAvl = tree.rollbackTo(StorageVersion !@@ version).get
-    UtxoState(rollbackedAvl, constants)
-  }
-
-  def validate(tx: Transaction,
-               blockTimeStamp: Long,
-               blockHeight: Height,
-               allowedOutputDelta: Amount = 0L): Either[ValidationResult, Transaction] =
-    if (tx.semanticValidity.isSuccess) {
-      val stateView: EncryStateView = EncryStateView(blockHeight, blockTimeStamp, ADDigest @@ Array.emptyByteArray)
-      val bxs: IndexedSeq[EncryBaseBox] = tx.inputs
-        .flatMap(input => {
-          val fromStorage = tree.get(StorageKey !@@ input.boxId)
-          logger.info(s"res from storage: ${fromStorage}")
-          fromStorage
-            .map(bytes => StateModifierSerializer.parseBytes(bytes, input.boxId.head))
-            .map(_.toOption -> input)
-        })
-        .foldLeft(IndexedSeq[EncryBaseBox]()) {
-          case (acc, (bxOpt, input)) =>
-            (bxOpt, tx.defaultProofOpt) match {
-              // If no `proofs` provided, then `defaultProof` is used.
-              case (Some(bx), defaultProofOpt) if input.proofs.nonEmpty =>
-                if (EncryPropositionFunctions.canUnlock(bx.proposition,
-                                                        Context(tx, bx, stateView),
-                                                        input.contract,
-                                                        defaultProofOpt.map(input.proofs :+ _).getOrElse(input.proofs)))
-                  acc :+ bx
-                else acc
-              case (Some(bx), Some(defaultProof)) =>
-                if (EncryPropositionFunctions.canUnlock(bx.proposition,
-                                                        Context(tx, bx, stateView),
-                                                        input.contract,
-                                                        Seq(defaultProof))) acc :+ bx
-                else acc
-              case (Some(bx), defaultProofOpt) =>
-                if (EncryPropositionFunctions.canUnlock(bx.proposition,
-                                                        Context(tx, bx, stateView),
-                                                        input.contract,
-                                                        defaultProofOpt.map(Seq(_)).getOrElse(Seq.empty))) acc :+ bx
-                else acc
-              case _ => acc
-            }
-=======
     logger.info(s"Time of applying mod ${Algos.encode(mod.id)} of type ${mod.modifierTypeId} is (${(System.currentTimeMillis() - startTime) / 1000L} s)")
     result
   }
@@ -220,7 +124,6 @@
                 defaultProofOpt.map(Seq(_)).getOrElse(Seq.empty))) acc :+ bx else acc
             case _ => acc
           }
->>>>>>> 645a6685
         }
 
       val validBalance: Boolean = {
@@ -232,41 +135,34 @@
             BalanceCalculator.balanceSheet(tx.newBoxes, constants.IntrinsicTokenId, excludeTokenIssuance = true)
           val intrinsicBalance: Amount = balanceSheet.getOrElse(constants.IntrinsicTokenId, 0L)
           balanceSheet.updated(constants.IntrinsicTokenId, intrinsicBalance + tx.fee)
-<<<<<<< HEAD
-        }.map { case (tokenId, amount) => Algos.encode(tokenId) -> amount }
-        creditB.forall {
-          case (tokenId, amount) =>
-            if (tokenId == Algos.encode(constants.IntrinsicTokenId))
-              debitB.getOrElse(tokenId, 0L) + allowedOutputDelta >= amount
-            else debitB.getOrElse(tokenId, 0L) >= amount
-=======
           }.map { case (tokenId, amount) => Algos.encode(tokenId) -> amount }
         creditB.forall { case (tokenId, amount) =>
           if (tokenId == Algos.encode(constants.IntrinsicTokenId))
             debitB.getOrElse(tokenId, 0L) + allowedOutputDelta >= amount
           else debitB.getOrElse(tokenId, 0L) >= amount
->>>>>>> 645a6685
         }
       }
 
       if (!validBalance) {
         logger.info(s"Tx: ${Algos.encode(tx.id)} invalid. Reason: Non-positive balance in $tx")
         Invalid(Seq(MalformedModifierError(s"Non-positive balance in $tx"))).asLeft[Transaction]
-      } else if (bxs.length != tx.inputs.length) {
+      }
+      else if (bxs.length != tx.inputs.length) {
         logger.info(s"Tx: ${Algos.encode(tx.id)} invalid. Reason: Box not found")
         Invalid(Seq(MalformedModifierError(s"Box not found"))).asLeft[Transaction]
-      } else tx.asRight[ValidationResult]
-    } else
-      tx.semanticValidity.errors.headOption
-        .map(err => Invalid(Seq(err)).asLeft[Transaction])
-        .getOrElse(tx.asRight[ValidationResult])
+      }
+      else tx.asRight[ValidationResult]
+    } else tx.semanticValidity.errors.headOption
+      .map(err => Invalid(Seq(err)).asLeft[Transaction])
+      .getOrElse(tx.asRight[ValidationResult])
 
   def close(): Unit = tree.close()
 }
 
 object UtxoState extends StrictLogging {
 
-  final case class StateChange(inputsToDb: Vector[StorageKey], outputsToDb: Vector[(StorageKey, StorageValue)])
+  final case class StateChange(inputsToDb: Vector[StorageKey],
+                               outputsToDb: Vector[(StorageKey, StorageValue)])
 
   private val bestVersionKey: Digest32 = Algos.hash("best_state_version")
 
