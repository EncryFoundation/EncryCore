--- conflicted
+++ resolved
@@ -1,12 +1,7 @@
 package encry.view.state
 
 import java.io.File
-
 import akka.actor.ActorRef
-import cats.data.Validated
-import cats.instances.list._
-import cats.syntax.either._
-import cats.syntax.traverse._
 import com.google.common.primitives.{Ints, Longs}
 import com.typesafe.scalalogging.StrictLogging
 import encry.consensus.EncrySupplyController
@@ -23,6 +18,12 @@
 import encry.view.NodeViewErrors.ModifierApplyError
 import encry.view.NodeViewErrors.ModifierApplyError.StateModifierApplyError
 import io.iohk.iodb.LSMStore
+import cats.data.Validated
+import cats.Traverse
+import cats.syntax.traverse._
+import cats.instances.list._
+import cats.syntax.either._
+import cats.syntax.validated._
 import org.encryfoundation.common.modifiers.PersistentModifier
 import org.encryfoundation.common.modifiers.history.{Block, Header}
 import org.encryfoundation.common.modifiers.mempool.transaction.Transaction
@@ -38,37 +39,21 @@
 import org.iq80.leveldb.Options
 import scorex.crypto.authds.ADKey
 import scorex.crypto.hash.Digest32
-
+import scala.concurrent.ExecutionContextExecutor
 import scala.util.Try
 
-<<<<<<< HEAD
-final case class UtxoState(storage: VersionalStorage,
-                           height: Height,
-                           lastBlockTimestamp: Long,
-                           constants: Constants)
+final case class UtxoState(storage: VersionalStorage, constants: Constants)
   extends StrictLogging with UtxoStateReader with AutoCloseable {
-=======
-final case class UtxoState(storage: VersionalStorage) extends StrictLogging with UtxoStateReader with AutoCloseable {
-
-  var height: Height = Height @@ TestNetConstants.PreGenesisHeight
+
+  var height: Height = Height @@ constants.PreGenesisHeight
   var lastBlockTimestamp: Long = 0L
->>>>>>> 2331b481
 
   def applyModifier(mod: PersistentModifier): Either[List[ModifierApplyError], UtxoState] = {
     val startTime = System.currentTimeMillis()
     val result = mod match {
       case header: Header =>
         logger.info(s"\n\nStarting to applyModifier as a header: ${Algos.encode(mod.id)} to state at height ${header.height}")
-<<<<<<< HEAD
-        UtxoState(
-          storage,
-          height,
-          header.timestamp,
-          constants
-        ).asRight[List[ModifierApplyError]]
-=======
-        UtxoState(storage).asRight[List[ModifierApplyError]]
->>>>>>> 2331b481
+        UtxoState(storage, constants).asRight[List[ModifierApplyError]]
       case block: Block =>
         logger.info(s"\n\nStarting to applyModifier as a Block: ${Algos.encode(mod.id)} to state at height ${block.header.height}")
         val lastTxId = block.payload.txs.last.id
@@ -95,15 +80,10 @@
               combinedStateChange.inputsToDb.toList
             )
             logger.info(s"Time of insert: ${(System.currentTimeMillis() - insertTimestart)/1000L} s")
-<<<<<<< HEAD
             UtxoState(
               storage,
-              Height @@ block.header.height,
-              block.header.timestamp, constants
+              constants
             ).asRight[List[ModifierApplyError]]
-=======
-            UtxoState(storage).asRight[List[ModifierApplyError]]
->>>>>>> 2331b481
           }
         )
     }
@@ -117,20 +97,10 @@
         logger.info(s"Rollback to version ${Algos.encode(version)}")
         storage.rollbackTo(StorageVersion !@@ version)
         val stateHeight: Int = storage.get(StorageKey @@ UtxoState.bestHeightKey.untag(Digest32))
-<<<<<<< HEAD
           .map(d => Ints.fromByteArray(d)).getOrElse(constants.GenesisHeight)
-        UtxoState(
-          storage,
-          Height @@ stateHeight,
-          lastBlockTimestamp,
-          constants
-        )
-=======
-          .map(d => Ints.fromByteArray(d)).getOrElse(TestNetConstants.GenesisHeight)
-        val stateNew = UtxoState(storage)
+        val stateNew = UtxoState(storage, constants)
         stateNew.height = Height @@ stateHeight
         stateNew
->>>>>>> 2331b481
       case None => throw new Exception(s"Impossible to rollback to version ${Algos.encode(version)}")
     }
   }
@@ -227,19 +197,10 @@
       .map(d => Ints.fromByteArray(d)).getOrElse(settings.constants.PreGenesisHeight)
     val lastBlockTimestamp: Amount = versionalStorage.get(StorageKey @@ lastBlockTimeKey.untag(Digest32))
       .map(d => Longs.fromByteArray(d)).getOrElse(0L)
-<<<<<<< HEAD
-    new UtxoState(
-      versionalStorage,
-      Height @@ stateHeight,
-      lastBlockTimestamp,
-      settings.constants
-    )
-=======
-    val state = new UtxoState(versionalStorage)
+    val state = new UtxoState(versionalStorage, settings.constants)
     state.height = Height @@ stateHeight
     state.lastBlockTimestamp = lastBlockTimestamp
     state
->>>>>>> 2331b481
   }
 
   def genesis(stateDir: File,
@@ -261,16 +222,6 @@
       StorageVersion @@ Array.fill(32)(0: Byte),
       initialStateBoxes.map(bx => (StorageKey !@@ bx.id, StorageValue @@ bx.bytes))
     )
-<<<<<<< HEAD
-
-    new UtxoState(
-      storage,
-      settings.constants.PreGenesisHeight,
-      0L,
-      settings.constants
-    )
-=======
-    UtxoState(storage)
->>>>>>> 2331b481
+    UtxoState(storage, settings.constants)
   }
 }