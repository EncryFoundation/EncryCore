--- conflicted
+++ resolved
@@ -71,12 +71,8 @@
               log.warn(s"Received modifier ${pmod.encodedId} that is already in history")
             else modifiersCache.put(key(pmod.id), pmod)
         }
-<<<<<<< HEAD
+        modifiersHolder ! RequestedModifiers(modifierTypeId, remoteObjects.flatMap(companion.parseBytes(_).toOption))
         log.info(s"Cache before(${modifiersCache.size})")
-=======
-        modifiersHolder ! RequestedModifiers(modifierTypeId, remoteObjects.flatMap(companion.parseBytes(_).toOption))
-        log.debug(s"Cache before(${modifiersCache.size}): ${modifiersCache.keySet.map(_.array).map(Base58.encode).mkString(",")}")
->>>>>>> a1bab616
         def found: Option[(mutable.WrappedArray.ofByte, PMOD)] = modifiersCache.find(x => nodeView.history.applicable(x._2))
         Iterator.continually(found).takeWhile(_.isDefined).flatten.foreach { case (k, v) =>
             modifiersCache.remove(k)
