package encry.view

import java.io.File
import HeaderProto.HeaderProtoMessage
import PayloadProto.PayloadProtoMessage
import akka.actor.{Actor, ActorRef, ActorSystem, PoisonPill, Props}
import akka.dispatch.{PriorityGenerator, UnboundedStablePriorityMailbox}
import akka.pattern._
import com.typesafe.config.Config
import com.typesafe.scalalogging.StrictLogging
import encry.EncryApp
import encry.EncryApp._
import encry.consensus.History.ProgressInfo
import encry.network.DeliveryManager.FullBlockChainIsSynced
import encry.network.NodeViewSynchronizer.ReceivableMessages._
import encry.network.PeerConnectionHandler.ConnectedPeer
import encry.stats.StatsSender._
import encry.utils.CoreTaggedTypes.VersionTag
import encry.view.EncryNodeViewHolder.ReceivableMessages._
import encry.view.EncryNodeViewHolder.{DownloadRequest, _}
import encry.view.history.EncryHistory
import encry.view.mempool.Mempool._
import encry.view.state._
import encry.view.wallet.EncryWallet
import org.apache.commons.io.FileUtils
import org.encryfoundation.common.modifiers.{NodeViewModifier, PersistentModifier}
import org.encryfoundation.common.modifiers.history._
import org.encryfoundation.common.modifiers.mempool.transaction.Transaction
import org.encryfoundation.common.serialization.Serializer
import org.encryfoundation.common.utils.Algos
import org.encryfoundation.common.utils.TaggedTypes.{ADDigest, ModifierId, ModifierTypeId}
import scala.annotation.tailrec
import scala.collection.{IndexedSeq, Seq, mutable}
import scala.concurrent.Future
import scala.concurrent.duration._
import scala.util.{Failure, Success, Try}

class EncryNodeViewHolder[StateType <: EncryState[StateType]](memoryPoolRef: ActorRef,
                                                              influxRef: Option[ActorRef]) extends Actor with StrictLogging {

  case class NodeView(history: EncryHistory, state: StateType, wallet: EncryWallet)

  var applicationsSuccessful: Boolean = true
  var nodeView: NodeView = restoreState().getOrElse(genesisState)

//  val auxHistoryHolder: ActorRef =
//    system.actorOf(Props(AuxiliaryHistoryHolder(nodeView.history, nodeViewSynchronizer))
//      .withDispatcher("aux-history-dispatcher"), "auxHistoryHolder")

  memoryPoolRef ! UpdatedState(nodeView.state)

  val modifierSerializers: Map[ModifierTypeId, Serializer[_ <: NodeViewModifier]] = Map(
    Header.modifierTypeId   -> HeaderSerializer,
    Payload.modifierTypeId  -> PayloadSerializer,
    ADProofs.modifierTypeId -> ADProofSerializer
  )

  if (settings.influxDB.isDefined) {
    context.system.scheduler.schedule(5.second, 5.second) {
      context.system.actorSelection("user/statsSender") !
        HeightStatistics(nodeView.history.bestHeaderHeight, nodeView.history.bestBlockHeight)
    }
  }

  override def preRestart(reason: Throwable, message: Option[Any]): Unit = {
    reason.printStackTrace()
    System.exit(100)
  }

  system.scheduler.schedule(5.seconds, 10.seconds)(logger.info(s"Modifiers cache from NVH: ${ModifiersCache.size}. " +
    s"Elems: ${ModifiersCache.cache.keys.map(key => Algos.encode(key.toArray)).mkString(",")}"))

  override def postStop(): Unit = {
    logger.warn(s"Stopping EncryNodeViewHolder")
    nodeView.history.closeStorage()
    nodeView.state.closeStorage()
  }

  override def receive: Receive = {
    case ModifiersFromRemote(modifierTypeId, modifiers) =>
      val startTime = System.currentTimeMillis()
      //logger.info(s"Start processing ModifiersFromRemote message on NVH.")
      modifierTypeId match {
        case Payload.modifierTypeId =>
          modifiers.foreach { bytes =>
            Try(PayloadProtoSerializer.fromProto(PayloadProtoMessage.parseFrom(bytes)).foreach { payload =>
              logger.info(s"after ser: ${Algos.encode(payload.id)}")
              if (nodeView.history.contains(payload.id) || ModifiersCache.contains(key(payload.id)))
                logger.info(s"Received modifier ${payload.encodedId} that is already in history(" +
                  s"history: ${nodeView.history.contains(payload.id)}. Cache: ${ModifiersCache.contains(key(payload.id))})")
              else ModifiersCache.put(key(payload.id), payload, nodeView.history)
            })
          }
          computeApplications()
        case Header.modifierTypeId =>
          modifiers.foreach { bytes =>
            Try(HeaderProtoSerializer.fromProto(HeaderProtoMessage.parseFrom(bytes)).foreach { header =>
              if (nodeView.history.contains(header.id) || ModifiersCache.contains(key(header.id)))
                logger.info(s"Received modifier ${header.encodedId} that is already in history(" +
                  s"history: ${nodeView.history.contains(header.id)}. Cache: ${ModifiersCache.contains(key(header.id))})")
              else ModifiersCache.put(key(header.id), header, nodeView.history)
              if (settings.influxDB.isDefined && nodeView.history.isFullChainSynced) {
                header match {
                  case h: Header => context.system.actorSelection("user/statsSender") ! TimestampDifference(timeProvider.estimatedTime - h.timestamp)
                  case _ =>
                }
              }
            })
          }
          computeApplications()
        case id => logger.info(s"NodeViewHolder got modifier of wrong type: $id!")
      }
      logger.debug(s"Time processing of msg ModifiersFromRemote with mod of type: $modifierTypeId: ${System.currentTimeMillis() - startTime}")
    case lm: LocallyGeneratedModifier[PersistentModifier]@unchecked =>
      logger.debug(s"Start processing LocallyGeneratedModifier message on NVH.")
      val startTime = System.currentTimeMillis()
      logger.info(s"Got locally generated modifier ${lm.pmod.encodedId} of type ${lm.pmod.modifierTypeId}")
      lm.pmod match {
        case block: Block =>
          pmodModify(block.header, isLocallyGenerated = true)
          pmodModify(block.payload, isLocallyGenerated = true)
        case anyMod =>
          pmodModify(anyMod, isLocallyGenerated = true)
      }
      logger.debug(s"Time processing of msg LocallyGeneratedModifier with mod of type ${lm.pmod.modifierTypeId}:" +
        s" with id: ${Algos.encode(lm.pmod.id)} -> ${System.currentTimeMillis() - startTime}")
    case GetDataFromCurrentView(f) =>
      logger.debug(s"Start processing GetDataFromCurrentView message on NVH.")
      val startTime = System.currentTimeMillis()
      val result = f(CurrentView(nodeView.history, nodeView.state, nodeView.wallet))
      result match {
        case resultFuture: Future[_] => resultFuture.pipeTo(sender())
        case _ => sender() ! result
      }
      logger.debug(s"Time processing of msg GetDataFromCurrentView from $sender(): ${System.currentTimeMillis() - startTime}")
    case GetNodeViewChanges(history, state, _) =>
      logger.debug(s"Start processing GetNodeViewChanges message on NVH.")
      val startTime = System.currentTimeMillis()
      if (history) sender() ! ChangedHistory(nodeView.history)
      if (state) sender() ! ChangedState(nodeView.state)
      logger.debug(s"Time processing of msg GetNodeViewChanges from $sender(): ${System.currentTimeMillis() - startTime}")
    case CompareViews(peer, modifierTypeId, modifierIds) =>
      logger.debug(s"Start processing CompareViews message on NVH.")
      val startTime = System.currentTimeMillis()
      val ids: Seq[ModifierId] = modifierTypeId match {
        case _ => modifierIds.filterNot(mid => nodeView.history.contains(mid) || ModifiersCache.contains(key(mid)))
      }
      if (modifierTypeId != Transaction.modifierTypeId) logger.debug(s"Got compare view message on NVH from ${peer.socketAddress}." +
        s" Type of requesting modifiers is: $modifierTypeId. Requesting ids size are: ${ids.size}." +
        s" Sending RequestFromLocal with ids to $sender." +
        s"\n Requesting ids are: ${ids.map(Algos.encode).mkString(",")}.")
      if (ids.nonEmpty) sender() ! RequestFromLocal(peer, modifierTypeId, ids)
      logger.debug(s"Time processing of msg CompareViews from $sender with modTypeId $modifierTypeId: ${System.currentTimeMillis() - startTime}")
    case a: Any => logger.error(s"Strange input: $a")
  }

  //todo refactor loop
  def computeApplications(): Unit = {
    val mods = ModifiersCache.popCandidate(nodeView.history)
    if (mods.nonEmpty) {
      mods.foreach(mod => pmodModify(mod))
      computeApplications()
    }
    else Unit
  }

  def key(id: ModifierId): mutable.WrappedArray.ofByte = new mutable.WrappedArray.ofByte(id)

  def updateNodeView(updatedHistory: Option[EncryHistory] = None,
                     updatedState: Option[StateType] = None,
                     updatedVault: Option[EncryWallet] = None): Unit = {
    val newNodeView: NodeView = NodeView(updatedHistory.getOrElse(nodeView.history),
      updatedState.getOrElse(nodeView.state),
      updatedVault.getOrElse(nodeView.wallet))
    if (updatedHistory.nonEmpty) {
      nodeViewSynchronizer ! ChangedHistory(newNodeView.history)
      context.system.eventStream.publish(ChangedHistory(newNodeView.history))
    }
    if (updatedState.nonEmpty) context.system.eventStream.publish(ChangedState(newNodeView.state))
    nodeView = newNodeView
  }

  def requestDownloads(pi: ProgressInfo[PersistentModifier], previousModifier: Option[ModifierId] = None): Unit =
    pi.toDownload.foreach { case (tid, id) =>
      if (tid != Transaction.modifierTypeId) logger.debug(s"NVH trigger sending DownloadRequest to NVSH with type: $tid " +
        s"for modifier: ${Algos.encode(id)}. PrevMod is: ${previousModifier.map(Algos.encode)}.")
      nodeViewSynchronizer ! DownloadRequest(tid, id, previousModifier)
    }

  def trimChainSuffix(suffix: IndexedSeq[PersistentModifier], rollbackPoint: ModifierId):
  IndexedSeq[PersistentModifier] = {
    val idx: Int = suffix.indexWhere(_.id.sameElements(rollbackPoint))
    if (idx == -1) IndexedSeq() else suffix.drop(idx)
  }

  @tailrec
  private def updateState(history: EncryHistory,
                          state: StateType,
                          progressInfo: ProgressInfo[PersistentModifier],
                          suffixApplied: IndexedSeq[PersistentModifier]):
  (EncryHistory, Try[StateType], Seq[PersistentModifier]) = {
    case class UpdateInformation(history: EncryHistory,
                                 state: StateType,
                                 failedMod: Option[PersistentModifier],
                                 alternativeProgressInfo: Option[ProgressInfo[PersistentModifier]],
                                 suffix: IndexedSeq[PersistentModifier])
    logger.debug(s"\nStarting updating state in updateState function!")
    val startTime = System.currentTimeMillis()
    requestDownloads(progressInfo, None)
    val branchingPointOpt: Option[VersionTag] = progressInfo.branchPoint.map(VersionTag !@@ _)
    val (stateToApplyTry: Try[StateType], suffixTrimmed: IndexedSeq[PersistentModifier]@unchecked) =
      if (progressInfo.chainSwitchingNeeded) {
        branchingPointOpt.map { branchPoint =>
          if (!state.version.sameElements(branchPoint))
            state.rollbackTo(branchPoint) -> trimChainSuffix(suffixApplied, ModifierId !@@ branchPoint)
          else Success(state) -> IndexedSeq()
        }.getOrElse(Failure(new Exception("Trying to rollback when branchPoint is empty.")))
      } else Success(state) -> suffixApplied
    stateToApplyTry match {
      case Success(stateToApply) =>
        logger.debug(s"\nApplied to state successfully! Time of it is: ${System.currentTimeMillis() - startTime}.")
        logger.debug(s"\nStarting to update UpdateInformation !")
        val startTime1 = System.currentTimeMillis()
        context.system.eventStream.publish(RollbackSucceed(branchingPointOpt))
        val u0: UpdateInformation = UpdateInformation(history, stateToApply, None, None, suffixTrimmed)
        val uf: UpdateInformation = progressInfo.toApply.foldLeft(u0) { case (u, modToApply) =>
          //here
          if (u.failedMod.isEmpty) u.state.applyModifier(modToApply) match {
            case Success(stateAfterApply) =>
              modToApply match {
                case block: Block if settings.influxDB.isDefined =>
                  context.system.actorSelection("user/statsSender") ! TxsInBlock(block.payload.txs.size)
                case _ =>
              }
              val newHis: EncryHistory = history.reportModifierIsValid(modToApply)
              //auxHistoryHolder ! NewHistory(newHis)
              context.system.eventStream.publish(SemanticallySuccessfulModifier(modToApply))
              UpdateInformation(newHis, stateAfterApply, None, None, u.suffix :+ modToApply)
            case Failure(e) =>
              val (newHis: EncryHistory, newProgressInfo: ProgressInfo[PersistentModifier]) =
                history.reportModifierIsInvalid(modToApply, progressInfo)
<<<<<<< HEAD
              //auxHistoryHolder ! NewHistory(newHis)
              if (settings.influxDB.isDefined) context.system
                .actorSelection("user/statsSender") ! NewBlockAppended(false, false)
=======
              auxHistoryHolder ! NewHistory(newHis)
>>>>>>> 78d3ffff
              context.system.eventStream.publish(SemanticallyFailedModification(modToApply, e))
              UpdateInformation(newHis, u.state, Some(modToApply), Some(newProgressInfo), u.suffix)
          } else u
        }
        logger.debug(s"\n\nFinished UpdateInformation! Time is: ${System.currentTimeMillis() - startTime1}")
        uf.failedMod match {
          case Some(_) => updateState(uf.history, uf.state, uf.alternativeProgressInfo.get, uf.suffix)
          case None => (uf.history, Success(uf.state), uf.suffix)
        }
      case Failure(e) =>
        logger.error(s"Rollback failed: $e")
        context.system.eventStream.publish(RollbackFailed(branchingPointOpt))
        EncryApp.forceStopApplication(500)
    }
  }

  def pmodModify(pmod: PersistentModifier, isLocallyGenerated: Boolean = false): Unit = if (!nodeView.history.contains(pmod.id)) {
    logger.debug(s"\nStarting to apply modifier ${pmod.encodedId} of type ${pmod.modifierTypeId} on nodeViewHolder to history.")
    val startAppHistory = System.currentTimeMillis()
    if (settings.influxDB.isDefined) context.system
      .actorSelection("user/statsSender") !
      StartApplyingModif(pmod.id, pmod.modifierTypeId, System.currentTimeMillis())
    nodeView.history.append(pmod) match {
      case Success((historyBeforeStUpdate, progressInfo)) =>
        logger.debug(s"Successfully applied modifier ${pmod.encodedId} of type ${pmod.modifierTypeId} on nodeViewHolder to history.")
        logger.debug(s"Time of applying to history SUCCESS is: ${System.currentTimeMillis() - startAppHistory}. modId is: ${pmod.encodedId}")
        influxRef.foreach { ref =>
          ref ! EndOfApplyingModif(pmod.id)
          val isHeader: Boolean = pmod match {
            case _: Header => true
            case _: Payload => false
          }
          ref ! ModifierAppendedToHistory(isHeader, success = true)
        }
        logger.info(s"Going to apply modifications ${pmod.encodedId} of type ${pmod.modifierTypeId} on nodeViewHolder to the state: $progressInfo")
        val startAppState = System.currentTimeMillis()
        if (progressInfo.toApply.nonEmpty) {
          logger.debug(s"\n progress info non empty")
          val startPoint: Long = System.currentTimeMillis()
          val (newHistory: EncryHistory, newStateTry: Try[StateType], blocksApplied: Seq[PersistentModifier]) =
            updateState(historyBeforeStUpdate, nodeView.state, progressInfo, IndexedSeq())
          if (settings.influxDB.isDefined)
            context.actorSelection("/user/statsSender") ! StateUpdating(System.currentTimeMillis() - startPoint)
          newStateTry match {
            case Success(newMinState) =>
              logger.debug(s"\nTime of applying to state SUCCESS is: ${System.currentTimeMillis() - startAppState}. modId is: ${pmod.encodedId}")
              logger.debug(s"\nStarting inner updating after succeeded state applying!")
              influxRef.foreach { ref =>
                val isBlock: Boolean = pmod match {
                  case _: Payload => true
                  case _ => false
                }
                if (isBlock) ref ! ModifierAppendedToState(success = true)
              }
              val startInnerStateApp = System.currentTimeMillis()
              sendUpdatedInfoToMemoryPool(newMinState, progressInfo.toRemove, blocksApplied)
              if (progressInfo.chainSwitchingNeeded)
                nodeView.wallet.rollback(VersionTag !@@ progressInfo.branchPoint.get).get
              blocksApplied.foreach(nodeView.wallet.scanPersistent)
              logger.debug(s"\nPersistent modifier ${pmod.encodedId} applied successfully")
              if (settings.influxDB.isDefined) newHistory.bestHeaderOpt.foreach(header =>
                context.actorSelection("/user/statsSender") ! BestHeaderInChain(header, System.currentTimeMillis()))
              if (newHistory.isFullChainSynced) {
                logger.debug(s"\nblockchain is synced on nvh on height ${newHistory.bestHeaderHeight}!")
                ModifiersCache.setChainSynced()
                Seq(nodeViewSynchronizer, miner).foreach(_ ! FullBlockChainIsSynced)
              }
              updateNodeView(Some(newHistory), Some(newMinState), Some(nodeView.wallet))
              logger.debug(s"\nTime of applying in inner state is: ${System.currentTimeMillis() - startInnerStateApp}")
            case Failure(e) =>
              logger.debug(s"\nCan`t apply persistent modifier (id: ${pmod.encodedId}, contents: $pmod) " +
                s"to minimal state because of: $e")
              influxRef.foreach { ref =>
                val isBlock: Boolean = pmod match {
                  case _: Payload => true
                  case _ => false
                }
                if (isBlock) ref ! ModifierAppendedToState(success = true)
              }
              logger.debug(s"\nTime of applying to state FAILURE is: ${System.currentTimeMillis() - startAppState}. modId is: ${pmod.encodedId}")
              updateNodeView(updatedHistory = Some(newHistory))
              context.system.eventStream.publish(SemanticallyFailedModification(pmod, e))
          }
        } else {
          if (!isLocallyGenerated) requestDownloads(progressInfo, Some(pmod.id))
          context.system.eventStream.publish(SemanticallySuccessfulModifier(pmod))
          logger.debug(s"\nProgres info is empty")
          updateNodeView(updatedHistory = Some(historyBeforeStUpdate))
        }
      case Failure(e) =>
        logger.debug(s"\nTime of applying to history FAILURE is: ${System.currentTimeMillis() - startAppHistory}. modId is: ${pmod.encodedId}")
        influxRef.foreach { ref =>
          val isHeader: Boolean = pmod match {
            case _: Header => true
            case _: Payload => false
          }
          ref ! ModifierAppendedToHistory(isHeader, success = false)
        }
        logger.debug(s"\nCan`t apply persistent modifier (id: ${pmod.encodedId}, contents: $pmod)" +
          s" to history caused $e")
        context.system.eventStream.publish(SyntacticallyFailedModification(pmod, e))
    }
  } else logger.info(s"\nTrying to apply modifier ${pmod.encodedId} that's already in history.")

  def sendUpdatedInfoToMemoryPool(state: StateType,
                                  toRemove: Seq[PersistentModifier],
                                  blocksApplied: Seq[PersistentModifier]): Unit = {
    memoryPoolRef ! UpdatedState(state)
    val rolledBackTxs: IndexedSeq[Transaction] =
      toRemove.flatMap(extractTransactions).toIndexedSeq
    if (rolledBackTxs.nonEmpty)
      memoryPoolRef ! RolledBackTransactions(rolledBackTxs)
    val appliedTransactions: IndexedSeq[Transaction] = blocksApplied.flatMap(extractTransactions).toIndexedSeq
    if (appliedTransactions.nonEmpty)
      memoryPoolRef ! TransactionsForRemove(appliedTransactions)
  }

  def extractTransactions(mod: PersistentModifier): Seq[Transaction] = mod match {
    case b: Block => b.payload.txs
    case p: Payload => p.txs
    case _ => Seq.empty[Transaction]
  }

  def genesisState: NodeView = {
    val stateDir: File = EncryState.getStateDir(settings)
    stateDir.mkdir()
    assert(stateDir.listFiles().isEmpty, s"Genesis directory $stateDir should always be empty.")
    val state: StateType = {
      if (settings.node.stateMode.isDigest) EncryState.generateGenesisDigestState(stateDir, settings)
      else EncryState.generateGenesisUtxoState(stateDir, Some(self), settings, influxRef)
    }.asInstanceOf[StateType]
    val history: EncryHistory = EncryHistory.readOrGenerate(settings, timeProvider)
    val wallet: EncryWallet = EncryWallet.readOrGenerate(settings)
    NodeView(history, state, wallet)
  }

  def restoreState(): Option[NodeView] =
    if (EncryHistory.getHistoryIndexDir(settings).listFiles.nonEmpty)
      try {
        val history: EncryHistory = EncryHistory.readOrGenerate(settings, timeProvider)
        val wallet: EncryWallet = EncryWallet.readOrGenerate(settings)
        val state: StateType =
          restoreConsistentState(EncryState.readOrGenerate(settings, Some(self), influxRef).asInstanceOf[StateType], history)
        Some(NodeView(history, state, wallet))
      } catch {
        case ex: Throwable =>
          logger.info(s"${ex.getMessage} during state restore. Recover from Modifiers holder!")
          new File(settings.directory).listFiles.foreach(dir => FileUtils.cleanDirectory(dir))
          Some(genesisState)
      } else {
      logger.info("none")
      None
    }

  def getRecreatedState(version: Option[VersionTag] = None, digest: Option[ADDigest] = None): StateType = {
    val dir: File = EncryState.getStateDir(settings)
    dir.mkdirs()
    dir.listFiles.foreach(_.delete())

    {
      (version, digest) match {
        case (Some(_), Some(_)) if settings.node.stateMode.isDigest =>
          DigestState.create(version, digest, dir, settings)
        case _ => EncryState.readOrGenerate(settings, Some(self), influxRef)
      }
    }.asInstanceOf[StateType]
      .ensuring(_.rootHash sameElements digest.getOrElse(EncryState.afterGenesisStateDigest), "State root is incorrect")
  }

  def restoreConsistentState(stateIn: StateType, history: EncryHistory): StateType =
    (stateIn.version, history.bestBlockOpt, stateIn) match {
      case (stateId, None, _) if stateId sameElements EncryState.genesisStateVersion =>
        logger.info(s"State and history are both empty on startup")
        stateIn
      case (stateId, Some(block), _) if stateId sameElements block.id =>
        logger.info(s"State and history have the same version ${Algos.encode(stateId)}, no recovery needed.")
        stateIn
      case (_, None, _) =>
        logger.info(s"State and history are inconsistent." +
          s" History is empty on startup, rollback state to genesis.")
        getRecreatedState()
      case (_, Some(bestBlock), _: DigestState) =>
        logger.info(s"State and history are inconsistent." +
          s" Going to switch state to version ${bestBlock.encodedId}")
        getRecreatedState(Some(VersionTag !@@ bestBlock.id), Some(bestBlock.header.stateRoot))
      case (stateId, Some(historyBestBlock), state: StateType@unchecked) =>
        val stateBestHeaderOpt = history.typedModifierById[Header](ModifierId !@@ stateId)
        val (rollbackId, newChain) = history.getChainToHeader(stateBestHeaderOpt, historyBestBlock.header)
        logger.info(s"State and history are inconsistent." +
          s" Going to rollback to ${rollbackId.map(Algos.encode)} and " +
          s"apply ${newChain.length} modifiers")
        val startState = rollbackId.map(id => state.rollbackTo(VersionTag !@@ id).get)
          .getOrElse(getRecreatedState())
        val toApply = newChain.headers.map { h =>
          history.getBlock(h) match {
            case Some(fb) => fb
            case None => throw new Exception(s"Failed to get full block for header $h")
          }
        }
        toApply.foldLeft(startState) { (s, m) => s.applyModifier(m).get }
    }
}

object EncryNodeViewHolder {

  case class DownloadRequest(modifierTypeId: ModifierTypeId,
                             modifierId: ModifierId,
                             previousModifier: Option[ModifierId] = None) extends NodeViewHolderEvent

  case class CurrentView[HIS, MS, VL](history: HIS, state: MS, vault: VL)

  object ReceivableMessages {

    case class GetNodeViewChanges(history: Boolean, state: Boolean, vault: Boolean)

    case class GetDataFromCurrentView[HIS, MS, VL, A](f: CurrentView[HIS, MS, VL] => A)

    case object GetWallet

    case class CompareViews(source: ConnectedPeer, modifierTypeId: ModifierTypeId, modifierIds: Seq[ModifierId])

    case class ModifiersFromRemote(modTypeId: ModifierTypeId, remoteObjects: Seq[Array[Byte]])

    case class LocallyGeneratedTransaction(tx: Transaction)

    case class LocallyGeneratedModifier[EncryPersistentModifier <: PersistentModifier](pmod: EncryPersistentModifier)

  }

  class EncryNodeViewHolderPriorityQueue(settings: ActorSystem.Settings, config: Config)
    extends UnboundedStablePriorityMailbox(
      PriorityGenerator {
        case CompareViews(_, _, _) => 0

        case PoisonPill => 2

        case otherwise => 1
      })

  def props(memoryPoolRef: ActorRef, influxRef: Option[ActorRef]): Props = settings.node.stateMode match {
    case StateMode.Digest => Props(new EncryNodeViewHolder[DigestState](memoryPoolRef, influxRef))
    case StateMode.Utxo => Props(new EncryNodeViewHolder[UtxoState](memoryPoolRef, influxRef))
  }
}<|MERGE_RESOLUTION|>--- conflicted
+++ resolved
@@ -29,6 +29,7 @@
 import org.encryfoundation.common.serialization.Serializer
 import org.encryfoundation.common.utils.Algos
 import org.encryfoundation.common.utils.TaggedTypes.{ADDigest, ModifierId, ModifierTypeId}
+
 import scala.annotation.tailrec
 import scala.collection.{IndexedSeq, Seq, mutable}
 import scala.concurrent.Future
@@ -239,13 +240,9 @@
             case Failure(e) =>
               val (newHis: EncryHistory, newProgressInfo: ProgressInfo[PersistentModifier]) =
                 history.reportModifierIsInvalid(modToApply, progressInfo)
-<<<<<<< HEAD
               //auxHistoryHolder ! NewHistory(newHis)
               if (settings.influxDB.isDefined) context.system
                 .actorSelection("user/statsSender") ! NewBlockAppended(false, false)
-=======
-              auxHistoryHolder ! NewHistory(newHis)
->>>>>>> 78d3ffff
               context.system.eventStream.publish(SemanticallyFailedModification(modToApply, e))
               UpdateInformation(newHis, u.state, Some(modToApply), Some(newProgressInfo), u.suffix)
           } else u
