package encry.view

import java.io.File

import akka.actor.{Actor, Props}
import encry.EncryApp._
import encry.consensus.History.ProgressInfo
import encry.modifiers._
import encry.modifiers.history.block.header.{EncryBlockHeader, EncryBlockHeaderSerializer}
import encry.modifiers.history.block.payload.{EncryBlockPayload, EncryBlockPayloadSerializer}
import encry.modifiers.history.{ADProofSerializer, ADProofs}
import encry.modifiers.mempool.{EncryBaseTransaction, EncryTransactionSerializer, Transaction}
import encry.modifiers.serialization.Serializer
import encry.modifiers.state.box.EncryProposition
import encry.network.EncryNodeViewSynchronizer.ReceivableMessages._
import encry.network.PeerConnectionHandler.ConnectedPeer
import encry.settings.Algos
import encry.stats.StatsSender.BestHeaderInChain
import encry.utils.ScorexLogging
import encry.view.EncryNodeViewHolder.ReceivableMessages._
import encry.view.EncryNodeViewHolder.{DownloadRequest, _}
import encry.view.history.EncryHistory
import encry.view.mempool.EncryMempool
import encry.view.state.{Proposition, _}
import encry.view.wallet.EncryWallet
import encry.{EncryApp, ModifierId, ModifierTypeId, VersionTag}
import scorex.crypto.authds.ADDigest

import scala.annotation.tailrec
import scala.collection.mutable
import scala.util.{Failure, Success, Try}

class EncryNodeViewHolder[StateType <: EncryState[StateType]] extends Actor with ScorexLogging {

  type HIS = EncryHistory
  type MS = StateType
  type VL = EncryWallet
  type MP = EncryMempool

  case class NodeView(history: EncryHistory, state: StateType, wallet: EncryWallet, mempool: EncryMempool)

  var nodeView: NodeView = restoreState().getOrElse(genesisState)
  val modifiersCache: mutable.Map[scala.collection.mutable.WrappedArray.ofByte, EncryPersistentModifier] =
    mutable.Map[scala.collection.mutable.WrappedArray.ofByte, EncryPersistentModifier]()
  val modifierSerializers: Map[ModifierTypeId, Serializer[_ <: NodeViewModifier]] = Map(
    EncryBlockHeader.modifierTypeId -> EncryBlockHeaderSerializer,
    EncryBlockPayload.modifierTypeId -> EncryBlockPayloadSerializer,
    ADProofs.modifierTypeId -> ADProofSerializer,
    Transaction.ModifierTypeId -> EncryTransactionSerializer
  )

  override def preRestart(reason: Throwable, message: Option[Any]): Unit = {
    reason.printStackTrace()
    System.exit(100)
  }

  override def postStop(): Unit = {
    log.warn("Stopping EncryNodeViewHolder")
    nodeView.history.closeStorage()
    nodeView.state.closeStorage()
  }

  override def receive: Receive = {
    case ModifiersFromRemote(_, modifierTypeId, remoteObjects) =>
      modifierSerializers.get(modifierTypeId).foreach { companion =>
        remoteObjects.flatMap(r => companion.parseBytes(r).toOption).foreach {
          case tx: EncryBaseTransaction@unchecked if tx.modifierTypeId == Transaction.ModifierTypeId => txModify(tx)
          case pmod: EncryPersistentModifier@unchecked =>
            if (nodeView.history.contains(pmod) || modifiersCache.contains(key(pmod.id)))
              log.warn(s"Received modifier ${pmod.encodedId} that is already in history")
            else modifiersCache.put(key(pmod.id), pmod)
        }
<<<<<<< HEAD
        log.debug(s"Cache before(${modifiersCache.size}): ${modifiersCache.keySet.map(_.array).map(Algos.encode).mkString(",")}")
=======
        log.info(s"Cache before(${modifiersCache.size})")
>>>>>>> 4ca184a5
        def found: Option[(mutable.WrappedArray.ofByte, PMOD)] = modifiersCache.find(x => nodeView.history.applicable(x._2))
        Iterator.continually(found).takeWhile(_.isDefined).flatten.foreach { case (k, v) =>
            modifiersCache.remove(k)
            pmodModify(v)
        }
<<<<<<< HEAD
        log.debug(s"Cache after(${modifiersCache.size}): ${modifiersCache.keySet.map(_.array).map(Algos.encode).mkString(",")}")
=======
        log.info(s"Cache after(${modifiersCache.size})")
>>>>>>> 4ca184a5
      }
    case lt: LocallyGeneratedTransaction[P, EncryBaseTransaction] => txModify(lt.tx)
    case lm: LocallyGeneratedModifier[EncryPersistentModifier] =>
      log.info(s"Got locally generated modifier ${lm.pmod.encodedId} of type ${lm.pmod.modifierTypeId}")
      pmodModify(lm.pmod)
    case GetDataFromCurrentView(f) => sender() ! f(CurrentView(nodeView.history, nodeView.state, nodeView.wallet, nodeView.mempool))
    case GetNodeViewChanges(history, state, vault, mempool) =>
      if (history) sender() ! ChangedHistory(nodeView.history)
      if (state) sender() ! ChangedState(nodeView.state)
      if (mempool) sender() ! ChangedMempool(nodeView.mempool)
    case CompareViews(peer, modifierTypeId, modifierIds) =>
      val ids: Seq[ModifierId] = modifierTypeId match {
        case typeId: ModifierTypeId if typeId == Transaction.ModifierTypeId => nodeView.mempool.notIn(modifierIds)
        case _ => modifierIds.filterNot(mid => nodeView.history.contains(mid) || modifiersCache.contains(key(mid)))
      }
      sender() ! RequestFromLocal(peer, modifierTypeId, ids)
    case a: Any => log.error("Strange input: " + a)
  }

  def key(id: ModifierId): scala.collection.mutable.WrappedArray.ofByte = new mutable.WrappedArray.ofByte(id)

  def updateNodeView(updatedHistory: Option[HIS] = None,
                     updatedState: Option[MS] = None,
                     updatedVault: Option[VL] = None,
                     updatedMempool: Option[MP] = None): Unit = {
    val newNodeView: NodeView = NodeView(updatedHistory.getOrElse(nodeView.history),
      updatedState.getOrElse(nodeView.state),
      updatedVault.getOrElse(nodeView.wallet),
      updatedMempool.getOrElse(nodeView.mempool))
    if (updatedHistory.nonEmpty) context.system.eventStream.publish(ChangedHistory(newNodeView.history))
    if (updatedState.nonEmpty) context.system.eventStream.publish(ChangedState(newNodeView.state))
    if (updatedMempool.nonEmpty) context.system.eventStream.publish(ChangedMempool(newNodeView.mempool))
    nodeView = newNodeView
  }

  def extractTransactions(mod: EncryPersistentModifier): Seq[EncryBaseTransaction] = mod match {
    case tcm: TransactionsCarryingPersistentNodeViewModifier[P, EncryBaseTransaction] => tcm.transactions
    case _ => Seq()
  }

  //todo: this method causes delays in a block processing as it removes transactions from mempool and checks
  //todo: validity of remaining transactions in a synchronous way. Do this job async!
  def updateMemPool(blocksRemoved: Seq[EncryPersistentModifier], blocksApplied: Seq[EncryPersistentModifier], memPool: MP, state: MS): MP = {
    val rolledBackTxs: Seq[EncryBaseTransaction] = blocksRemoved.flatMap(extractTransactions)
    val appliedTxs: Seq[EncryBaseTransaction] = blocksApplied.flatMap(extractTransactions)
    memPool.putWithoutCheck(rolledBackTxs).filter { tx =>
      !appliedTxs.exists(t => t.id sameElements tx.id) && {
        state match {
          case v: TransactionValidation[P, EncryBaseTransaction] => v.validate(tx).isSuccess
          case _ => true
        }
      }
    }
  }

  def requestDownloads(pi: ProgressInfo[EncryPersistentModifier]): Unit =
    pi.toDownload.foreach { case (tid, id) => nodeViewSynchronizer ! DownloadRequest(tid, id) }

  def trimChainSuffix(suffix: IndexedSeq[EncryPersistentModifier], rollbackPoint: ModifierId): IndexedSeq[EncryPersistentModifier] = {
    val idx: Int = suffix.indexWhere(_.id.sameElements(rollbackPoint))
    if (idx == -1) IndexedSeq() else suffix.drop(idx)
  }

  @tailrec
  private def updateState(history: HIS,
                          state: MS,
                          progressInfo: ProgressInfo[EncryPersistentModifier],
                          suffixApplied: IndexedSeq[EncryPersistentModifier]): (HIS, Try[MS], Seq[EncryPersistentModifier]) = {
    case class UpdateInformation(history: HIS,
                                 state: MS,
                                 failedMod: Option[EncryPersistentModifier],
                                 alternativeProgressInfo: Option[ProgressInfo[EncryPersistentModifier]],
                                 suffix: IndexedSeq[EncryPersistentModifier])

    requestDownloads(progressInfo)
    val branchingPointOpt: Option[VersionTag] = progressInfo.branchPoint.map(VersionTag !@@ _)
    val (stateToApplyTry: Try[MS], suffixTrimmed: IndexedSeq[EncryPersistentModifier]) = if (progressInfo.chainSwitchingNeeded) {
      branchingPointOpt.map { branchPoint =>
        if (!state.version.sameElements(branchPoint))
          state.rollbackTo(branchPoint) -> trimChainSuffix(suffixApplied, ModifierId !@@ branchPoint)
        else Success(state) -> IndexedSeq()
      }.getOrElse(Failure(new Exception("Trying to rollback when branchPoint is empty")))
    } else Success(state) -> suffixApplied

    stateToApplyTry match {
      case Success(stateToApply) =>
        context.system.eventStream.publish(RollbackSucceed(branchingPointOpt))
        val u0: UpdateInformation = UpdateInformation(history, stateToApply, None, None, suffixTrimmed)
        val uf: UpdateInformation = progressInfo.toApply.foldLeft(u0) { case (u, modToApply) =>
          if (u.failedMod.isEmpty) u.state.applyModifier(modToApply) match {
            case Success(stateAfterApply) =>
              val newHis: HIS = history.reportModifierIsValid(modToApply)
              context.system.eventStream.publish(SemanticallySuccessfulModifier(modToApply))
              UpdateInformation(newHis, stateAfterApply, None, None, u.suffix :+ modToApply)
            case Failure(e) =>
              val (newHis: HIS, newProgressInfo: ProgressInfo[EncryPersistentModifier]) = history.reportModifierIsInvalid(modToApply, progressInfo)
              nodeViewSynchronizer ! SemanticallyFailedModification(modToApply, e)
              UpdateInformation(newHis, u.state, Some(modToApply), Some(newProgressInfo), u.suffix)
          }
          else u
        }
        uf.failedMod match {
          case Some(_) => updateState(uf.history, uf.state, uf.alternativeProgressInfo.get, uf.suffix)
          case None => (uf.history, Success(uf.state), uf.suffix)
        }
      case Failure(e) =>
        log.error("Rollback failed: ", e)
        context.system.eventStream.publish(RollbackFailed(branchingPointOpt))
        EncryApp.forceStopApplication(500)
    }
  }

  def pmodModify(pmod: EncryPersistentModifier): Unit = if (!nodeView.history.contains(pmod.id)) {
    log.info(s"Apply modifier ${pmod.encodedId} of type ${pmod.modifierTypeId} to nodeViewHolder")
    nodeView.history.append(pmod) match {
      case Success((historyBeforeStUpdate, progressInfo)) =>
        log.info(s"Going to apply modifications to the state: $progressInfo")
        nodeViewSynchronizer ! SyntacticallySuccessfulModifier(pmod)
        if (progressInfo.toApply.nonEmpty) {
          val (newHistory: HIS, newStateTry: Try[MS], blocksApplied: Seq[EncryPersistentModifier]) =
            updateState(historyBeforeStUpdate, nodeView.state, progressInfo, IndexedSeq())
          newStateTry match {
            case Success(newMinState) =>
              val newMemPool: MP = updateMemPool(progressInfo.toRemove, blocksApplied, nodeView.mempool, newMinState)
              val newVault: VL = if (progressInfo.chainSwitchingNeeded)
                nodeView.wallet.rollback(VersionTag !@@ progressInfo.branchPoint.get).get
              else nodeView.wallet
              blocksApplied.foreach(newVault.scanPersistent)
              log.info(s"Persistent modifier ${pmod.encodedId} applied successfully")
              if (settings.node.sendStat)
                newHistory.bestHeaderOpt.foreach(header => context.actorSelection("/user/statsSender") ! BestHeaderInChain(header))
              updateNodeView(Some(newHistory), Some(newMinState), Some(newVault), Some(newMemPool))
            case Failure(e) =>
              log.warn(s"Can`t apply persistent modifier (id: ${pmod.encodedId}, contents: $pmod) to minimal state", e)
              updateNodeView(updatedHistory = Some(newHistory))
              nodeViewSynchronizer ! SemanticallyFailedModification(pmod, e)
          }
        } else {
          requestDownloads(progressInfo)
          updateNodeView(updatedHistory = Some(historyBeforeStUpdate))
        }
      case Failure(e) =>
        log.warn(s"Can`t apply persistent modifier (id: ${pmod.encodedId}, contents: $pmod) to history", e)
        nodeViewSynchronizer ! SyntacticallyFailedModification(pmod, e)
    }
  } else log.warn(s"Trying to apply modifier ${pmod.encodedId} that's already in history")

  def txModify(tx: EncryBaseTransaction): Unit = nodeView.mempool.put(tx) match {
    case Success(newPool) =>
      log.info(s"Unconfirmed transaction $tx added to the memory pool")
      val newVault: VL = nodeView.wallet.scanOffchain(tx)
      updateNodeView(updatedVault = Some(newVault), updatedMempool = Some(newPool))
      nodeViewSynchronizer ! SuccessfulTransaction[EncryProposition, EncryBaseTransaction](tx)
    case Failure(e) =>
  }

  def genesisState: NodeView = {
    val stateDir: File = EncryState.getStateDir(settings)
    stateDir.mkdir()
    assert(stateDir.listFiles().isEmpty, s"Genesis directory $stateDir should always be empty")
    val state: StateType = {
      if (settings.node.stateMode.isDigest) EncryState.generateGenesisDigestState(stateDir, settings.node)
      else EncryState.generateGenesisUtxoState(stateDir, Some(self))
    }.asInstanceOf[StateType]
    val history: EncryHistory = EncryHistory.readOrGenerate(settings, timeProvider)
    val wallet: EncryWallet = EncryWallet.readOrGenerate(settings)
    val memPool: EncryMempool = EncryMempool.empty(settings, timeProvider)
    NodeView(history, state, wallet, memPool)
  }

  def restoreState(): Option[NodeView] = if (!EncryHistory.getHistoryDir(settings).listFiles.isEmpty) {
    val history: EncryHistory = EncryHistory.readOrGenerate(settings, timeProvider)
    val wallet: EncryWallet = EncryWallet.readOrGenerate(settings)
    val memPool: EncryMempool = EncryMempool.empty(settings, timeProvider)
    val state: StateType = restoreConsistentState(EncryState.readOrGenerate(settings, Some(self)).asInstanceOf[StateType], history)
    Some(NodeView(history, state, wallet, memPool))
  } else None

  def getRecreatedState(version: Option[VersionTag] = None, digest: Option[ADDigest] = None): StateType = {
    val dir: File = EncryState.getStateDir(settings)
    dir.mkdirs()
    dir.listFiles.foreach(_.delete())

    {
      (version, digest) match {
        case (Some(_), Some(_)) if settings.node.stateMode.isDigest =>
          DigestState.create(version, digest, dir, settings.node)
        case _ => EncryState.readOrGenerate(settings, Some(self))
      }
    }.asInstanceOf[StateType]
      .ensuring(_.rootHash sameElements digest.getOrElse(EncryState.afterGenesisStateDigest), "State root is incorrect")
  }

  def restoreConsistentState(stateIn: StateType, history: EncryHistory): StateType = Try {
    (stateIn.version, history.bestBlockOpt, stateIn) match {
      case (stateId, None, _) if stateId sameElements EncryState.genesisStateVersion =>
        log.info("State and history are both empty on startup")
        stateIn
      case (stateId, Some(block), _) if stateId sameElements block.id =>
        log.info(s"State and history have the same version ${Algos.encode(stateId)}, no recovery needed.")
        stateIn
      case (_, None, _) =>
        log.info("State and history are inconsistent. History is empty on startup, rollback state to genesis.")
        getRecreatedState()
      case (_, Some(bestBlock), _: DigestState) =>
        log.info(s"State and history are inconsistent. Going to switch state to version ${bestBlock.encodedId}")
        getRecreatedState(Some(VersionTag !@@ bestBlock.id), Some(bestBlock.header.stateRoot))
      case (stateId, Some(historyBestBlock), state: StateType@unchecked) =>
        val stateBestHeaderOpt = history.typedModifierById[EncryBlockHeader](ModifierId !@@ stateId)
        val (rollbackId, newChain) = history.getChainToHeader(stateBestHeaderOpt, historyBestBlock.header)
        log.info(s"State and history are inconsistent. Going to rollback to ${rollbackId.map(Algos.encode)} and " +
          s"apply ${newChain.length} modifiers")
        val startState = rollbackId.map(id => state.rollbackTo(VersionTag !@@ id).get)
          .getOrElse(getRecreatedState())
        val toApply = newChain.headers.map { h =>
          history.getBlock(h) match {
            case Some(fb) => fb
            case None => throw new Exception(s"Failed to get full block for header $h")
          }
        }
        toApply.foldLeft(startState) { (s, m) => s.applyModifier(m).get }
    }
  }.recoverWith { case e =>
    log.error("Failed to recover state.", e)
    EncryApp.forceStopApplication(500)
  }.get
}

object EncryNodeViewHolder {

  case class DownloadRequest(modifierTypeId: ModifierTypeId, modifierId: ModifierId) extends NodeViewHolderEvent

  case class CurrentView[HIS, MS, VL, MP](history: HIS, state: MS, vault: VL, pool: MP)

  object ReceivableMessages {

    // Explicit request of NodeViewChange events of certain types.
    case class GetNodeViewChanges(history: Boolean, state: Boolean, vault: Boolean, mempool: Boolean)

    case class GetDataFromCurrentView[HIS, MS, VL, MP, A](f: CurrentView[HIS, MS, VL, MP] => A)

    // Moved from NodeViewSynchronizer as this was only received here
    case class CompareViews(source: ConnectedPeer, modifierTypeId: ModifierTypeId, modifierIds: Seq[ModifierId])

    case class ModifiersFromRemote(source: ConnectedPeer, modifierTypeId: ModifierTypeId, remoteObjects: Seq[Array[Byte]])

    case class LocallyGeneratedTransaction[P <: Proposition, EncryBaseTransaction <: Transaction[P]](tx: EncryBaseTransaction)

    case class LocallyGeneratedModifier[EncryPersistentModifier <: PersistentNodeViewModifier](pmod: EncryPersistentModifier)

  }

  def props(): Props = settings.node.stateMode match {
    case StateMode.Digest => Props(classOf[EncryNodeViewHolder[DigestState]])
    case StateMode.Utxo => Props(classOf[EncryNodeViewHolder[UtxoState]])
  }
}<|MERGE_RESOLUTION|>--- conflicted
+++ resolved
@@ -70,21 +70,13 @@
               log.warn(s"Received modifier ${pmod.encodedId} that is already in history")
             else modifiersCache.put(key(pmod.id), pmod)
         }
-<<<<<<< HEAD
         log.debug(s"Cache before(${modifiersCache.size}): ${modifiersCache.keySet.map(_.array).map(Algos.encode).mkString(",")}")
-=======
-        log.info(s"Cache before(${modifiersCache.size})")
->>>>>>> 4ca184a5
         def found: Option[(mutable.WrappedArray.ofByte, PMOD)] = modifiersCache.find(x => nodeView.history.applicable(x._2))
         Iterator.continually(found).takeWhile(_.isDefined).flatten.foreach { case (k, v) =>
             modifiersCache.remove(k)
             pmodModify(v)
         }
-<<<<<<< HEAD
         log.debug(s"Cache after(${modifiersCache.size}): ${modifiersCache.keySet.map(_.array).map(Algos.encode).mkString(",")}")
-=======
-        log.info(s"Cache after(${modifiersCache.size})")
->>>>>>> 4ca184a5
       }
     case lt: LocallyGeneratedTransaction[P, EncryBaseTransaction] => txModify(lt.tx)
     case lm: LocallyGeneratedModifier[EncryPersistentModifier] =>
