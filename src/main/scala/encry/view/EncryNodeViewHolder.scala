package encry.view

import java.io.File

import akka.actor.{Actor, Props}
import encry.EncryApp
import encry.EncryApp.{settings, timeProvider, _}
import encry.consensus.History.ProgressInfo
import encry.modifiers.EncryPersistentModifier
import encry.modifiers.history.block.header.{EncryBlockHeader, EncryBlockHeaderSerializer}
import encry.modifiers.history.block.payload.{EncryBlockPayload, EncryBlockPayloadSerializer}
import encry.modifiers.history.{ADProofSerializer, ADProofs}
import encry.modifiers.mempool.{EncryBaseTransaction, EncryTransactionSerializer}
import encry.modifiers.state.box.proposition.EncryProposition
import encry.network.NodeViewSynchronizer.ReceivableMessages.{NodeViewHolderEvent, SuccessfulTransaction, _}
import encry.network.PeerConnectionHandler.ConnectedPeer
import encry.settings.Algos
import encry.utils.ScorexLogging
import encry.view.EncryNodeViewHolder.ReceivableMessages._
import encry.view.EncryNodeViewHolder.{DownloadRequest, _}
import encry.view.history.EncryHistory
import encry.view.mempool.EncryMempool
import encry.view.state.{DigestState, EncryState, StateMode, UtxoState}
import encry.view.wallet.EncryWallet
<<<<<<< HEAD
=======
import encry.EncryApp.{settings, timeProvider}
import scorex.core._
import encry.network.NodeViewSynchronizer.ReceivableMessages.{NodeViewHolderEvent, SuccessfulTransaction}
import encry.network.PeerConnectionHandler.ConnectedPeer
import encry.view.EncryNodeViewHolder.DownloadRequest
>>>>>>> 8671479a
import scorex.core
import scorex.core._
import scorex.core.serialization.Serializer
import scorex.core.transaction.Transaction
import scorex.core.transaction.box.proposition.Proposition
import scorex.core.transaction.state.TransactionValidation
import scorex.crypto.authds.ADDigest
import scorex.crypto.encode.Base58

import scala.annotation.tailrec
import scala.collection.mutable
import scala.util.{Failure, Success, Try}

class EncryNodeViewHolder[StateType <: EncryState[StateType]] extends Actor with ScorexLogging {

  type HIS = EncryHistory
  type MS = StateType
  type VL = EncryWallet
  type MP = EncryMempool

  case class NodeView(history: EncryHistory, state: StateType, wallet: EncryWallet, mempool: EncryMempool)

  var nodeView: NodeView = restoreState().getOrElse(genesisState)
  val modifiersCache: mutable.Map[scala.collection.mutable.WrappedArray.ofByte, EncryPersistentModifier] =
    mutable.Map[scala.collection.mutable.WrappedArray.ofByte, EncryPersistentModifier]()
  val modifierSerializers: Map[ModifierTypeId, Serializer[_ <: NodeViewModifier]] = Map(
    EncryBlockHeader.modifierTypeId -> EncryBlockHeaderSerializer,
    EncryBlockPayload.modifierTypeId -> EncryBlockPayloadSerializer,
    ADProofs.modifierTypeId -> ADProofSerializer,
    Transaction.ModifierTypeId -> EncryTransactionSerializer
  )

  override def preRestart(reason: Throwable, message: Option[Any]): Unit = {
    reason.printStackTrace()
    System.exit(100)
  }

  override def postStop(): Unit = {
    log.warn("Stopping EncryNodeViewHolder")
    nodeView.history.closeStorage()
    nodeView.state.closeStorage()
  }

  override def receive: Receive = {
    case ModifiersFromRemote(_, modifierTypeId, remoteObjects) =>
      modifierSerializers.get(modifierTypeId).foreach { companion =>
        remoteObjects.flatMap(r => companion.parseBytes(r).toOption).foreach {
          case tx: EncryBaseTransaction@unchecked if tx.modifierTypeId == Transaction.ModifierTypeId => txModify(tx)
          case pmod: EncryPersistentModifier@unchecked =>
            if (nodeView.history.contains(pmod) || modifiersCache.contains(key(pmod.id)))
              log.warn(s"Received modifier ${pmod.encodedId} that is already in history")
            else modifiersCache.put(key(pmod.id), pmod)
        }
        log.debug(s"Cache before(${modifiersCache.size}): ${modifiersCache.keySet.map(_.array).map(Base58.encode).mkString(",")}")
        def found: Option[(mutable.WrappedArray.ofByte, PMOD)] = modifiersCache.find(x => nodeView.history.applicable(x._2))
        Iterator.continually(found).takeWhile(_.isDefined).flatten.foreach { case (k, v) =>
            modifiersCache.remove(k)
            pmodModify(v)
        }
        log.debug(s"Cache after(${modifiersCache.size}): ${modifiersCache.keySet.map(_.array).map(Base58.encode).mkString(",")}")
      }
    case lt: LocallyGeneratedTransaction[P, EncryBaseTransaction] => txModify(lt.tx)
    case lm: LocallyGeneratedModifier[EncryPersistentModifier] =>
      log.info(s"Got locally generated modifier ${lm.pmod.encodedId} of type ${lm.pmod.modifierTypeId}")
      pmodModify(lm.pmod)
    case GetDataFromCurrentView(f) => sender() ! f(CurrentView(nodeView.history, nodeView.state, nodeView.wallet, nodeView.mempool))
    case GetNodeViewChanges(history, state, vault, mempool) =>
      if (history) sender() ! ChangedHistory(nodeView.history)
      if (mempool) sender() ! ChangedMempool(nodeView.mempool)
    case CompareViews(peer, modifierTypeId, modifierIds) =>
      val ids: Seq[ModifierId] = modifierTypeId match {
        case typeId: ModifierTypeId if typeId == Transaction.ModifierTypeId => nodeView.mempool.notIn(modifierIds)
        case _ => modifierIds.filterNot(mid => nodeView.history.contains(mid) || modifiersCache.contains(key(mid)))
      }
      sender() ! RequestFromLocal(peer, modifierTypeId, ids)
    case a: Any => log.error("Strange input: " + a)
  }

  def key(id: ModifierId): scala.collection.mutable.WrappedArray.ofByte = new mutable.WrappedArray.ofByte(id)

  def updateNodeView(updatedHistory: Option[HIS] = None,
                     updatedState: Option[MS] = None,
                     updatedVault: Option[VL] = None,
                     updatedMempool: Option[MP] = None): Unit = {
    val newNodeView: NodeView = NodeView(updatedHistory.getOrElse(nodeView.history),
      updatedState.getOrElse(nodeView.state),
      updatedVault.getOrElse(nodeView.wallet),
      updatedMempool.getOrElse(nodeView.mempool))
    if (updatedHistory.nonEmpty) context.system.eventStream.publish(ChangedHistory(newNodeView.history))
    if (updatedState.nonEmpty) context.system.eventStream.publish(ChangedState(newNodeView.state))
    if (updatedMempool.nonEmpty) context.system.eventStream.publish(ChangedMempool(newNodeView.mempool))
    nodeView = newNodeView
  }

  def extractTransactions(mod: EncryPersistentModifier): Seq[EncryBaseTransaction] = mod match {
    case tcm: TransactionsCarryingPersistentNodeViewModifier[P, EncryBaseTransaction] => tcm.transactions
    case _ => Seq()
  }

  //todo: this method causes delays in a block processing as it removes transactions from mempool and checks
  //todo: validity of remaining transactions in a synchronous way. Do this job async!
  def updateMemPool(blocksRemoved: Seq[EncryPersistentModifier], blocksApplied: Seq[EncryPersistentModifier], memPool: MP, state: MS): MP = {
    val rolledBackTxs: Seq[EncryBaseTransaction] = blocksRemoved.flatMap(extractTransactions)
    val appliedTxs: Seq[EncryBaseTransaction] = blocksApplied.flatMap(extractTransactions)
    memPool.putWithoutCheck(rolledBackTxs).filter { tx =>
      !appliedTxs.exists(t => t.id sameElements tx.id) && {
        state match {
          case v: TransactionValidation[P, EncryBaseTransaction] => v.validate(tx).isSuccess
          case _ => true
        }
      }
    }
  }

  def requestDownloads(pi: ProgressInfo[EncryPersistentModifier]): Unit =
    pi.toDownload.foreach { case (tid, id) => nodeViewSynchronizer ! DownloadRequest(tid, id) }

  def trimChainSuffix(suffix: IndexedSeq[EncryPersistentModifier], rollbackPoint: ModifierId): IndexedSeq[EncryPersistentModifier] = {
    val idx: Int = suffix.indexWhere(_.id.sameElements(rollbackPoint))
    if (idx == -1) IndexedSeq() else suffix.drop(idx)
  }

  @tailrec
  private def updateState(history: HIS,
                          state: MS,
                          progressInfo: ProgressInfo[EncryPersistentModifier],
                          suffixApplied: IndexedSeq[EncryPersistentModifier]): (HIS, Try[MS], Seq[EncryPersistentModifier]) = {
    case class UpdateInformation(history: HIS,
                                 state: MS,
                                 failedMod: Option[EncryPersistentModifier],
                                 alternativeProgressInfo: Option[ProgressInfo[EncryPersistentModifier]],
                                 suffix: IndexedSeq[EncryPersistentModifier])

    requestDownloads(progressInfo)
    val branchingPointOpt: Option[core.VersionTag] = progressInfo.branchPoint.map(VersionTag !@@ _)
    val (stateToApplyTry: Try[MS], suffixTrimmed: IndexedSeq[EncryPersistentModifier]) = if (progressInfo.chainSwitchingNeeded) {
      branchingPointOpt.map { branchPoint =>
        if (!state.version.sameElements(branchPoint))
          state.rollbackTo(branchPoint) -> trimChainSuffix(suffixApplied, ModifierId !@@ branchPoint)
        else Success(state) -> IndexedSeq()
      }.getOrElse(Failure(new Exception("Trying to rollback when branchPoint is empty")))
    } else Success(state) -> suffixApplied

    stateToApplyTry match {
      case Success(stateToApply) =>
        context.system.eventStream.publish(RollbackSucceed(branchingPointOpt))
        val u0: UpdateInformation = UpdateInformation(history, stateToApply, None, None, suffixTrimmed)
        val uf: UpdateInformation = progressInfo.toApply.foldLeft(u0) { case (u, modToApply) =>
          if (u.failedMod.isEmpty) u.state.applyModifier(modToApply) match {
            case Success(stateAfterApply) =>
              val newHis: HIS = history.reportModifierIsValid(modToApply)
              context.system.eventStream.publish(SemanticallySuccessfulModifier(modToApply))
              UpdateInformation(newHis, stateAfterApply, None, None, u.suffix :+ modToApply)
            case Failure(e) =>
<<<<<<< HEAD
              val (newHis: HIS, newProgressInfo: ProgressInfo[EncryPersistentModifier]) =
                history.reportModifierIsInvalid(modToApply, progressInfo)
              context.system.eventStream.publish(SemanticallyFailedModification(modToApply, e))
=======
              val (newHis: HIS, newProgressInfo: ProgressInfo[EncryPersistentModifier]) = history.reportModifierIsInvalid(modToApply, progressInfo)
              nodeViewSynchronizer ! SemanticallyFailedModification(modToApply, e)
>>>>>>> 8671479a
              UpdateInformation(newHis, u.state, Some(modToApply), Some(newProgressInfo), u.suffix)
          }
          else u
        }
        uf.failedMod match {
          case Some(_) => updateState(uf.history, uf.state, uf.alternativeProgressInfo.get, uf.suffix)
          case None => (uf.history, Success(uf.state), uf.suffix)
        }
      case Failure(e) =>
        log.error("Rollback failed: ", e)
        context.system.eventStream.publish(RollbackFailed(branchingPointOpt))
        EncryApp.forceStopApplication(500)
    }
  }

  def pmodModify(pmod: EncryPersistentModifier): Unit = if (!nodeView.history.contains(pmod.id)) {
    log.info(s"Apply modifier ${pmod.encodedId} of type ${pmod.modifierTypeId} to nodeViewHolder")
    nodeView.history.append(pmod) match {
      case Success((historyBeforeStUpdate, progressInfo)) =>
        log.debug(s"Going to apply modifications to the state: $progressInfo")
        nodeViewSynchronizer ! SyntacticallySuccessfulModifier(pmod)
        if (progressInfo.toApply.nonEmpty) {
          val (newHistory: HIS, newStateTry: Try[MS], blocksApplied: Seq[EncryPersistentModifier]) =
            updateState(historyBeforeStUpdate, nodeView.state, progressInfo, IndexedSeq())
          newStateTry match {
            case Success(newMinState) =>
              val newMemPool: MP = updateMemPool(progressInfo.toRemove, blocksApplied, nodeView.mempool, newMinState)
              val newVault: VL = if (progressInfo.chainSwitchingNeeded)
                nodeView.wallet.rollback(VersionTag !@@ progressInfo.branchPoint.get).get
              else nodeView.wallet
              blocksApplied.foreach(newVault.scanPersistent)
              log.info(s"Persistent modifier ${pmod.encodedId} applied successfully")
              updateNodeView(Some(newHistory), Some(newMinState), Some(newVault), Some(newMemPool))
            case Failure(e) =>
              log.warn(s"Can`t apply persistent modifier (id: ${pmod.encodedId}, contents: $pmod) to minimal state", e)
              updateNodeView(updatedHistory = Some(newHistory))
              nodeViewSynchronizer ! SemanticallyFailedModification(pmod, e)
          }
        } else {
          requestDownloads(progressInfo)
          updateNodeView(updatedHistory = Some(historyBeforeStUpdate))
        }
      case Failure(e) =>
        log.warn(s"Can`t apply persistent modifier (id: ${pmod.encodedId}, contents: $pmod) to history", e)
        nodeViewSynchronizer ! SyntacticallyFailedModification(pmod, e)
    }
  } else log.warn(s"Trying to apply modifier ${pmod.encodedId} that's already in history")

  def txModify(tx: EncryBaseTransaction): Unit = nodeView.mempool.put(tx) match {
    case Success(newPool) =>
      log.debug(s"Unconfirmed transaction $tx added to the memory pool")
      val newVault: VL = nodeView.wallet.scanOffchain(tx)
      updateNodeView(updatedVault = Some(newVault), updatedMempool = Some(newPool))
      nodeViewSynchronizer ! SuccessfulTransaction[EncryProposition, EncryBaseTransaction](tx)
    case Failure(e) =>
  }

  def genesisState: NodeView = {
    val stateDir: File = EncryState.getStateDir(settings)
    stateDir.mkdir()
    assert(stateDir.listFiles().isEmpty, s"Genesis directory $stateDir should always be empty")
    val state: StateType = {
      if (settings.node.stateMode.isDigest) EncryState.generateGenesisDigestState(stateDir, settings.node)
      else EncryState.generateGenesisUtxoState(stateDir, Some(self))._1
    }.asInstanceOf[StateType]
    val history: EncryHistory = EncryHistory.readOrGenerate(settings, timeProvider)
    val wallet: EncryWallet = EncryWallet.readOrGenerate(settings)
    val memPool: EncryMempool = EncryMempool.empty(settings, timeProvider)
    NodeView(history, state, wallet, memPool)
  }

  def restoreState(): Option[NodeView] = if (!EncryHistory.getHistoryDir(settings).listFiles.isEmpty) {
    val history: EncryHistory = EncryHistory.readOrGenerate(settings, timeProvider)
    val wallet: EncryWallet = EncryWallet.readOrGenerate(settings)
    val memPool: EncryMempool = EncryMempool.empty(settings, timeProvider)
    val state: StateType = restoreConsistentState(EncryState.readOrGenerate(settings, Some(self)).asInstanceOf[StateType], history)
    Some(NodeView(history, state, wallet, memPool))
  } else None

  def getRecreatedState(version: Option[VersionTag] = None, digest: Option[ADDigest] = None): StateType = {
    val dir: File = EncryState.getStateDir(settings)
    dir.mkdirs()
    dir.listFiles.foreach(_.delete())

    {
      (version, digest) match {
        case (Some(_), Some(_)) if settings.node.stateMode.isDigest =>
          DigestState.create(version, digest, dir, settings.node)
        case _ => EncryState.readOrGenerate(settings, Some(self))
      }
    }.asInstanceOf[StateType]
      .ensuring(_.rootHash sameElements digest.getOrElse(EncryState.afterGenesisStateDigest), "State root is incorrect")
  }

  def restoreConsistentState(stateIn: StateType, history: EncryHistory): StateType = Try {
    (stateIn.version, history.bestBlockOpt, stateIn) match {
      case (stateId, None, _) if stateId sameElements EncryState.genesisStateVersion =>
        log.debug("State and history are both empty on startup")
        stateIn
      case (stateId, Some(block), _) if stateId sameElements block.id =>
        log.debug(s"State and history have the same version ${Algos.encode(stateId)}, no recovery needed.")
        stateIn
      case (_, None, _) =>
        log.debug("State and history are inconsistent. History is empty on startup, rollback state to genesis.")
        getRecreatedState()
      case (_, Some(bestBlock), _: DigestState) =>
        log.debug(s"State and history are inconsistent. Going to switch state to version ${bestBlock.encodedId}")
        getRecreatedState(Some(VersionTag !@@ bestBlock.id), Some(bestBlock.header.stateRoot))
      case (stateId, Some(historyBestBlock), state: StateType@unchecked) =>
        val stateBestHeaderOpt = history.typedModifierById[EncryBlockHeader](ModifierId !@@ stateId)
        val (rollbackId, newChain) = history.getChainToHeader(stateBestHeaderOpt, historyBestBlock.header)
        log.debug(s"State and history are inconsistent. Going to rollback to ${rollbackId.map(Algos.encode)} and " +
          s"apply ${newChain.length} modifiers")
        val startState = rollbackId.map(id => state.rollbackTo(VersionTag !@@ id).get)
          .getOrElse(getRecreatedState())
        val toApply = newChain.headers.map { h =>
          history.getBlock(h) match {
            case Some(fb) => fb
            case None => throw new Exception(s"Failed to get full block for header $h")
          }
        }
        toApply.foldLeft(startState) { (s, m) => s.applyModifier(m).get }
    }
  }.recoverWith { case e =>
    log.error("Failed to recover state.", e)
    EncryApp.forceStopApplication(500)
  }.get
}

object EncryNodeViewHolder {

  case class DownloadRequest(modifierTypeId: ModifierTypeId, modifierId: ModifierId) extends NodeViewHolderEvent

  case class CurrentView[HIS, MS, VL, MP](history: HIS, state: MS, vault: VL, pool: MP)

  object ReceivableMessages {

    // Explicit request of NodeViewChange events of certain types.
    case class GetNodeViewChanges(history: Boolean, state: Boolean, vault: Boolean, mempool: Boolean)

    case class GetDataFromCurrentView[HIS, MS, VL, MP, A](f: CurrentView[HIS, MS, VL, MP] => A)

    // Moved from NodeViewSynchronizer as this was only received here
    case class CompareViews(source: ConnectedPeer, modifierTypeId: ModifierTypeId, modifierIds: Seq[ModifierId])

    case class ModifiersFromRemote(source: ConnectedPeer, modifierTypeId: ModifierTypeId, remoteObjects: Seq[Array[Byte]])

    case class LocallyGeneratedTransaction[P <: Proposition, EncryBaseTransaction <: Transaction[P]](tx: EncryBaseTransaction)

    case class LocallyGeneratedModifier[EncryPersistentModifier <: PersistentNodeViewModifier](pmod: EncryPersistentModifier)

  }

  def props(): Props = settings.node.stateMode match {
    case StateMode.Digest => Props(classOf[EncryNodeViewHolder[DigestState]])
    case StateMode.Utxo => Props(classOf[EncryNodeViewHolder[UtxoState]])
  }
}<|MERGE_RESOLUTION|>--- conflicted
+++ resolved
@@ -22,14 +22,11 @@
 import encry.view.mempool.EncryMempool
 import encry.view.state.{DigestState, EncryState, StateMode, UtxoState}
 import encry.view.wallet.EncryWallet
-<<<<<<< HEAD
-=======
 import encry.EncryApp.{settings, timeProvider}
 import scorex.core._
 import encry.network.NodeViewSynchronizer.ReceivableMessages.{NodeViewHolderEvent, SuccessfulTransaction}
 import encry.network.PeerConnectionHandler.ConnectedPeer
 import encry.view.EncryNodeViewHolder.DownloadRequest
->>>>>>> 8671479a
 import scorex.core
 import scorex.core._
 import scorex.core.serialization.Serializer
@@ -184,14 +181,8 @@
               context.system.eventStream.publish(SemanticallySuccessfulModifier(modToApply))
               UpdateInformation(newHis, stateAfterApply, None, None, u.suffix :+ modToApply)
             case Failure(e) =>
-<<<<<<< HEAD
-              val (newHis: HIS, newProgressInfo: ProgressInfo[EncryPersistentModifier]) =
-                history.reportModifierIsInvalid(modToApply, progressInfo)
-              context.system.eventStream.publish(SemanticallyFailedModification(modToApply, e))
-=======
               val (newHis: HIS, newProgressInfo: ProgressInfo[EncryPersistentModifier]) = history.reportModifierIsInvalid(modToApply, progressInfo)
               nodeViewSynchronizer ! SemanticallyFailedModification(modToApply, e)
->>>>>>> 8671479a
               UpdateInformation(newHis, u.state, Some(modToApply), Some(newProgressInfo), u.suffix)
           }
           else u
