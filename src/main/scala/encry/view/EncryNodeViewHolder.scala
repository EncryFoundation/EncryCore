package encry.view

import java.io.File
import akka.actor.{Actor, Props}
import akka.pattern._
import akka.persistence.RecoveryCompleted
import encry.EncryApp
import encry.EncryApp._
import encry.consensus.History.ProgressInfo
import encry.local.explorer.BlockListener.ChainSwitching
import encry.modifiers._
import encry.modifiers.history._
import encry.modifiers.mempool.{Transaction, TransactionSerializer}
import encry.modifiers.state.box.EncryProposition
import encry.network.DeliveryManager.{ContinueSync, FullBlockChainSynced, StopSync}
import encry.network.EncryNodeViewSynchronizer.ReceivableMessages._
import encry.network.ModifiersHolder.{RequestedModifiers, SendBlocks}
import encry.network.PeerConnectionHandler.ConnectedPeer
import encry.stats.StatsSender._
import encry.utils.CoreTaggedTypes.{ModifierId, ModifierTypeId, VersionTag}
import encry.utils.Logging
import encry.view.EncryNodeViewHolder.ReceivableMessages._
import encry.view.EncryNodeViewHolder.{DownloadRequest, _}
import encry.view.history.EncryHistory
import encry.view.mempool.EncryMempool
import encry.view.state._
import encry.view.wallet.EncryWallet
import org.apache.commons.io.FileUtils
import org.encryfoundation.common.Algos
import org.encryfoundation.common.serialization.Serializer
import org.encryfoundation.common.transaction.Proposition
import org.encryfoundation.common.utils.TaggedTypes.ADDigest
import scala.annotation.tailrec
import scala.collection.{IndexedSeq, Seq, mutable}
import scala.concurrent.Future
import scala.concurrent.duration._
import scala.util.{Failure, Success, Try}

class EncryNodeViewHolder[StateType <: EncryState[StateType]] extends Actor with Logging {

  case class NodeView(history: EncryHistory, state: StateType, wallet: EncryWallet, mempool: EncryMempool)

  var applicationsSuccessful: Boolean = true
  var nodeView: NodeView = restoreState().getOrElse(genesisState)
  var receivedAll: Boolean = !(settings.postgres.exists(_.enableRestore) || settings.levelDb.exists(_.enableRestore))
  var triedToDownload: Boolean = !settings.postgres.exists(_.enableRestore)
  val modifiersCache: EncryModifiersCache = EncryModifiersCache(1000)
  val modifierSerializers: Map[ModifierTypeId, Serializer[_ <: NodeViewModifier]] = Map(
    Header.modifierTypeId -> HeaderSerializer,
    Payload.modifierTypeId -> PayloadSerializer,
    ADProofs.modifierTypeId -> ADProofSerializer,
    Transaction.ModifierTypeId -> TransactionSerializer
  )
  var txsInBlocks: Int = 0

<<<<<<< HEAD
  system.scheduler.schedule(5 second, 5 second) {
    if (settings.node.sendStat)
=======
  system.scheduler.schedule(5.second, 5.second) {
    if (settings.influxDB.isDefined)
>>>>>>> 4ba59aa2
      system.actorSelection("user/statsSender") !
        HeightStatistics(nodeView.history.bestHeaderHeight, nodeView.history.bestBlockHeight)
  }

  system.scheduler.schedule(5 second, 1 second) {
    if (settings.node.sendStat) {
      val txsInLastBlock: Int = nodeView.history.bestBlockOpt.map(x => x.payload.transactions.size).getOrElse(0)
      val txsInMempool: Int = nodeView.mempool.unconfirmed.values.size
      val diffBtw: Int = txsInMempool - txsInLastBlock

      system.actorSelection("user/statsSender") !
        TransactionsStatMessage(txsInLastBlock, nodeView.history.bestBlockHeight)

      system.actorSelection("user/statsSender") ! MempoolStat(txsInMempool)

      system.actorSelection("user/statsSender") ! DiffBtwMempoolAndLastBlockTxs(diffBtw)
    }
  }

  override def preRestart(reason: Throwable, message: Option[Any]): Unit = {
    reason.printStackTrace()
    System.exit(100)
  }

  override def postStop(): Unit = {
    logWarn(s"Stopping EncryNodeViewHolder")
    nodeView.history.closeStorage()
    nodeView.state.closeStorage()
  }

  override def receive: Receive = {
    case BlocksFromLocalPersistence(blocks, allSent) if settings.levelDb.exists(_.enableRestore) || settings.postgres.exists(_.enableRestore) =>
      blocks.foreach { block =>
        pmodModifyRecovery(block) match {
          case Success(_) =>
            logInfo(s"Block ${block.encodedId} on height ${block.header.height} from recovery applied successfully")
          case Failure(th) =>
            logWarn(s"Failed to apply block ${block.encodedId} on height ${block.header.height} " +
              s"from recovery caused $th")
            applicationsSuccessful = false
            peerManager ! RecoveryCompleted
        }
      }
      if (settings.levelDb.exists(_.enableSave)) {
        context.actorSelection("/user/modifiersHolder") ! RequestedModifiers(Header.modifierTypeId, blocks.map(_.header))
        context.actorSelection("/user/modifiersHolder") ! RequestedModifiers(Payload.modifierTypeId, blocks.map(_.payload))
        context.actorSelection("/user/modifiersHolder") ! RequestedModifiers(ADProofs.modifierTypeId, blocks.flatMap(_.adProofsOpt))
      }
      receivedAll = allSent
      if (receivedAll) {
        logInfo(s"Received all blocks from recovery")
        peerManager ! RecoveryCompleted
      }
      if (applicationsSuccessful && settings.levelDb.exists(_.enableRestore) && !receivedAll) sender ! SendBlocks
    case ModifiersFromRemote(modifierTypeId, remoteObjects) =>
      if (modifiersCache.isEmpty && nodeView.history.isHeadersChainSynced) nodeViewSynchronizer ! StopSync
      modifierSerializers.get(modifierTypeId).foreach { companion =>
        remoteObjects.flatMap(r => companion.parseBytes(r).toOption).foreach {
          case tx: Transaction@unchecked if tx.modifierTypeId == Transaction.ModifierTypeId => txModify(tx)
          case pmod: EncryPersistentModifier@unchecked =>
            if (nodeView.history.contains(pmod.id) || modifiersCache.contains(key(pmod.id)))
              logWarn(s"Received modifier ${pmod.encodedId} that is already in history")
            else {
              modifiersCache.put(key(pmod.id), pmod)
              if (settings.levelDb.exists(_.enableSave))
                context.actorSelection("/user/modifiersHolder") ! RequestedModifiers(modifierTypeId, Seq(pmod))
            }
        }
        logInfo(s"Cache before(${modifiersCache.size})")
        computeApplications()
        if (modifiersCache.isEmpty || !nodeView.history.isHeadersChainSynced) nodeViewSynchronizer ! ContinueSync
        logInfo(s"Cache after(${modifiersCache.size})")
      }
    case lt: Test[EncryProposition, Transaction] => lt.tx.foreach(txModify)
    case lm: LocallyGeneratedModifier[EncryPersistentModifier] =>
      logInfo(s"Got locally generated modifier ${lm.pmod.encodedId} of type ${lm.pmod.modifierTypeId}")
      pmodModify(lm.pmod)
      if (settings.levelDb.exists(_.enableSave)) context.actorSelection("/user/modifiersHolder") ! lm
    case GetDataFromCurrentView(f) =>
      val result = f(CurrentView(nodeView.history, nodeView.state, nodeView.wallet, nodeView.mempool))
      result match {
        case resultFuture: Future[_] => resultFuture.pipeTo(sender())
        case _ => sender() ! result
      }
    case GetNodeViewChanges(history, state, vault, mempool) =>
      if (history) sender() ! ChangedHistory(nodeView.history)
      if (state) sender() ! ChangedState(nodeView.state)
      if (mempool) sender() ! ChangedMempool(nodeView.mempool)
    case CompareViews(peer, modifierTypeId, modifierIds) =>
      val ids: Seq[ModifierId] = modifierTypeId match {
        case typeId: ModifierTypeId if typeId == Transaction.ModifierTypeId => nodeView.mempool.notIn(modifierIds)
        case _ => modifierIds.filterNot(mid => nodeView.history.contains(mid) || modifiersCache.contains(key(mid)))
      }
      sender() ! RequestFromLocal(peer, modifierTypeId, ids)
    case a: Any =>
      logError(s"Strange input: $a")
  }

  def computeApplications(): Unit =
    modifiersCache.popCandidate(nodeView.history) match {
      case Some(mod) =>
        pmodModify(mod)
        computeApplications()
      case None => Unit
    }

  def key(id: ModifierId): mutable.WrappedArray.ofByte = new mutable.WrappedArray.ofByte(id)

  def updateNodeView(updatedHistory: Option[EncryHistory] = None,
                     updatedState: Option[StateType] = None,
                     updatedVault: Option[EncryWallet] = None,
                     updatedMempool: Option[EncryMempool] = None): Unit = {
    val newNodeView: NodeView = NodeView(updatedHistory.getOrElse(nodeView.history),
      updatedState.getOrElse(nodeView.state),
      updatedVault.getOrElse(nodeView.wallet),
      updatedMempool.getOrElse(nodeView.mempool))
    if (updatedHistory.nonEmpty) context.system.eventStream.publish(ChangedHistory(newNodeView.history))
    if (updatedState.nonEmpty) context.system.eventStream.publish(ChangedState(newNodeView.state))
    if (updatedMempool.nonEmpty) context.system.eventStream.publish(ChangedMempool(newNodeView.mempool))
    nodeView = newNodeView
  }

  def extractTransactions(mod: EncryPersistentModifier): Seq[Transaction] = mod match {
    case tcm: TransactionsCarryingPersistentNodeViewModifier[EncryProposition, Transaction] => tcm.transactions
    case _ => Seq()
  }

  def updateMemPool(blocksRemoved: Seq[EncryPersistentModifier], blocksApplied: Seq[EncryPersistentModifier],
                    memPool: EncryMempool, state: StateType): EncryMempool = {
    val rolledBackTxs: Seq[Transaction] = blocksRemoved.flatMap(extractTransactions)
    val appliedTxs: Seq[Transaction] = blocksApplied.flatMap(extractTransactions)
    memPool.putWithoutCheck(rolledBackTxs).filter { tx =>
      !appliedTxs.exists(t => t.id sameElements tx.id) && {
        state match {
          case v: TransactionValidation[EncryProposition, Transaction] => v.validate(tx).isSuccess
          case _ => true
        }
      }
    }
  }

  def requestDownloads(pi: ProgressInfo[EncryPersistentModifier]): Unit =
    pi.toDownload.foreach { case (tid, id) => nodeViewSynchronizer ! DownloadRequest(tid, id) }

  def trimChainSuffix(suffix: IndexedSeq[EncryPersistentModifier], rollbackPoint: ModifierId):
  IndexedSeq[EncryPersistentModifier] = {
    val idx: Int = suffix.indexWhere(_.id.sameElements(rollbackPoint))
    if (idx == -1) IndexedSeq() else suffix.drop(idx)
  }

  @tailrec
  private def updateState(history: EncryHistory,
                          state: StateType,
                          progressInfo: ProgressInfo[EncryPersistentModifier],
                          suffixApplied: IndexedSeq[EncryPersistentModifier]):
  (EncryHistory, Try[StateType], Seq[EncryPersistentModifier]) = {
    case class UpdateInformation(history: EncryHistory,
                                 state: StateType,
                                 failedMod: Option[EncryPersistentModifier],
                                 alternativeProgressInfo: Option[ProgressInfo[EncryPersistentModifier]],
                                 suffix: IndexedSeq[EncryPersistentModifier])

    requestDownloads(progressInfo)
    val branchingPointOpt: Option[VersionTag] = progressInfo.branchPoint.map(VersionTag !@@ _)
    val (stateToApplyTry: Try[StateType], suffixTrimmed: IndexedSeq[EncryPersistentModifier]) =
      if (progressInfo.chainSwitchingNeeded) {
        branchingPointOpt.map { branchPoint =>
          if (!state.version.sameElements(branchPoint))
            state.rollbackTo(branchPoint) -> trimChainSuffix(suffixApplied, ModifierId !@@ branchPoint)
          else Success(state) -> IndexedSeq()
        }.getOrElse(Failure(new Exception("Trying to rollback when branchPoint is empty")))
      } else Success(state) -> suffixApplied

    stateToApplyTry match {
      case Success(stateToApply) =>
        context.system.eventStream.publish(RollbackSucceed(branchingPointOpt))
        val u0: UpdateInformation = UpdateInformation(history, stateToApply, None, None, suffixTrimmed)
        val uf: UpdateInformation = progressInfo.toApply.foldLeft(u0) { case (u, modToApply) =>
          if (u.failedMod.isEmpty) u.state.applyModifier(modToApply) match {
            case Success(stateAfterApply) =>
              val newHis: EncryHistory = history.reportModifierIsValid(modToApply)
              context.system.eventStream.publish(SemanticallySuccessfulModifier(modToApply))
              UpdateInformation(newHis, stateAfterApply, None, None, u.suffix :+ modToApply)
            case Failure(e) =>
              val (newHis: EncryHistory, newProgressInfo: ProgressInfo[EncryPersistentModifier]) =
                history.reportModifierIsInvalid(modToApply, progressInfo)
              nodeViewSynchronizer ! SemanticallyFailedModification(modToApply, e)
              UpdateInformation(newHis, u.state, Some(modToApply), Some(newProgressInfo), u.suffix)
          } else u
        }
        uf.failedMod match {
          case Some(_) => updateState(uf.history, uf.state, uf.alternativeProgressInfo.get, uf.suffix)
          case None => (uf.history, Success(uf.state), uf.suffix)
        }
      case Failure(e) =>
        logError(s"Rollback failed: $e")
        context.system.eventStream.publish(RollbackFailed(branchingPointOpt))
        EncryApp.forceStopApplication(500)
    }
  }

  def pmodModifyRecovery(block: Block): Try[Unit] = if (!nodeView.history.contains(block.id)) Try {
    logInfo(s"Trying to apply block ${block.encodedId} from recovery")
    pmodModify(block.header)
    nodeView.history.blockDownloadProcessor.updateBestBlock(block.header)
    pmodModify(block.payload)
    block.adProofsOpt.foreach(pmodModify(_))
  } else Success(Unit)

  def pmodModify(pmod: EncryPersistentModifier): Unit = if (!nodeView.history.contains(pmod.id)) {
    logInfo(s"Apply modifier ${pmod.encodedId} of type ${pmod.modifierTypeId} to nodeViewHolder")
    if (settings.influxDB.isDefined) context.system
      .actorSelection("user/statsSender") ! StartApplyingModif(pmod.id, pmod.modifierTypeId, System.currentTimeMillis())
    nodeView.history.append(pmod) match {
      case Success((historyBeforeStUpdate, progressInfo)) =>
        if (settings.influxDB.isDefined)
          context.system.actorSelection("user/statsSender") ! EndOfApplyingModif(pmod.id)
        logInfo(s"Going to apply modifications to the state: $progressInfo")
        nodeViewSynchronizer ! SyntacticallySuccessfulModifier(pmod)
        if (progressInfo.toApply.nonEmpty) {
          val startPoint: Long = System.currentTimeMillis()
          val (newHistory: EncryHistory, newStateTry: Try[StateType], blocksApplied: Seq[EncryPersistentModifier]) =
            updateState(historyBeforeStUpdate, nodeView.state, progressInfo, IndexedSeq())
          if (settings.influxDB.isDefined)
            context.actorSelection("/user/statsSender") ! StateUpdating(System.currentTimeMillis() - startPoint)
          newStateTry match {
            case Success(newMinState) =>
              val newMemPool: EncryMempool = updateMemPool(progressInfo.toRemove, blocksApplied, nodeView.mempool, newMinState)
              val newVault: EncryWallet = if (progressInfo.chainSwitchingNeeded)
                nodeView.wallet.rollback(VersionTag !@@ progressInfo.branchPoint.get).get
              else nodeView.wallet
              blocksApplied.foreach(newVault.scanPersistent)
              logInfo(s"Persistent modifier ${pmod.encodedId} applied successfully")
              if (progressInfo.chainSwitchingNeeded)
                context.actorSelection("/user/blockListener") ! ChainSwitching(progressInfo.toRemove.map(_.id))
              if (settings.influxDB.isDefined)
                newHistory.bestHeaderOpt.foreach(header =>
                  context.actorSelection("/user/statsSender") ! BestHeaderInChain(header))
              if (newHistory.isFullChainSynced && receivedAll) Seq(nodeViewSynchronizer, miner).foreach(_ ! FullBlockChainSynced)
              updateNodeView(Some(newHistory), Some(newMinState), Some(newVault), Some(newMemPool))
            case Failure(e) =>
              logWarn(s"Can`t apply persistent modifier (id: ${pmod.encodedId}, contents: $pmod) " +
                s"to minimal state because of: $e")
              updateNodeView(updatedHistory = Some(newHistory))
              nodeViewSynchronizer ! SemanticallyFailedModification(pmod, e)
          }
        } else {
          requestDownloads(progressInfo)
          updateNodeView(updatedHistory = Some(historyBeforeStUpdate))
        }
      case Failure(e) =>
        logWarn(s"Can`t apply persistent modifier (id: ${pmod.encodedId}, contents: $pmod) to history caused $e")
        nodeViewSynchronizer ! SyntacticallyFailedModification(pmod, e)
    }
  } else logWarn(s"Trying to apply modifier ${pmod.encodedId} that's already in history")

  def txModify(tx: Transaction): Unit = nodeView.mempool.put(tx) match {
    case Success(newPool) =>
      val newVault: EncryWallet = nodeView.wallet.scanOffchain(tx)
      updateNodeView(updatedVault = Some(newVault), updatedMempool = Some(newPool))

      nodeViewSynchronizer ! SuccessfulTransaction[EncryProposition, Transaction](tx)
    case Failure(e) => logWarn(s"Failed to put tx ${tx.id} to mempool with exception ${e.getLocalizedMessage}")
  }

  def genesisState: NodeView = {
    val stateDir: File = EncryState.getStateDir(settings)
    stateDir.mkdir()
    assert(stateDir.listFiles().isEmpty, s"Genesis directory $stateDir should always be empty")
    val state: StateType = {
      if (settings.node.stateMode.isDigest) EncryState.generateGenesisDigestState(stateDir, settings.node)
      else EncryState.generateGenesisUtxoState(stateDir, Some(self))
    }.asInstanceOf[StateType]
    val history: EncryHistory = EncryHistory.readOrGenerate(settings, timeProvider)
    val wallet: EncryWallet = EncryWallet.readOrGenerate(settings)
    val memPool: EncryMempool = EncryMempool.empty(settings, timeProvider, system)
    NodeView(history, state, wallet, memPool)
  }

  def restoreState(): Option[NodeView] = if (!EncryHistory.getHistoryObjectsDir(settings).listFiles.isEmpty)
    try {
      val history: EncryHistory = EncryHistory.readOrGenerate(settings, timeProvider)
      val wallet: EncryWallet = EncryWallet.readOrGenerate(settings)
      val memPool: EncryMempool = EncryMempool.empty(settings, timeProvider, system)
      val state: StateType =
        restoreConsistentState(EncryState.readOrGenerate(settings, Some(self)).asInstanceOf[StateType], history)
      Some(NodeView(history, state, wallet, memPool))
    } catch {
      case ex: Throwable =>
        logInfo(s"${ex.getMessage} during state restore. Recover from Modifiers holder!")
        new File(settings.directory).listFiles.foreach(dir => {
          FileUtils.cleanDirectory(dir)
        })
        Some(genesisState)
    } else None

  def getRecreatedState(version: Option[VersionTag] = None, digest: Option[ADDigest] = None): StateType = {
    val dir: File = EncryState.getStateDir(settings)
    dir.mkdirs()
    dir.listFiles.foreach(_.delete())

    {
      (version, digest) match {
        case (Some(_), Some(_)) if settings.node.stateMode.isDigest =>
          DigestState.create(version, digest, dir, settings.node)
        case _ => EncryState.readOrGenerate(settings, Some(self))
      }
    }.asInstanceOf[StateType]
      .ensuring(_.rootHash sameElements digest.getOrElse(EncryState.afterGenesisStateDigest), "State root is incorrect")
  }

  def restoreConsistentState(stateIn: StateType, history: EncryHistory): StateType =
    (stateIn.version, history.bestBlockOpt, stateIn) match {
      case (stateId, None, _) if stateId sameElements EncryState.genesisStateVersion =>
        logInfo(s"State and history are both empty on startup")
        stateIn
      case (stateId, Some(block), _) if stateId sameElements block.id =>
        logInfo(s"State and history have the same version ${Algos.encode(stateId)}, no recovery needed.")
        stateIn
      case (_, None, _) =>
        logInfo(s"State and history are inconsistent. History is empty on startup, rollback state to genesis.")
        getRecreatedState()
      case (_, Some(bestBlock), _: DigestState) =>
        logInfo(s"State and history are inconsistent. Going to switch state to version ${bestBlock.encodedId}")
        getRecreatedState(Some(VersionTag !@@ bestBlock.id), Some(bestBlock.header.stateRoot))
      case (stateId, Some(historyBestBlock), state: StateType@unchecked) =>
        val stateBestHeaderOpt = history.typedModifierById[Header](ModifierId !@@ stateId)
        val (rollbackId, newChain) = history.getChainToHeader(stateBestHeaderOpt, historyBestBlock.header)
        logInfo(s"State and history are inconsistent. Going to rollback to ${rollbackId.map(Algos.encode)} and " +
          s"apply ${newChain.length} modifiers")
        val startState = rollbackId.map(id => state.rollbackTo(VersionTag !@@ id).get)
          .getOrElse(getRecreatedState())
        val toApply = newChain.headers.map { h =>
          history.getBlock(h) match {
            case Some(fb) => fb
            case None => throw new Exception(s"Failed to get full block for header $h")
          }
        }
        toApply.foldLeft(startState) { (s, m) => s.applyModifier(m).get }
    }
}

object EncryNodeViewHolder {

  case class DownloadRequest(modifierTypeId: ModifierTypeId, modifierId: ModifierId) extends NodeViewHolderEvent

  case class CurrentView[HIS, MS, VL, MP](history: HIS, state: MS, vault: VL, pool: MP)

  object ReceivableMessages {

    case class GetNodeViewChanges(history: Boolean, state: Boolean, vault: Boolean, mempool: Boolean)

    case class GetDataFromCurrentView[HIS, MS, VL, MP, A](f: CurrentView[HIS, MS, VL, MP] => A)

    case class CompareViews(source: ConnectedPeer, modifierTypeId: ModifierTypeId, modifierIds: Seq[ModifierId])

    case class BlocksFromLocalPersistence(blocks: Seq[Block], allBlocksSent: Boolean = true)

    case class ModifiersFromRemote(modTypeId: ModifierTypeId, remoteObjects: Seq[Array[Byte]])

    case class LocallyGeneratedTransaction[P <: Proposition, EncryBaseTransaction](tx: EncryBaseTransaction)

    case class LocallyGeneratedModifier[EncryPersistentModifier <: PersistentNodeViewModifier](pmod: EncryPersistentModifier)

    case class Test[P <: Proposition, EncryBaseTransaction](tx: List[EncryBaseTransaction])

  }

  def props(): Props = settings.node.stateMode match {
    case StateMode.Digest => Props[EncryNodeViewHolder[DigestState]]
    case StateMode.Utxo => Props[EncryNodeViewHolder[UtxoState]]
  }
}<|MERGE_RESOLUTION|>--- conflicted
+++ resolved
@@ -53,13 +53,8 @@
   )
   var txsInBlocks: Int = 0
 
-<<<<<<< HEAD
-  system.scheduler.schedule(5 second, 5 second) {
-    if (settings.node.sendStat)
-=======
   system.scheduler.schedule(5.second, 5.second) {
     if (settings.influxDB.isDefined)
->>>>>>> 4ba59aa2
       system.actorSelection("user/statsSender") !
         HeightStatistics(nodeView.history.bestHeaderHeight, nodeView.history.bestBlockHeight)
   }
@@ -320,7 +315,6 @@
     case Success(newPool) =>
       val newVault: EncryWallet = nodeView.wallet.scanOffchain(tx)
       updateNodeView(updatedVault = Some(newVault), updatedMempool = Some(newPool))
-
       nodeViewSynchronizer ! SuccessfulTransaction[EncryProposition, Transaction](tx)
     case Failure(e) => logWarn(s"Failed to put tx ${tx.id} to mempool with exception ${e.getLocalizedMessage}")
   }
