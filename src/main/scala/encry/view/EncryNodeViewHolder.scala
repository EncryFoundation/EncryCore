package encry.view

import java.io.File
import akka.actor.{Actor, Props}
import akka.pattern._
import akka.persistence.RecoveryCompleted
import encry.EncryApp
import encry.EncryApp._
import encry.consensus.History.ProgressInfo
import encry.local.explorer.BlockListener.ChainSwitching
import encry.modifiers._
import encry.modifiers.history.block.EncryBlock
import encry.modifiers.history.block.header.{EncryBlockHeader, EncryBlockHeaderSerializer}
import encry.modifiers.history.block.payload.{EncryBlockPayload, EncryBlockPayloadSerializer}
import encry.modifiers.history.{ADProofSerializer, ADProofs}
import encry.modifiers.mempool.{Transaction, TransactionSerializer}
import encry.modifiers.state.box.{AssetBox, EncryProposition}
import encry.network.DeliveryManager.{ContinueSync, FullBlockChainSynced, StopSync}
import encry.network.EncryNodeViewSynchronizer.ReceivableMessages._
import encry.network.ModifiersHolder.{RequestedModifiers, SendBlocks}
import encry.network.PeerConnectionHandler.ConnectedPeer
import encry.stats.StatsSender._
import encry.utils.CoreTaggedTypes.{ModifierId, ModifierTypeId, VersionTag}
import encry.utils.Logging
import encry.view.EncryNodeViewHolder.ReceivableMessages._
import encry.view.EncryNodeViewHolder.{DownloadRequest, _}
import encry.view.history.EncryHistory
import encry.view.mempool.EncryMempool
import encry.view.state._
import encry.view.wallet.EncryWallet
import org.apache.commons.io.FileUtils
import org.encryfoundation.common.Algos
import org.encryfoundation.common.serialization.Serializer
import org.encryfoundation.common.transaction.Proposition
import org.encryfoundation.common.utils.TaggedTypes.ADDigest
import scala.annotation.tailrec
import scala.collection.{IndexedSeq, Seq, mutable}
import scala.concurrent.Future
import scala.concurrent.duration._
import scala.util.{Failure, Success, Try}

class EncryNodeViewHolder[StateType <: EncryState[StateType]] extends Actor with Logging {

  case class NodeView(history: EncryHistory, state: StateType, wallet: EncryWallet, mempool: EncryMempool)

  var applicationsSuccessful: Boolean = true
  var nodeView: NodeView = restoreState().getOrElse(genesisState)
  var receivedAll: Boolean = !settings.postgres.exists(_.enableRestore)
  var triedToDownload: Boolean = !settings.postgres.exists(_.enableRestore)
  val modifiersCache: EncryModifiersCache = EncryModifiersCache(1000)
  val modifierSerializers: Map[ModifierTypeId, Serializer[_ <: NodeViewModifier]] = Map(
    EncryBlockHeader.modifierTypeId -> EncryBlockHeaderSerializer,
    EncryBlockPayload.modifierTypeId -> EncryBlockPayloadSerializer,
    ADProofs.modifierTypeId -> ADProofSerializer,
    Transaction.ModifierTypeId -> TransactionSerializer
  )

  system.scheduler.schedule(5.second, 5.second) {
    if (settings.influxDB.isDefined)
      system.actorSelection("user/statsSender") !
        HeightStatistics(nodeView.history.bestHeaderHeight, nodeView.history.bestBlockHeight)
  }

  override def preRestart(reason: Throwable, message: Option[Any]): Unit = {
    reason.printStackTrace()
    System.exit(100)
  }

  override def postStop(): Unit = {
    logWarn(s"Stopping EncryNodeViewHolder")
    nodeView.history.closeStorage()
    nodeView.state.closeStorage()
  }

  override def receive: Receive = {
    case BlocksFromLocalPersistence(blocks, allSent) if settings.levelDb.exists(_.enableRestore) || settings.postgres.exists(_.enableRestore) =>
      blocks.foreach { block =>
        pmodModifyRecovery(block) match {
          case Success(_) =>
            logInfo(s"Block ${block.encodedId} on height ${block.header.height} from recovery applied successfully")
          case Failure(th) =>
            logWarn(s"Failed to apply block ${block.encodedId} on height ${block.header.height} " +
              s"from recovery caused $th")
            applicationsSuccessful = false
            peerManager ! RecoveryCompleted
        }
      }
      receivedAll = allSent
      if (receivedAll) {
        logInfo(s"Received all blocks from recovery")
        peerManager ! RecoveryCompleted
      }
      if (applicationsSuccessful && settings.levelDb.exists(_.enableRestore)) sender ! SendBlocks
    case ModifiersFromRemote(modifierTypeId, remoteObjects) =>
      if (modifiersCache.isEmpty && nodeView.history.isHeadersChainSynced) nodeViewSynchronizer ! StopSync
      modifierSerializers.get(modifierTypeId).foreach { companion =>
        remoteObjects.flatMap(r => companion.parseBytes(r).toOption).foreach {
          case tx: Transaction@unchecked if tx.modifierTypeId == Transaction.ModifierTypeId => txModify(tx)
          case pmod: EncryPersistentModifier@unchecked =>
            if (nodeView.history.contains(pmod.id) || modifiersCache.contains(key(pmod.id)))
              logWarn(s"Received modifier ${pmod.encodedId} that is already in history")
            else {
              modifiersCache.put(key(pmod.id), pmod)
              if (settings.levelDb.exists(_.enableSave))
                context.actorSelection("/user/modifiersHolder") ! RequestedModifiers(modifierTypeId, Seq(pmod))
            }
        }
        logInfo(s"Cache before(${modifiersCache.size})")
        computeApplications()
        if (modifiersCache.isEmpty || !nodeView.history.isHeadersChainSynced) nodeViewSynchronizer ! ContinueSync
        logInfo(s"Cache after(${modifiersCache.size})")
      }
    case lt: LocallyGeneratedTransaction[EncryProposition, Transaction] => txModify(lt.tx)
    case lm: LocallyGeneratedModifier[EncryPersistentModifier] =>
      logInfo(s"Got locally generated modifier ${lm.pmod.encodedId} of type ${lm.pmod.modifierTypeId}")
      pmodModify(lm.pmod)
      if (settings.levelDb.exists(_.enableSave)) context.actorSelection("/user/modifiersHolder") ! lm
    case GetDataFromCurrentView(f) =>
      val result = f(CurrentView(nodeView.history, nodeView.state, nodeView.wallet, nodeView.mempool))
      result match {
        case resultFuture: Future[_] => resultFuture.pipeTo(sender())
        case _ => sender() ! result
      }
    case GetNodeViewChanges(history, state, vault, mempool) =>
      if (history) sender() ! ChangedHistory(nodeView.history)
      if (state) sender() ! ChangedState(nodeView.state)
      if (mempool) sender() ! ChangedMempool(nodeView.mempool)
    case CompareViews(peer, modifierTypeId, modifierIds) =>
      val ids: Seq[ModifierId] = modifierTypeId match {
        case typeId: ModifierTypeId if typeId == Transaction.ModifierTypeId => nodeView.mempool.notIn(modifierIds)
        case _ => modifierIds.filterNot(mid => nodeView.history.contains(mid) || modifiersCache.contains(key(mid)))
      }
      sender() ! RequestFromLocal(peer, modifierTypeId, ids)
    case a: Any =>
      logError(s"Strange input: $a")
  }

  def computeApplications(): Unit =
    modifiersCache.popCandidate(nodeView.history) match {
      case Some(mod) =>
        pmodModify(mod)
        computeApplications()
      case None => Unit
    }

  def key(id: ModifierId): mutable.WrappedArray.ofByte = new mutable.WrappedArray.ofByte(id)

  def updateNodeView(updatedHistory: Option[EncryHistory] = None,
                     updatedState: Option[StateType] = None,
                     updatedVault: Option[EncryWallet] = None,
                     updatedMempool: Option[EncryMempool] = None): Unit = {
    val newNodeView: NodeView = NodeView(updatedHistory.getOrElse(nodeView.history),
      updatedState.getOrElse(nodeView.state),
      updatedVault.getOrElse(nodeView.wallet),
      updatedMempool.getOrElse(nodeView.mempool))
    if (updatedHistory.nonEmpty) context.system.eventStream.publish(ChangedHistory(newNodeView.history))
    if (updatedState.nonEmpty) context.system.eventStream.publish(ChangedState(newNodeView.state))
    if (updatedMempool.nonEmpty) context.system.eventStream.publish(ChangedMempool(newNodeView.mempool))
    nodeView = newNodeView
  }

  def extractTransactions(mod: EncryPersistentModifier): Seq[Transaction] = mod match {
    case tcm: TransactionsCarryingPersistentNodeViewModifier[EncryProposition, Transaction] => tcm.transactions
    case _ => Seq()
  }

  def updateMemPool(blocksRemoved: Seq[EncryPersistentModifier], blocksApplied: Seq[EncryPersistentModifier],
                    memPool: EncryMempool, state: StateType): EncryMempool = {
    val rolledBackTxs: Seq[Transaction] = blocksRemoved.flatMap(extractTransactions)
    val appliedTxs: Seq[Transaction] = blocksApplied.flatMap(extractTransactions)
    memPool.putWithoutCheck(rolledBackTxs).filter { tx =>
      !appliedTxs.exists(t => t.id sameElements tx.id) && {
        state match {
          case v: TransactionValidation[EncryProposition, Transaction] => v.validate(tx).isSuccess
          case _ => true
        }
      }
    }
  }

  def requestDownloads(pi: ProgressInfo[EncryPersistentModifier]): Unit =
    pi.toDownload.foreach { case (tid, id) => nodeViewSynchronizer ! DownloadRequest(tid, id) }

  def trimChainSuffix(suffix: IndexedSeq[EncryPersistentModifier], rollbackPoint: ModifierId):
  IndexedSeq[EncryPersistentModifier] = {
    val idx: Int = suffix.indexWhere(_.id.sameElements(rollbackPoint))
    if (idx == -1) IndexedSeq() else suffix.drop(idx)
  }

  @tailrec
  private def updateState(history: EncryHistory,
                          state: StateType,
                          progressInfo: ProgressInfo[EncryPersistentModifier],
                          suffixApplied: IndexedSeq[EncryPersistentModifier]):
  (EncryHistory, Try[StateType], Seq[EncryPersistentModifier]) = {
    case class UpdateInformation(history: EncryHistory,
                                 state: StateType,
                                 failedMod: Option[EncryPersistentModifier],
                                 alternativeProgressInfo: Option[ProgressInfo[EncryPersistentModifier]],
                                 suffix: IndexedSeq[EncryPersistentModifier])

    requestDownloads(progressInfo)
    val branchingPointOpt: Option[VersionTag] = progressInfo.branchPoint.map(VersionTag !@@ _)
    val (stateToApplyTry: Try[StateType], suffixTrimmed: IndexedSeq[EncryPersistentModifier]) =
      if (progressInfo.chainSwitchingNeeded) {
        branchingPointOpt.map { branchPoint =>
          if (!state.version.sameElements(branchPoint))
            state.rollbackTo(branchPoint) -> trimChainSuffix(suffixApplied, ModifierId !@@ branchPoint)
          else Success(state) -> IndexedSeq()
        }.getOrElse(Failure(new Exception("Trying to rollback when branchPoint is empty")))
      } else Success(state) -> suffixApplied

    stateToApplyTry match {
      case Success(stateToApply) =>
        context.system.eventStream.publish(RollbackSucceed(branchingPointOpt))
        val u0: UpdateInformation = UpdateInformation(history, stateToApply, None, None, suffixTrimmed)
        val uf: UpdateInformation = progressInfo.toApply.foldLeft(u0) { case (u, modToApply) =>
          if (u.failedMod.isEmpty) u.state.applyModifier(modToApply) match {
            case Success(stateAfterApply) =>
              val newHis: EncryHistory = history.reportModifierIsValid(modToApply)
              context.system.eventStream.publish(SemanticallySuccessfulModifier(modToApply))
              UpdateInformation(newHis, stateAfterApply, None, None, u.suffix :+ modToApply)
            case Failure(e) =>
              val (newHis: EncryHistory, newProgressInfo: ProgressInfo[EncryPersistentModifier]) =
                history.reportModifierIsInvalid(modToApply, progressInfo)
              nodeViewSynchronizer ! SemanticallyFailedModification(modToApply, e)
              UpdateInformation(newHis, u.state, Some(modToApply), Some(newProgressInfo), u.suffix)
          } else u
        }
        uf.failedMod match {
          case Some(_) => updateState(uf.history, uf.state, uf.alternativeProgressInfo.get, uf.suffix)
          case None => (uf.history, Success(uf.state), uf.suffix)
        }
      case Failure(e) =>
        logError(s"Rollback failed: $e")
        context.system.eventStream.publish(RollbackFailed(branchingPointOpt))
        EncryApp.forceStopApplication(500)
    }
  }

  def pmodModifyRecovery(block: EncryBlock): Try[Unit] = if (!nodeView.history.contains(block.id)) Try {
    logInfo(s"Trying to apply block ${block.encodedId} from recovery")
    pmodModify(block.header)
    nodeView.history.blockDownloadProcessor.updateBestBlock(block.header)
    pmodModify(block.payload)
    block.adProofsOpt.foreach(pmodModify(_))
  } else Success(Unit)

  def pmodModify(pmod: EncryPersistentModifier): Unit = if (!nodeView.history.contains(pmod.id)) {
    logInfo(s"Apply modifier ${pmod.encodedId} of type ${pmod.modifierTypeId} to nodeViewHolder")
    if (settings.influxDB.isDefined) context.system
      .actorSelection("user/statsSender") ! StartApplyingModif(pmod.id, pmod.modifierTypeId, System.currentTimeMillis())
    nodeView.history.append(pmod) match {
      case Success((historyBeforeStUpdate, progressInfo)) =>
        if (settings.influxDB.isDefined)
          context.system.actorSelection("user/statsSender") ! EndOfApplyingModif(pmod.id)
        logInfo(s"Going to apply modifications to the state: $progressInfo")
        nodeViewSynchronizer ! SyntacticallySuccessfulModifier(pmod)
        if (progressInfo.toApply.nonEmpty) {
          val startPoint: Long = System.currentTimeMillis()
          val (newHistory: EncryHistory, newStateTry: Try[StateType], blocksApplied: Seq[EncryPersistentModifier]) =
            updateState(historyBeforeStUpdate, nodeView.state, progressInfo, IndexedSeq())
<<<<<<< HEAD
          if (settings.node.sendStat)
            context.actorSelection("/user/statsSender") ! StateUpdating(System.currentTimeMillis() - startPoint)
=======
          if (settings.influxDB.isDefined)
            context.actorSelection("user/statsSender") ! StateUpdating(System.currentTimeMillis() - startPoint)
>>>>>>> ec791ce9
          newStateTry match {
            case Success(newMinState) =>
              val newMemPool: EncryMempool = updateMemPool(progressInfo.toRemove, blocksApplied, nodeView.mempool, newMinState)
              val newVault: EncryWallet = if (progressInfo.chainSwitchingNeeded)
                nodeView.wallet.rollback(VersionTag !@@ progressInfo.branchPoint.get).get
              else nodeView.wallet
              blocksApplied.foreach(newVault.scanPersistent)
              logInfo(s"Persistent modifier ${pmod.encodedId} applied successfully")
              if (progressInfo.chainSwitchingNeeded)
                context.actorSelection("/user/blockListener") ! ChainSwitching(progressInfo.toRemove.map(_.id))
              if (settings.influxDB.isDefined)
                newHistory.bestHeaderOpt.foreach(header =>
                  context.actorSelection("/user/statsSender") ! BestHeaderInChain(header))
              if (newHistory.isFullChainSynced && receivedAll) Seq(nodeViewSynchronizer, miner).foreach(_ ! FullBlockChainSynced)
              updateNodeView(Some(newHistory), Some(newMinState), Some(newVault), Some(newMemPool))
            case Failure(e) =>
              logWarn(s"Can`t apply persistent modifier (id: ${pmod.encodedId}, contents: $pmod) " +
                s"to minimal state because of: $e")
              updateNodeView(updatedHistory = Some(newHistory))
              nodeViewSynchronizer ! SemanticallyFailedModification(pmod, e)
          }
        } else {
          requestDownloads(progressInfo)
          updateNodeView(updatedHistory = Some(historyBeforeStUpdate))
        }
      case Failure(e) =>
        logWarn(s"Can`t apply persistent modifier (id: ${pmod.encodedId}, contents: $pmod) to history caused $e")
        nodeViewSynchronizer ! SyntacticallyFailedModification(pmod, e)
    }
  } else logWarn(s"Trying to apply modifier ${pmod.encodedId} that's already in history")

  def txModify(tx: Transaction): Unit = nodeView.mempool.put(tx) match {
    case Success(newPool) =>
      val newVault: EncryWallet = nodeView.wallet.scanOffchain(tx)
      updateNodeView(updatedVault = Some(newVault), updatedMempool = Some(newPool))
      nodeViewSynchronizer ! SuccessfulTransaction[EncryProposition, Transaction](tx)
    case Failure(e) => logWarn(s"Failed to put tx ${tx.id} to mempool with exception ${e.getLocalizedMessage}")
  }

  def genesisState: NodeView = {
    val stateDir: File = EncryState.getStateDir(settings)
    stateDir.mkdir()
    assert(stateDir.listFiles().isEmpty, s"Genesis directory $stateDir should always be empty")
    val state: StateType = {
      if (settings.node.stateMode.isDigest) EncryState.generateGenesisDigestState(stateDir, settings.node)
      else EncryState.generateGenesisUtxoState(stateDir, Some(self))
    }.asInstanceOf[StateType]
    val history: EncryHistory = EncryHistory.readOrGenerate(settings, timeProvider)
    val wallet: EncryWallet = EncryWallet.readOrGenerate(settings)
    val memPool: EncryMempool = EncryMempool.empty(settings, timeProvider, system)
    NodeView(history, state, wallet, memPool)
  }

  def restoreState(): Option[NodeView] = if (!EncryHistory.getHistoryObjectsDir(settings).listFiles.isEmpty)
    try {
      val history: EncryHistory = EncryHistory.readOrGenerate(settings, timeProvider)
      val wallet: EncryWallet = EncryWallet.readOrGenerate(settings)
      val memPool: EncryMempool = EncryMempool.empty(settings, timeProvider, system)
      val state: StateType =
        restoreConsistentState(EncryState.readOrGenerate(settings, Some(self)).asInstanceOf[StateType], history)
      Some(NodeView(history, state, wallet, memPool))
    } catch {
      case ex: Throwable =>
        logInfo(s"${ex.getMessage} during state restore. Recover from Modifiers holder!")
        new File(settings.directory).listFiles.foreach(dir => {
          FileUtils.cleanDirectory(dir)
        })
        Some(genesisState)
    } else None

  def getRecreatedState(version: Option[VersionTag] = None, digest: Option[ADDigest] = None): StateType = {
    val dir: File = EncryState.getStateDir(settings)
    dir.mkdirs()
    dir.listFiles.foreach(_.delete())

    {
      (version, digest) match {
        case (Some(_), Some(_)) if settings.node.stateMode.isDigest =>
          DigestState.create(version, digest, dir, settings.node)
        case _ => EncryState.readOrGenerate(settings, Some(self))
      }
    }.asInstanceOf[StateType]
      .ensuring(_.rootHash sameElements digest.getOrElse(EncryState.afterGenesisStateDigest), "State root is incorrect")
  }

  def restoreConsistentState(stateIn: StateType, history: EncryHistory): StateType =
    (stateIn.version, history.bestBlockOpt, stateIn) match {
      case (stateId, None, _) if stateId sameElements EncryState.genesisStateVersion =>
        logInfo(s"State and history are both empty on startup")
        stateIn
      case (stateId, Some(block), _) if stateId sameElements block.id =>
        logInfo(s"State and history have the same version ${Algos.encode(stateId)}, no recovery needed.")
        stateIn
      case (_, None, _) =>
        logInfo(s"State and history are inconsistent. History is empty on startup, rollback state to genesis.")
        getRecreatedState()
      case (_, Some(bestBlock), _: DigestState) =>
        logInfo(s"State and history are inconsistent. Going to switch state to version ${bestBlock.encodedId}")
        getRecreatedState(Some(VersionTag !@@ bestBlock.id), Some(bestBlock.header.stateRoot))
      case (stateId, Some(historyBestBlock), state: StateType@unchecked) =>
        val stateBestHeaderOpt = history.typedModifierById[EncryBlockHeader](ModifierId !@@ stateId)
        val (rollbackId, newChain) = history.getChainToHeader(stateBestHeaderOpt, historyBestBlock.header)
        logInfo(s"State and history are inconsistent. Going to rollback to ${rollbackId.map(Algos.encode)} and " +
          s"apply ${newChain.length} modifiers")
        val startState = rollbackId.map(id => state.rollbackTo(VersionTag !@@ id).get)
          .getOrElse(getRecreatedState())
        val toApply = newChain.headers.map { h =>
          history.getBlock(h) match {
            case Some(fb) => fb
            case None => throw new Exception(s"Failed to get full block for header $h")
          }
        }
        toApply.foldLeft(startState) { (s, m) => s.applyModifier(m).get }
    }
}

object EncryNodeViewHolder {

  case class DownloadRequest(modifierTypeId: ModifierTypeId, modifierId: ModifierId) extends NodeViewHolderEvent

  case class CurrentView[HIS, MS, VL, MP](history: HIS, state: MS, vault: VL, pool: MP)

  object ReceivableMessages {

    case class GetNodeViewChanges(history: Boolean, state: Boolean, vault: Boolean, mempool: Boolean)

    case class GetDataFromCurrentView[HIS, MS, VL, MP, A](f: CurrentView[HIS, MS, VL, MP] => A)

    case class CompareViews(source: ConnectedPeer, modifierTypeId: ModifierTypeId, modifierIds: Seq[ModifierId])

    case class BlocksFromLocalPersistence(blocks: Seq[EncryBlock], allBlocksSent: Boolean = true)

    case class ModifiersFromRemote(modTypeId: ModifierTypeId, remoteObjects: Seq[Array[Byte]])

    case class LocallyGeneratedTransaction[P <: Proposition, EncryBaseTransaction](tx: EncryBaseTransaction)

    case class LocallyGeneratedModifier[EncryPersistentModifier <: PersistentNodeViewModifier](pmod: EncryPersistentModifier)

  }

  def props(): Props = settings.node.stateMode match {
    case StateMode.Digest => Props[EncryNodeViewHolder[DigestState]]
    case StateMode.Utxo => Props[EncryNodeViewHolder[UtxoState]]
  }
}<|MERGE_RESOLUTION|>--- conflicted
+++ resolved
@@ -260,13 +260,8 @@
           val startPoint: Long = System.currentTimeMillis()
           val (newHistory: EncryHistory, newStateTry: Try[StateType], blocksApplied: Seq[EncryPersistentModifier]) =
             updateState(historyBeforeStUpdate, nodeView.state, progressInfo, IndexedSeq())
-<<<<<<< HEAD
-          if (settings.node.sendStat)
+          if (settings.influxDB.isDefined)
             context.actorSelection("/user/statsSender") ! StateUpdating(System.currentTimeMillis() - startPoint)
-=======
-          if (settings.influxDB.isDefined)
-            context.actorSelection("user/statsSender") ! StateUpdating(System.currentTimeMillis() - startPoint)
->>>>>>> ec791ce9
           newStateTry match {
             case Success(newMinState) =>
               val newMemPool: EncryMempool = updateMemPool(progressInfo.toRemove, blocksApplied, nodeView.mempool, newMinState)
