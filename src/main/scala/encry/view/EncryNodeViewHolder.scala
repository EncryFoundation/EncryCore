--- conflicted
+++ resolved
@@ -65,17 +65,9 @@
             else modifiersCache += (key(pmod.id) -> pmod)
         }
         log.info(s"Cache before(${modifiersCache.size})")
-<<<<<<< HEAD
-
-        def found: Option[(mutable.WrappedArray.ofByte, EncryPersistentModifier)] = modifiersCache.find(x => nodeView.history.applicable(x._2))
-
-        Iterator.continually(found).takeWhile(_.isDefined).flatten.foreach { case (k, v) =>
-          modifiersCache.remove(k)
-=======
         Iterator.continually(modifiersCache.find(x => nodeView.history.applicable(x._2)))
           .takeWhile(_.isDefined).flatten.foreach { case (k, v) =>
           modifiersCache -= k
->>>>>>> 5265a769
           pmodModify(v)
         }
         log.info(s"Cache after(${modifiersCache.size})")
