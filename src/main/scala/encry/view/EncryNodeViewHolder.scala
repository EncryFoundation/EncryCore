package encry.view

import java.io.File
import akka.actor.{Actor, Props}
import encry.EncryApp._
import encry.consensus.History.ProgressInfo
import encry.modifiers._
import encry.modifiers.history.block.header.{EncryBlockHeader, EncryBlockHeaderSerializer}
import encry.modifiers.history.block.payload.{EncryBlockPayload, EncryBlockPayloadSerializer}
import encry.modifiers.history.{ADProofSerializer, ADProofs}
import encry.modifiers.mempool.{EncryBaseTransaction, EncryTransactionSerializer, Transaction}
import encry.modifiers.serialization.Serializer
import encry.modifiers.state.box.EncryProposition
import encry.network.EncryDeliveryManager.FullBlockChainSynced
import encry.network.EncryNodeViewSynchronizer.ReceivableMessages._
import encry.network.ModifiersHolder.{ApplyState, RequestedModifiers}
import encry.network.PeerConnectionHandler.ConnectedPeer
import encry.settings.Algos
import encry.stats.StatsSender.{BestHeaderInChain, EndOfApplyingModif, StartApplyingModif, StateUpdating}
import encry.utils.Logging
import encry.view.EncryNodeViewHolder.ReceivableMessages._
import encry.view.EncryNodeViewHolder.{DownloadRequest, _}
import encry.view.history.EncryHistory
import encry.view.mempool.EncryMempool
import encry.view.state.{Proposition, _}
import encry.view.wallet.EncryWallet
import encry.{EncryApp, ModifierId, ModifierTypeId, VersionTag}
import org.apache.commons.io.FileUtils
import scorex.crypto.authds.ADDigest
import scala.annotation.tailrec
import scala.collection.mutable
import scala.util.{Failure, Success, Try}

class EncryNodeViewHolder[StateType <: EncryState[StateType]] extends Actor with Logging {

  case class NodeView(history: EncryHistory, state: StateType, wallet: EncryWallet, mempool: EncryMempool)

  var nodeView: NodeView = restoreState().getOrElse(genesisState)
<<<<<<< HEAD
  var modifiersCache: EncryModifiersCache = EncryModifiersCache(2000)
=======
  val modifiersCache: EncryModifiersCache = EncryModifiersCache(1000)
>>>>>>> fe742877
  val modifierSerializers: Map[ModifierTypeId, Serializer[_ <: NodeViewModifier]] = Map(
    EncryBlockHeader.modifierTypeId -> EncryBlockHeaderSerializer,
    EncryBlockPayload.modifierTypeId -> EncryBlockPayloadSerializer,
    ADProofs.modifierTypeId -> ADProofSerializer,
    Transaction.ModifierTypeId -> EncryTransactionSerializer
  )

  override def preRestart(reason: Throwable, message: Option[Any]): Unit = {
    reason.printStackTrace()
    System.exit(100)
  }

  override def postStop(): Unit = {
    logWarn("Stopping EncryNodeViewHolder")
    nodeView.history.closeStorage()
    nodeView.state.closeStorage()
  }

  override def receive: Receive = {
    case ModifiersFromRemote(modifierTypeId, remoteObjects) =>
      modifierSerializers.get(modifierTypeId).foreach { companion =>
        remoteObjects.flatMap(r => companion.parseBytes(r).toOption).foreach {
          case tx: EncryBaseTransaction@unchecked if tx.modifierTypeId == Transaction.ModifierTypeId => txModify(tx)
          case pmod: EncryPersistentModifier@unchecked =>
            if (nodeView.history.contains(pmod.id) || modifiersCache.contains(key(pmod.id)))
              logWarn(s"Received modifier ${pmod.encodedId} that is already in history")
            else {
              modifiersCache.put(key(pmod.id), pmod)
              if (settings.levelDb.enable) context.actorSelection("/user/modifiersHolder") ! RequestedModifiers(modifierTypeId, Seq(pmod))
            }
        }
        log.info(s"Cache before(${modifiersCache.size})")

<<<<<<< HEAD
        var applied: Boolean = false
        do {
          modifiersCache.popCandidate(nodeView.history) match {
            case Some(mod) =>
              pmodModify(mod)
              applied = true
            case None =>
              applied = false
          }
        } while (applied)

        log.info(s"Cache after(${modifiersCache.size})")
        //modifiersCache.foreach(modInfo => logger.info(modInfo._2.modifierTypeId + "-" + Algos.encode(modInfo._2.id)))
=======
        def computeApplications(): Unit = {
          modifiersCache.popCandidate(nodeView.history) match {
            case Some(mod) =>
              pmodModify(mod)
              computeApplications()
            case None => Unit
          }
        }

        computeApplications()
        log.info(s"Cache after(${modifiersCache.size})")
>>>>>>> fe742877
      }
    case lt: LocallyGeneratedTransaction[EncryProposition, EncryBaseTransaction] => txModify(lt.tx)
    case lm: LocallyGeneratedModifier[EncryPersistentModifier] =>
      log.info(s"Got locally generated modifier ${lm.pmod.encodedId} of type ${lm.pmod.modifierTypeId}")
      pmodModify(lm.pmod)
      if (settings.levelDb.enable) context.actorSelection("/user/modifiersHolder") ! lm
    case GetDataFromCurrentView(f) => sender() ! f(CurrentView(nodeView.history, nodeView.state, nodeView.wallet, nodeView.mempool))
    case GetNodeViewChanges(history, state, vault, mempool) =>
      if (history) sender() ! ChangedHistory(nodeView.history)
      if (state) sender() ! ChangedState(nodeView.state)
      if (mempool) sender() ! ChangedMempool(nodeView.mempool)
    case CompareViews(peer, modifierTypeId, modifierIds) =>
      val ids: Seq[ModifierId] = modifierTypeId match {
        case typeId: ModifierTypeId if typeId == Transaction.ModifierTypeId => nodeView.mempool.notIn(modifierIds)
        case _ => modifierIds.filterNot(mid => nodeView.history.contains(mid) || modifiersCache.contains(key(mid)))
      }
      sender() ! RequestFromLocal(peer, modifierTypeId, ids)
    case a: Any => logError("Strange input: " + a)
  }

  def key(id: ModifierId): mutable.WrappedArray.ofByte = new mutable.WrappedArray.ofByte(id)

  def updateNodeView(updatedHistory: Option[EncryHistory] = None,
                     updatedState: Option[StateType] = None,
                     updatedVault: Option[EncryWallet] = None,
                     updatedMempool: Option[EncryMempool] = None): Unit = {
    val newNodeView: NodeView = NodeView(updatedHistory.getOrElse(nodeView.history),
      updatedState.getOrElse(nodeView.state),
      updatedVault.getOrElse(nodeView.wallet),
      updatedMempool.getOrElse(nodeView.mempool))
    if (updatedHistory.nonEmpty) context.system.eventStream.publish(ChangedHistory(newNodeView.history))
    if (updatedState.nonEmpty) context.system.eventStream.publish(ChangedState(newNodeView.state))
    if (updatedMempool.nonEmpty) context.system.eventStream.publish(ChangedMempool(newNodeView.mempool))
    nodeView = newNodeView
  }

  def extractTransactions(mod: EncryPersistentModifier): Seq[EncryBaseTransaction] = mod match {
    case tcm: TransactionsCarryingPersistentNodeViewModifier[EncryProposition, EncryBaseTransaction] => tcm.transactions
    case _ => Seq()
  }

  def updateMemPool(blocksRemoved: Seq[EncryPersistentModifier], blocksApplied: Seq[EncryPersistentModifier],
                    memPool: EncryMempool, state: StateType): EncryMempool = {
    val rolledBackTxs: Seq[EncryBaseTransaction] = blocksRemoved.flatMap(extractTransactions)
    val appliedTxs: Seq[EncryBaseTransaction] = blocksApplied.flatMap(extractTransactions)
    memPool.putWithoutCheck(rolledBackTxs).filter { tx =>
      !appliedTxs.exists(t => t.id sameElements tx.id) && {
        state match {
          case v: TransactionValidation[EncryProposition, EncryBaseTransaction] => v.validate(tx).isSuccess
          case _ => true
        }
      }
    }
  }

  def requestDownloads(pi: ProgressInfo[EncryPersistentModifier]): Unit =
    pi.toDownload.foreach { case (tid, id) => nodeViewSynchronizer ! DownloadRequest(tid, id) }

  def trimChainSuffix(suffix: IndexedSeq[EncryPersistentModifier], rollbackPoint: ModifierId): IndexedSeq[EncryPersistentModifier] = {
    val idx: Int = suffix.indexWhere(_.id.sameElements(rollbackPoint))
    if (idx == -1) IndexedSeq() else suffix.drop(idx)
  }

  @tailrec
  private def updateState(history: EncryHistory,
                          state: StateType,
                          progressInfo: ProgressInfo[EncryPersistentModifier],
                          suffixApplied: IndexedSeq[EncryPersistentModifier]): (EncryHistory, Try[StateType], Seq[EncryPersistentModifier]) = {
    case class UpdateInformation(history: EncryHistory,
                                 state: StateType,
                                 failedMod: Option[EncryPersistentModifier],
                                 alternativeProgressInfo: Option[ProgressInfo[EncryPersistentModifier]],
                                 suffix: IndexedSeq[EncryPersistentModifier])

    requestDownloads(progressInfo)
    val branchingPointOpt: Option[VersionTag] = progressInfo.branchPoint.map(VersionTag !@@ _)
    val (stateToApplyTry: Try[StateType], suffixTrimmed: IndexedSeq[EncryPersistentModifier]) = if (progressInfo.chainSwitchingNeeded) {
      branchingPointOpt.map { branchPoint =>
        if (!state.version.sameElements(branchPoint))
          state.rollbackTo(branchPoint) -> trimChainSuffix(suffixApplied, ModifierId !@@ branchPoint)
        else Success(state) -> IndexedSeq()
      }.getOrElse(Failure(new Exception("Trying to rollback when branchPoint is empty")))
    } else Success(state) -> suffixApplied

    stateToApplyTry match {
      case Success(stateToApply) =>
        context.system.eventStream.publish(RollbackSucceed(branchingPointOpt))
        val u0: UpdateInformation = UpdateInformation(history, stateToApply, None, None, suffixTrimmed)
        val uf: UpdateInformation = progressInfo.toApply.foldLeft(u0) { case (u, modToApply) =>
          if (u.failedMod.isEmpty) u.state.applyModifier(modToApply) match {
            case Success(stateAfterApply) =>
              val newHis: EncryHistory = history.reportModifierIsValid(modToApply)
              context.system.eventStream.publish(SemanticallySuccessfulModifier(modToApply))
              UpdateInformation(newHis, stateAfterApply, None, None, u.suffix :+ modToApply)
            case Failure(e) =>
              val (newHis: EncryHistory, newProgressInfo: ProgressInfo[EncryPersistentModifier]) =
                history.reportModifierIsInvalid(modToApply, progressInfo)
              nodeViewSynchronizer ! SemanticallyFailedModification(modToApply, e)
              UpdateInformation(newHis, u.state, Some(modToApply), Some(newProgressInfo), u.suffix)
          } else u
        }
        uf.failedMod match {
          case Some(_) => updateState(uf.history, uf.state, uf.alternativeProgressInfo.get, uf.suffix)
          case None => (uf.history, Success(uf.state), uf.suffix)
        }
      case Failure(e) =>
        logError("Rollback failed: ", e)
        context.system.eventStream.publish(RollbackFailed(branchingPointOpt))
        EncryApp.forceStopApplication(500)
    }
  }

  def pmodModify(pmod: EncryPersistentModifier): Unit = if (!nodeView.history.contains(pmod.id)) {
    log.info(s"Apply modifier ${pmod.encodedId} of type ${pmod.modifierTypeId} to nodeViewHolder")
    if (settings.node.sendStat)
      system.actorSelection("user/statsSender") ! StartApplyingModif(pmod.id, pmod.modifierTypeId, System.currentTimeMillis())
    nodeView.history.append(pmod) match {
      case Success((historyBeforeStUpdate, progressInfo)) =>
        if (settings.node.sendStat)
          context.actorSelection("/user/statsSender") ! EndOfApplyingModif(pmod.id)
        log.info(s"Going to apply modifications to the state: $progressInfo")
        nodeViewSynchronizer ! SyntacticallySuccessfulModifier(pmod)
        if (progressInfo.toApply.nonEmpty) {
          val startPoint: Long = System.currentTimeMillis()
          val (newHistory: EncryHistory, newStateTry: Try[StateType], blocksApplied: Seq[EncryPersistentModifier]) =
            updateState(historyBeforeStUpdate, nodeView.state, progressInfo, IndexedSeq())
          if (settings.node.sendStat)
            system.actorSelection("user/statsSender") ! StateUpdating(System.currentTimeMillis() - startPoint)
          newStateTry match {
            case Success(newMinState) =>
              val newMemPool: EncryMempool = updateMemPool(progressInfo.toRemove, blocksApplied, nodeView.mempool, newMinState)
              val newVault: EncryWallet = if (progressInfo.chainSwitchingNeeded)
                nodeView.wallet.rollback(VersionTag !@@ progressInfo.branchPoint.get).get
              else nodeView.wallet
              blocksApplied.foreach(newVault.scanPersistent)
              log.info(s"Persistent modifier ${pmod.encodedId} applied successfully")
              if (settings.node.sendStat)
                newHistory.bestHeaderOpt.foreach(header => context.actorSelection("/user/statsSender") ! BestHeaderInChain(header))
              if (newHistory.isFullBlockChainSynced)
                nodeViewSynchronizer ! FullBlockChainSynced
              updateNodeView(Some(newHistory), Some(newMinState), Some(newVault), Some(newMemPool))
            case Failure(e) =>
              logWarn(s"Can`t apply persistent modifier (id: ${pmod.encodedId}, contents: $pmod) to minimal state", e)
              updateNodeView(updatedHistory = Some(newHistory))
              nodeViewSynchronizer ! SemanticallyFailedModification(pmod, e)
          }
        } else {
          requestDownloads(progressInfo)
          updateNodeView(updatedHistory = Some(historyBeforeStUpdate))
        }
      case Failure(e) =>
        logWarn(s"Can`t apply persistent modifier (id: ${pmod.encodedId}, contents: $pmod) to history", e)
        nodeViewSynchronizer ! SyntacticallyFailedModification(pmod, e)
    }
  } else logWarn(s"Trying to apply modifier ${pmod.encodedId} that's already in history")

  def txModify(tx: EncryBaseTransaction): Unit = nodeView.mempool.put(tx) match {
    case Success(newPool) =>
      val newVault: EncryWallet = nodeView.wallet.scanOffchain(tx)
      updateNodeView(updatedVault = Some(newVault), updatedMempool = Some(newPool))
      nodeViewSynchronizer ! SuccessfulTransaction[EncryProposition, EncryBaseTransaction](tx)
    case Failure(e) =>
  }

  def genesisState: NodeView = {
    val stateDir: File = EncryState.getStateDir(settings)
    stateDir.mkdir()
    assert(stateDir.listFiles().isEmpty, s"Genesis directory $stateDir should always be empty")
    val state: StateType = {
      if (settings.node.stateMode.isDigest) EncryState.generateGenesisDigestState(stateDir, settings.node)
      else EncryState.generateGenesisUtxoState(stateDir, Some(self))
    }.asInstanceOf[StateType]
    val history: EncryHistory = EncryHistory.readOrGenerate(settings, timeProvider)
    val wallet: EncryWallet = EncryWallet.readOrGenerate(settings)
    val memPool: EncryMempool = EncryMempool.empty(settings, timeProvider)
    if (settings.levelDb.recoverMode) context.actorSelection("/user/modifiersHolder") ! ApplyState
    NodeView(history, state, wallet, memPool)
  }

  def restoreState(): Option[NodeView] = if (!EncryHistory.getHistoryObjectsDir(settings).listFiles.isEmpty)
    try {
      val history: EncryHistory = EncryHistory.readOrGenerate(settings, timeProvider)
      val wallet: EncryWallet = EncryWallet.readOrGenerate(settings)
      val memPool: EncryMempool = EncryMempool.empty(settings, timeProvider)
      val state: StateType = restoreConsistentState(EncryState.readOrGenerate(settings, Some(self)).asInstanceOf[StateType], history)
      Some(NodeView(history, state, wallet, memPool))
    } catch {
      case ex: Throwable =>
        logger.info(s"${ex.getMessage} during state restore. Recover from Modifiers holder!")
        new File(settings.directory).listFiles.foreach(dir => {
          FileUtils.cleanDirectory(dir)
        })
        Some(genesisState)
    } else None

  def getRecreatedState(version: Option[VersionTag] = None, digest: Option[ADDigest] = None): StateType = {
    val dir: File = EncryState.getStateDir(settings)
    dir.mkdirs()
    dir.listFiles.foreach(_.delete())

    {
      (version, digest) match {
        case (Some(_), Some(_)) if settings.node.stateMode.isDigest =>
          DigestState.create(version, digest, dir, settings.node)
        case _ => EncryState.readOrGenerate(settings, Some(self))
      }
    }.asInstanceOf[StateType]
      .ensuring(_.rootHash sameElements digest.getOrElse(EncryState.afterGenesisStateDigest), "State root is incorrect")
  }

  def restoreConsistentState(stateIn: StateType, history: EncryHistory): StateType =
    (stateIn.version, history.bestBlockOpt, stateIn) match {
      case (stateId, None, _) if stateId sameElements EncryState.genesisStateVersion =>
        log.info("State and history are both empty on startup")
        stateIn
      case (stateId, Some(block), _) if stateId sameElements block.id =>
        log.info(s"State and history have the same version ${Algos.encode(stateId)}, no recovery needed.")
        stateIn
      case (_, None, _) =>
        log.info("State and history are inconsistent. History is empty on startup, rollback state to genesis.")
        getRecreatedState()
      case (_, Some(bestBlock), _: DigestState) =>
        log.info(s"State and history are inconsistent. Going to switch state to version ${bestBlock.encodedId}")
        getRecreatedState(Some(VersionTag !@@ bestBlock.id), Some(bestBlock.header.stateRoot))
      case (stateId, Some(historyBestBlock), state: StateType@unchecked) =>
        val stateBestHeaderOpt = history.typedModifierById[EncryBlockHeader](ModifierId !@@ stateId)
        val (rollbackId, newChain) = history.getChainToHeader(stateBestHeaderOpt, historyBestBlock.header)
        log.info(s"State and history are inconsistent. Going to rollback to ${rollbackId.map(Algos.encode)} and " +
          s"apply ${newChain.length} modifiers")
        val startState = rollbackId.map(id => state.rollbackTo(VersionTag !@@ id).get)
          .getOrElse(getRecreatedState())
        val toApply = newChain.headers.map { h =>
          history.getBlock(h) match {
            case Some(fb) => fb
            case None => throw new Exception(s"Failed to get full block for header $h")
          }
        }
        toApply.foldLeft(startState) { (s, m) => s.applyModifier(m).get }
    }
}

object EncryNodeViewHolder {

  case class DownloadRequest(modifierTypeId: ModifierTypeId, modifierId: ModifierId) extends NodeViewHolderEvent

  case class CurrentView[HIS, MS, VL, MP](history: HIS, state: MS, vault: VL, pool: MP)

  object ReceivableMessages {

    case class GetNodeViewChanges(history: Boolean, state: Boolean, vault: Boolean, mempool: Boolean)

    case class GetDataFromCurrentView[HIS, MS, VL, MP, A](f: CurrentView[HIS, MS, VL, MP] => A)

    case class CompareViews(source: ConnectedPeer, modifierTypeId: ModifierTypeId, modifierIds: Seq[ModifierId])

    case class ModifiersFromRemote(modTypeId: ModifierTypeId, remoteObjects: Seq[Array[Byte]])

    case class LocallyGeneratedTransaction[P <: Proposition, EncryBaseTransaction <: Transaction[P]](tx: EncryBaseTransaction)

    case class LocallyGeneratedModifier[EncryPersistentModifier <: PersistentNodeViewModifier](pmod: EncryPersistentModifier)

  }

  def props(): Props = settings.node.stateMode match {
    case StateMode.Digest => Props[EncryNodeViewHolder[DigestState]]
    case StateMode.Utxo => Props[EncryNodeViewHolder[UtxoState]]
  }
}<|MERGE_RESOLUTION|>--- conflicted
+++ resolved
@@ -36,11 +36,7 @@
   case class NodeView(history: EncryHistory, state: StateType, wallet: EncryWallet, mempool: EncryMempool)
 
   var nodeView: NodeView = restoreState().getOrElse(genesisState)
-<<<<<<< HEAD
-  var modifiersCache: EncryModifiersCache = EncryModifiersCache(2000)
-=======
   val modifiersCache: EncryModifiersCache = EncryModifiersCache(1000)
->>>>>>> fe742877
   val modifierSerializers: Map[ModifierTypeId, Serializer[_ <: NodeViewModifier]] = Map(
     EncryBlockHeader.modifierTypeId -> EncryBlockHeaderSerializer,
     EncryBlockPayload.modifierTypeId -> EncryBlockPayloadSerializer,
@@ -74,21 +70,6 @@
         }
         log.info(s"Cache before(${modifiersCache.size})")
 
-<<<<<<< HEAD
-        var applied: Boolean = false
-        do {
-          modifiersCache.popCandidate(nodeView.history) match {
-            case Some(mod) =>
-              pmodModify(mod)
-              applied = true
-            case None =>
-              applied = false
-          }
-        } while (applied)
-
-        log.info(s"Cache after(${modifiersCache.size})")
-        //modifiersCache.foreach(modInfo => logger.info(modInfo._2.modifierTypeId + "-" + Algos.encode(modInfo._2.id)))
-=======
         def computeApplications(): Unit = {
           modifiersCache.popCandidate(nodeView.history) match {
             case Some(mod) =>
@@ -100,7 +81,6 @@
 
         computeApplications()
         log.info(s"Cache after(${modifiersCache.size})")
->>>>>>> fe742877
       }
     case lt: LocallyGeneratedTransaction[EncryProposition, EncryBaseTransaction] => txModify(lt.tx)
     case lm: LocallyGeneratedModifier[EncryPersistentModifier] =>
