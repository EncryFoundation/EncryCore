package encry.view

import java.io.File
import akka.actor.{Actor, Props}
import akka.pattern._
import akka.persistence.RecoveryCompleted
import encry.EncryApp
import encry.EncryApp._
import encry.consensus.History.ProgressInfo
import encry.local.explorer.BlockListener.ChainSwitching
import encry.modifiers._
import encry.modifiers.history._
import encry.modifiers.mempool.{Transaction, TransactionSerializer}
import encry.modifiers.state.box.EncryProposition
import encry.network.DeliveryManager.{ContinueSync, FullBlockChainSynced, StopSync}
import encry.network.EncryNodeViewSynchronizer.ReceivableMessages._
import encry.network.ModifiersHolder.{RequestedModifiers, SendBlocks}
import encry.network.PeerConnectionHandler.ConnectedPeer
import encry.stats.StatsSender._
import encry.utils.CoreTaggedTypes.{ModifierId, ModifierTypeId, VersionTag}
import encry.utils.Logging
import encry.view.EncryNodeViewHolder.ReceivableMessages._
import encry.view.EncryNodeViewHolder.{DownloadRequest, _}
import encry.view.history.EncryHistory
import encry.view.mempool.EncryMempool
import encry.view.state._
import encry.view.wallet.EncryWallet
import org.apache.commons.io.FileUtils
import org.encryfoundation.common.Algos
import org.encryfoundation.common.serialization.Serializer
import org.encryfoundation.common.transaction.Proposition
import org.encryfoundation.common.utils.TaggedTypes.ADDigest
import io.circe.syntax._
import scala.annotation.tailrec
import scala.collection.{IndexedSeq, Seq, mutable}
import scala.concurrent.Future
import scala.concurrent.duration._
import scala.util.{Failure, Success, Try}

class EncryNodeViewHolder[StateType <: EncryState[StateType]] extends Actor with Logging {

  case class NodeView(history: EncryHistory, state: StateType, wallet: EncryWallet, mempool: EncryMempool)

  var applicationsSuccessful: Boolean = true
  var nodeView: NodeView = restoreState().getOrElse(genesisState)
  var receivedAll: Boolean = !(settings.postgres.exists(_.enableRestore) || settings.levelDb.exists(_.enableRestore))
  var triedToDownload: Boolean = !settings.postgres.exists(_.enableRestore)
  val modifiersCache: EncryModifiersCache = EncryModifiersCache(1000)
  val modifierSerializers: Map[ModifierTypeId, Serializer[_ <: NodeViewModifier]] = Map(
    Header.modifierTypeId -> HeaderSerializer,
    Payload.modifierTypeId -> PayloadSerializer,
    ADProofs.modifierTypeId -> ADProofSerializer,
    Transaction.ModifierTypeId -> TransactionSerializer
  )

  system.scheduler.schedule(5.second, 5.second) {
    if (settings.influxDB.isDefined)
      system.actorSelection("user/statsSender") !
        HeightStatistics(nodeView.history.bestHeaderHeight, nodeView.history.bestBlockHeight)
  }

  override def preRestart(reason: Throwable, message: Option[Any]): Unit = {
    reason.printStackTrace()
    System.exit(100)
  }

  override def postStop(): Unit = {
    logWarn(s"Stopping EncryNodeViewHolder")
    nodeView.history.closeStorage()
    nodeView.state.closeStorage()
  }

  override def receive: Receive = {
    case BlocksFromLocalPersistence(blocks, allSent)
      if settings.levelDb.exists(_.enableRestore) || settings.postgres.exists(_.enableRestore) =>
      blocks.foreach { block =>
        pmodModifyRecovery(block) match {
          case Success(_) =>
            logInfo(s"Block ${block.encodedId} on height ${block.header.height}" +
              s" from recovery applied successfully")
          case Failure(th) =>
            logWarn(s"Failed to apply block ${block.encodedId} on height ${block.header.height} " +
              s"from recovery caused $th")
            applicationsSuccessful = false
            peerManager ! RecoveryCompleted
        }
      }
      if (settings.levelDb.exists(_.enableSave)) {
        context.actorSelection("/user/modifiersHolder") ! RequestedModifiers(
          Header.modifierTypeId, blocks.map(_.header)
        )
        context.actorSelection("/user/modifiersHolder") ! RequestedModifiers(
          Payload.modifierTypeId, blocks.map(_.payload)
        )
        context.actorSelection("/user/modifiersHolder") ! RequestedModifiers(
          ADProofs.modifierTypeId, blocks.flatMap(_.adProofsOpt)
        )
      }
      receivedAll = allSent
      if (receivedAll) {
        logInfo(s"Received all blocks from recovery")
        peerManager ! RecoveryCompleted
      }
      if (applicationsSuccessful && settings.levelDb.exists(_.enableRestore) && !receivedAll) sender ! SendBlocks
    case ModifiersFromRemote(modifierTypeId, remoteObjects) =>
      if (modifiersCache.isEmpty && nodeView.history.isHeadersChainSynced) nodeViewSynchronizer ! StopSync
      modifierSerializers.get(modifierTypeId).foreach { companion =>
        remoteObjects.flatMap(r => companion.parseBytes(r).toOption).foreach {
          case tx: Transaction@unchecked if tx.modifierTypeId == Transaction.ModifierTypeId => txModify(tx)
          case pmod: EncryPersistentModifier@unchecked =>
            if (nodeView.history.contains(pmod.id) || modifiersCache.contains(key(pmod.id)))
              logWarn(s"Received modifier ${pmod.encodedId} that is already in history")
            else {
              modifiersCache.put(key(pmod.id), pmod)
              if (settings.levelDb.exists(_.enableSave))
                context.actorSelection("/user/modifiersHolder") ! RequestedModifiers(modifierTypeId, Seq(pmod))
            }
        }
        logInfo(s"Cache before(${modifiersCache.size})")
        computeApplications()
        if (modifiersCache.isEmpty || !nodeView.history.isHeadersChainSynced) nodeViewSynchronizer ! ContinueSync
        logInfo(s"Cache after(${modifiersCache.size})")
      }
    case lt: LocallyGeneratedTransaction[EncryProposition, Transaction] => txModify(lt.tx)
    case lm: LocallyGeneratedModifier[EncryPersistentModifier] =>
      logInfo(s"Got locally generated modifier ${lm.pmod.encodedId} of type ${lm.pmod.modifierTypeId}")
      pmodModify(lm.pmod)
      if (settings.levelDb.exists(_.enableSave)) context.actorSelection("/user/modifiersHolder") ! lm
    case GetDataFromCurrentView(f) =>
      val result = f(CurrentView(nodeView.history, nodeView.state, nodeView.wallet, nodeView.mempool))
      result match {
        case resultFuture: Future[_] => resultFuture.pipeTo(sender())
        case _ => sender() ! result
      }
    case GetNodeViewChanges(history, state, vault, mempool) =>
      if (history) sender() ! ChangedHistory(nodeView.history)
      if (state) sender() ! ChangedState(nodeView.state)
      if (mempool) sender() ! ChangedMempool(nodeView.mempool)
    case CompareViews(peer, modifierTypeId, modifierIds) =>
      val ids: Seq[ModifierId] = modifierTypeId match {
        case typeId: ModifierTypeId if typeId == Transaction.ModifierTypeId => nodeView.mempool.notIn(modifierIds)
        case _ => modifierIds.filterNot(mid => nodeView.history.contains(mid) || modifiersCache.contains(key(mid)))
      }
      sender() ! RequestFromLocal(peer, modifierTypeId, ids)
    case a: Any =>
      logError(s"Strange input: $a")
  }

  def computeApplications(): Unit =
    modifiersCache.popCandidate(nodeView.history) match {
      case Some(mod) =>
        pmodModify(mod)
        computeApplications()
      case None => Unit
    }

  def key(id: ModifierId): mutable.WrappedArray.ofByte = new mutable.WrappedArray.ofByte(id)

  def updateNodeView(updatedHistory: Option[EncryHistory] = None,
                     updatedState: Option[StateType] = None,
                     updatedVault: Option[EncryWallet] = None,
                     updatedMempool: Option[EncryMempool] = None): Unit = {
    val newNodeView: NodeView = NodeView(updatedHistory.getOrElse(nodeView.history),
      updatedState.getOrElse(nodeView.state),
      updatedVault.getOrElse(nodeView.wallet),
      updatedMempool.getOrElse(nodeView.mempool))
    if (updatedHistory.nonEmpty) context.system.eventStream.publish(ChangedHistory(newNodeView.history))
    if (updatedState.nonEmpty) context.system.eventStream.publish(ChangedState(newNodeView.state))
    if (updatedMempool.nonEmpty) context.system.eventStream.publish(ChangedMempool(newNodeView.mempool))
    nodeView = newNodeView
  }

  def extractTransactions(mod: EncryPersistentModifier): Seq[Transaction] = mod match {
    case tcm: TransactionsCarryingPersistentNodeViewModifier[EncryProposition, Transaction] => tcm.transactions
    case _ => Seq()
  }

  def updateMemPool(blocksRemoved: Seq[EncryPersistentModifier], blocksApplied: Seq[EncryPersistentModifier],
                    memPool: EncryMempool, state: StateType): EncryMempool = {
    val rolledBackTxs: Seq[Transaction] = blocksRemoved.flatMap(extractTransactions)
    val appliedTxs: Seq[Transaction] = blocksApplied.flatMap(extractTransactions)
    memPool.putWithoutCheck(rolledBackTxs).filter { tx =>
      !appliedTxs.exists(t => t.id sameElements tx.id) && {
        state match {
          case v: TransactionValidation[EncryProposition, Transaction] => v.validate(tx).isSuccess
          case _ => true
        }
      }
    }
  }

  def requestDownloads(pi: ProgressInfo[EncryPersistentModifier]): Unit =
    pi.toDownload.foreach { case (tid, id) => nodeViewSynchronizer ! DownloadRequest(tid, id) }

  def trimChainSuffix(suffix: IndexedSeq[EncryPersistentModifier], rollbackPoint: ModifierId):
  IndexedSeq[EncryPersistentModifier] = {
    val idx: Int = suffix.indexWhere(_.id.sameElements(rollbackPoint))
    if (idx == -1) IndexedSeq() else suffix.drop(idx)
  }

  @tailrec
  private def updateState(history: EncryHistory,
                          state: StateType,
                          progressInfo: ProgressInfo[EncryPersistentModifier],
                          suffixApplied: IndexedSeq[EncryPersistentModifier]):
  (EncryHistory, Try[StateType], Seq[EncryPersistentModifier]) = {
    case class UpdateInformation(history: EncryHistory,
                                 state: StateType,
                                 failedMod: Option[EncryPersistentModifier],
                                 alternativeProgressInfo: Option[ProgressInfo[EncryPersistentModifier]],
                                 suffix: IndexedSeq[EncryPersistentModifier])

    requestDownloads(progressInfo)
    val branchingPointOpt: Option[VersionTag] = progressInfo.branchPoint.map(VersionTag !@@ _)
    val (stateToApplyTry: Try[StateType], suffixTrimmed: IndexedSeq[EncryPersistentModifier]) =
      if (progressInfo.chainSwitchingNeeded) {
        branchingPointOpt.map { branchPoint =>
          if (!state.version.sameElements(branchPoint))
            state.rollbackTo(branchPoint) -> trimChainSuffix(suffixApplied, ModifierId !@@ branchPoint)
          else Success(state) -> IndexedSeq()
        }.getOrElse(Failure(new Exception("Trying to rollback when branchPoint is empty")))
      } else Success(state) -> suffixApplied

    stateToApplyTry match {
      case Success(stateToApply) =>
        context.system.eventStream.publish(RollbackSucceed(branchingPointOpt))
        val u0: UpdateInformation = UpdateInformation(history, stateToApply, None, None, suffixTrimmed)
        val uf: UpdateInformation = progressInfo.toApply.foldLeft(u0) { case (u, modToApply) =>
          if (u.failedMod.isEmpty) u.state.applyModifier(modToApply) match {
            case Success(stateAfterApply) =>
              val newHis: EncryHistory = history.reportModifierIsValid(modToApply)
              context.system.eventStream.publish(SemanticallySuccessfulModifier(modToApply))
              UpdateInformation(newHis, stateAfterApply, None, None, u.suffix :+ modToApply)
            case Failure(e) =>
              val (newHis: EncryHistory, newProgressInfo: ProgressInfo[EncryPersistentModifier]) =
                history.reportModifierIsInvalid(modToApply, progressInfo)
              nodeViewSynchronizer ! SemanticallyFailedModification(modToApply, e)
              UpdateInformation(newHis, u.state, Some(modToApply), Some(newProgressInfo), u.suffix)
          } else u
        }
        uf.failedMod match {
          case Some(_) => updateState(uf.history, uf.state, uf.alternativeProgressInfo.get, uf.suffix)
          case None => (uf.history, Success(uf.state), uf.suffix)
        }
      case Failure(e) =>
        logError(s"Rollback failed: $e")
        context.system.eventStream.publish(RollbackFailed(branchingPointOpt))
        EncryApp.forceStopApplication(500)
    }
  }

  def pmodModifyRecovery(block: Block): Try[Unit] = if (!nodeView.history.contains(block.id)) Try {
    logInfo(s"Trying to apply block ${block.encodedId} from recovery")
    pmodModify(block.header)
    nodeView.history.blockDownloadProcessor.updateBestBlock(block.header)
    pmodModify(block.payload)
    block.adProofsOpt.foreach(pmodModify(_))
  } else Success(Unit)

  def pmodModify(pmod: EncryPersistentModifier): Unit = if (!nodeView.history.contains(pmod.id)) {
    logInfo(s"Apply modifier ${pmod.encodedId} of type ${pmod.modifierTypeId} to nodeViewHolder")
    if (settings.influxDB.isDefined) context.system
      .actorSelection("user/statsSender") ! StartApplyingModif(pmod.id,
      pmod.modifierTypeId,
      System.currentTimeMillis()
    )
    nodeView.history.append(pmod) match {
      case Success((historyBeforeStUpdate, progressInfo)) =>
        if (settings.influxDB.isDefined)
          context.system.actorSelection("user/statsSender") ! EndOfApplyingModif(pmod.id)
        logInfo(s"Going to apply modifications to the state: $progressInfo")
        nodeViewSynchronizer ! SyntacticallySuccessfulModifier(pmod)
        if (progressInfo.toApply.nonEmpty) {
          val startPoint: Long = System.currentTimeMillis()
          val (newHistory: EncryHistory, newStateTry: Try[StateType], blocksApplied: Seq[EncryPersistentModifier]) =
            updateState(historyBeforeStUpdate, nodeView.state, progressInfo, IndexedSeq())
          if (settings.influxDB.isDefined)
            context.actorSelection("/user/statsSender") ! StateUpdating(System.currentTimeMillis() - startPoint)
          newStateTry match {
            case Success(newMinState) =>
              val newMemPool: EncryMempool =
                updateMemPool(progressInfo.toRemove, blocksApplied, nodeView.mempool, newMinState)
              val newVault: EncryWallet = if (progressInfo.chainSwitchingNeeded)
                nodeView.wallet.rollback(VersionTag !@@ progressInfo.branchPoint.get).get
              else nodeView.wallet
              blocksApplied.foreach(newVault.scanPersistent)
              logInfo(s"Persistent modifier ${pmod.encodedId} applied successfully")
              if (progressInfo.chainSwitchingNeeded)
                context.actorSelection("/user/blockListener") ! ChainSwitching(progressInfo.toRemove.map(_.id))
              if (settings.influxDB.isDefined)
                newHistory.bestHeaderOpt.foreach(header =>
<<<<<<< HEAD
                  context.actorSelection("/user/statsSender") ! BestHeaderInChain(header))
              if (newHistory.isFullChainSynced && receivedAll)
                Seq(nodeViewSynchronizer, miner).foreach(_ ! FullBlockChainSynced)
=======
                  context.actorSelection("/user/statsSender") ! BestHeaderInChain(header, System.currentTimeMillis()))
              if (newHistory.isFullChainSynced && receivedAll) Seq(nodeViewSynchronizer, miner).foreach(_ ! FullBlockChainSynced)
>>>>>>> fa8fd6e0
              updateNodeView(Some(newHistory), Some(newMinState), Some(newVault), Some(newMemPool))
            case Failure(e) =>
              logWarn(s"Can`t apply persistent modifier (id: ${pmod.encodedId}, contents: $pmod) " +
                s"to minimal state because of: $e")
              updateNodeView(updatedHistory = Some(newHistory))
              nodeViewSynchronizer ! SemanticallyFailedModification(pmod, e)
          }
        } else {
          requestDownloads(progressInfo)
          updateNodeView(updatedHistory = Some(historyBeforeStUpdate))
        }
      case Failure(e) =>
        logWarn(s"Can`t apply persistent modifier (id: ${pmod.encodedId}," +
          s" contents: $pmod) to history caused $e")
        nodeViewSynchronizer ! SyntacticallyFailedModification(pmod, e)
    }
  } else logWarn(s"Trying to apply modifier ${pmod.encodedId} that's already in history")

  def txModify(tx: Transaction): Unit = nodeView.mempool.put(tx) match {
    case Success(newPool) =>
      val newVault: EncryWallet = nodeView.wallet.scanOffchain(tx)
      updateNodeView(updatedVault = Some(newVault), updatedMempool = Some(newPool))
      nodeViewSynchronizer ! SuccessfulTransaction[EncryProposition, Transaction](tx)
    case Failure(e) => logWarn(s"Failed to put tx ${tx.id} to" +
      s" mempool with exception ${e.getLocalizedMessage}")
  }

  def genesisState: NodeView = {
    val stateDir: File = EncryState.getStateDir(settings)
    stateDir.mkdir()
    assert(stateDir.listFiles().isEmpty, s"Genesis directory $stateDir should always be empty")
    val state: StateType = {
      if (settings.node.stateMode.isDigest) EncryState.generateGenesisDigestState(stateDir, settings.node)
      else EncryState.generateGenesisUtxoState(stateDir, Some(self))
    }.asInstanceOf[StateType]
    val history: EncryHistory = EncryHistory.readOrGenerate(settings, timeProvider)
    val wallet: EncryWallet = EncryWallet.readOrGenerate(settings)
    val memPool: EncryMempool = EncryMempool.empty(settings, timeProvider, system)
    NodeView(history, state, wallet, memPool)
  }

  def restoreState(): Option[NodeView] = if (!EncryHistory.getHistoryObjectsDir(settings).listFiles.isEmpty)
    try {
      val history: EncryHistory = EncryHistory.readOrGenerate(settings, timeProvider)
      val wallet: EncryWallet = EncryWallet.readOrGenerate(settings)
      val memPool: EncryMempool = EncryMempool.empty(settings, timeProvider, system)
      val state: StateType =
        restoreConsistentState(EncryState.readOrGenerate(settings, Some(self)).asInstanceOf[StateType], history)
      Some(NodeView(history, state, wallet, memPool))
    } catch {
      case ex: Throwable =>
        logInfo(s"${ex.getMessage} during state restore. Recover from Modifiers holder!")
        new File(settings.directory).listFiles.foreach(dir => {
          FileUtils.cleanDirectory(dir)
        })
        Some(genesisState)
    } else None

  def getRecreatedState(version: Option[VersionTag] = None, digest: Option[ADDigest] = None): StateType = {
    val dir: File = EncryState.getStateDir(settings)
    dir.mkdirs()
    dir.listFiles.foreach(_.delete())

    {
      (version, digest) match {
        case (Some(_), Some(_)) if settings.node.stateMode.isDigest =>
          DigestState.create(version, digest, dir, settings.node)
        case _ => EncryState.readOrGenerate(settings, Some(self))
      }
    }.asInstanceOf[StateType]
      .ensuring(_.rootHash sameElements digest.getOrElse(EncryState.afterGenesisStateDigest),
        "State root is incorrect")
  }

  def restoreConsistentState(stateIn: StateType, history: EncryHistory): StateType =
    (stateIn.version, history.bestBlockOpt, stateIn) match {
      case (stateId, None, _) if stateId sameElements EncryState.genesisStateVersion =>
        logInfo(s"State and history are both empty on startup")
        stateIn
      case (stateId, Some(block), _) if stateId sameElements block.id =>
        logInfo(s"State and history have the same version ${Algos.encode(stateId)}, no recovery needed.")
        stateIn
      case (_, None, _) =>
        logInfo(s"State and history are inconsistent." +
          s" History is empty on startup, rollback state to genesis.")
        getRecreatedState()
      case (_, Some(bestBlock), _: DigestState) =>
        logInfo(s"State and history are inconsistent." +
          s" Going to switch state to version ${bestBlock.encodedId}")
        getRecreatedState(Some(VersionTag !@@ bestBlock.id), Some(bestBlock.header.stateRoot))
      case (stateId, Some(historyBestBlock), state: StateType@unchecked) =>
        val stateBestHeaderOpt = history.typedModifierById[Header](ModifierId !@@ stateId)
        val (rollbackId, newChain) = history.getChainToHeader(stateBestHeaderOpt, historyBestBlock.header)
        logInfo(s"State and history are inconsistent." +
          s" Going to rollback to ${rollbackId.map(Algos.encode)} and " +
          s"apply ${newChain.length} modifiers")
        val startState = rollbackId.map(id => state.rollbackTo(VersionTag !@@ id).get)
          .getOrElse(getRecreatedState())
        val toApply = newChain.headers.map { h =>
          history.getBlock(h) match {
            case Some(fb) => fb
            case None => throw new Exception(s"Failed to get full block for header $h")
          }
        }
        toApply.foldLeft(startState) { (s, m) => s.applyModifier(m).get }
    }
}

object EncryNodeViewHolder {

  case class DownloadRequest(modifierTypeId: ModifierTypeId, modifierId: ModifierId) extends NodeViewHolderEvent

  case class CurrentView[HIS, MS, VL, MP](history: HIS, state: MS, vault: VL, pool: MP)

  object ReceivableMessages {

    case class GetNodeViewChanges(history: Boolean, state: Boolean, vault: Boolean, mempool: Boolean)

    case class GetDataFromCurrentView[HIS, MS, VL, MP, A](f: CurrentView[HIS, MS, VL, MP] => A)

    case class CompareViews(source: ConnectedPeer, modifierTypeId: ModifierTypeId, modifierIds: Seq[ModifierId])

    case class BlocksFromLocalPersistence(blocks: Seq[Block], allBlocksSent: Boolean = true)

    case class ModifiersFromRemote(modTypeId: ModifierTypeId, remoteObjects: Seq[Array[Byte]])

    case class LocallyGeneratedTransaction[P <: Proposition, EncryBaseTransaction](tx: EncryBaseTransaction)

    case class LocallyGeneratedModifier[EncryPersistentModifier <: PersistentNodeViewModifier]
    (pmod: EncryPersistentModifier)

  }

  def props(): Props = settings.node.stateMode match {
    case StateMode.Digest => Props[EncryNodeViewHolder[DigestState]]
    case StateMode.Utxo => Props[EncryNodeViewHolder[UtxoState]]
  }
}<|MERGE_RESOLUTION|>--- conflicted
+++ resolved
@@ -71,13 +71,11 @@
   }
 
   override def receive: Receive = {
-    case BlocksFromLocalPersistence(blocks, allSent)
-      if settings.levelDb.exists(_.enableRestore) || settings.postgres.exists(_.enableRestore) =>
+    case BlocksFromLocalPersistence(blocks, allSent) if settings.levelDb.exists(_.enableRestore) || settings.postgres.exists(_.enableRestore) =>
       blocks.foreach { block =>
         pmodModifyRecovery(block) match {
           case Success(_) =>
-            logInfo(s"Block ${block.encodedId} on height ${block.header.height}" +
-              s" from recovery applied successfully")
+            logInfo(s"Block ${block.encodedId} on height ${block.header.height} from recovery applied successfully")
           case Failure(th) =>
             logWarn(s"Failed to apply block ${block.encodedId} on height ${block.header.height} " +
               s"from recovery caused $th")
@@ -86,15 +84,9 @@
         }
       }
       if (settings.levelDb.exists(_.enableSave)) {
-        context.actorSelection("/user/modifiersHolder") ! RequestedModifiers(
-          Header.modifierTypeId, blocks.map(_.header)
-        )
-        context.actorSelection("/user/modifiersHolder") ! RequestedModifiers(
-          Payload.modifierTypeId, blocks.map(_.payload)
-        )
-        context.actorSelection("/user/modifiersHolder") ! RequestedModifiers(
-          ADProofs.modifierTypeId, blocks.flatMap(_.adProofsOpt)
-        )
+        context.actorSelection("/user/modifiersHolder") ! RequestedModifiers(Header.modifierTypeId, blocks.map(_.header))
+        context.actorSelection("/user/modifiersHolder") ! RequestedModifiers(Payload.modifierTypeId, blocks.map(_.payload))
+        context.actorSelection("/user/modifiersHolder") ! RequestedModifiers(ADProofs.modifierTypeId, blocks.flatMap(_.adProofsOpt))
       }
       receivedAll = allSent
       if (receivedAll) {
@@ -260,10 +252,7 @@
   def pmodModify(pmod: EncryPersistentModifier): Unit = if (!nodeView.history.contains(pmod.id)) {
     logInfo(s"Apply modifier ${pmod.encodedId} of type ${pmod.modifierTypeId} to nodeViewHolder")
     if (settings.influxDB.isDefined) context.system
-      .actorSelection("user/statsSender") ! StartApplyingModif(pmod.id,
-      pmod.modifierTypeId,
-      System.currentTimeMillis()
-    )
+      .actorSelection("user/statsSender") ! StartApplyingModif(pmod.id, pmod.modifierTypeId, System.currentTimeMillis())
     nodeView.history.append(pmod) match {
       case Success((historyBeforeStUpdate, progressInfo)) =>
         if (settings.influxDB.isDefined)
@@ -278,8 +267,7 @@
             context.actorSelection("/user/statsSender") ! StateUpdating(System.currentTimeMillis() - startPoint)
           newStateTry match {
             case Success(newMinState) =>
-              val newMemPool: EncryMempool =
-                updateMemPool(progressInfo.toRemove, blocksApplied, nodeView.mempool, newMinState)
+              val newMemPool: EncryMempool = updateMemPool(progressInfo.toRemove, blocksApplied, nodeView.mempool, newMinState)
               val newVault: EncryWallet = if (progressInfo.chainSwitchingNeeded)
                 nodeView.wallet.rollback(VersionTag !@@ progressInfo.branchPoint.get).get
               else nodeView.wallet
@@ -289,14 +277,8 @@
                 context.actorSelection("/user/blockListener") ! ChainSwitching(progressInfo.toRemove.map(_.id))
               if (settings.influxDB.isDefined)
                 newHistory.bestHeaderOpt.foreach(header =>
-<<<<<<< HEAD
-                  context.actorSelection("/user/statsSender") ! BestHeaderInChain(header))
-              if (newHistory.isFullChainSynced && receivedAll)
-                Seq(nodeViewSynchronizer, miner).foreach(_ ! FullBlockChainSynced)
-=======
                   context.actorSelection("/user/statsSender") ! BestHeaderInChain(header, System.currentTimeMillis()))
               if (newHistory.isFullChainSynced && receivedAll) Seq(nodeViewSynchronizer, miner).foreach(_ ! FullBlockChainSynced)
->>>>>>> fa8fd6e0
               updateNodeView(Some(newHistory), Some(newMinState), Some(newVault), Some(newMemPool))
             case Failure(e) =>
               logWarn(s"Can`t apply persistent modifier (id: ${pmod.encodedId}, contents: $pmod) " +
@@ -309,8 +291,7 @@
           updateNodeView(updatedHistory = Some(historyBeforeStUpdate))
         }
       case Failure(e) =>
-        logWarn(s"Can`t apply persistent modifier (id: ${pmod.encodedId}," +
-          s" contents: $pmod) to history caused $e")
+        logWarn(s"Can`t apply persistent modifier (id: ${pmod.encodedId}, contents: $pmod) to history caused $e")
         nodeViewSynchronizer ! SyntacticallyFailedModification(pmod, e)
     }
   } else logWarn(s"Trying to apply modifier ${pmod.encodedId} that's already in history")
@@ -320,8 +301,7 @@
       val newVault: EncryWallet = nodeView.wallet.scanOffchain(tx)
       updateNodeView(updatedVault = Some(newVault), updatedMempool = Some(newPool))
       nodeViewSynchronizer ! SuccessfulTransaction[EncryProposition, Transaction](tx)
-    case Failure(e) => logWarn(s"Failed to put tx ${tx.id} to" +
-      s" mempool with exception ${e.getLocalizedMessage}")
+    case Failure(e) => logWarn(s"Failed to put tx ${tx.id} to mempool with exception ${e.getLocalizedMessage}")
   }
 
   def genesisState: NodeView = {
@@ -367,8 +347,7 @@
         case _ => EncryState.readOrGenerate(settings, Some(self))
       }
     }.asInstanceOf[StateType]
-      .ensuring(_.rootHash sameElements digest.getOrElse(EncryState.afterGenesisStateDigest),
-        "State root is incorrect")
+      .ensuring(_.rootHash sameElements digest.getOrElse(EncryState.afterGenesisStateDigest), "State root is incorrect")
   }
 
   def restoreConsistentState(stateIn: StateType, history: EncryHistory): StateType =
@@ -380,18 +359,15 @@
         logInfo(s"State and history have the same version ${Algos.encode(stateId)}, no recovery needed.")
         stateIn
       case (_, None, _) =>
-        logInfo(s"State and history are inconsistent." +
-          s" History is empty on startup, rollback state to genesis.")
+        logInfo(s"State and history are inconsistent. History is empty on startup, rollback state to genesis.")
         getRecreatedState()
       case (_, Some(bestBlock), _: DigestState) =>
-        logInfo(s"State and history are inconsistent." +
-          s" Going to switch state to version ${bestBlock.encodedId}")
+        logInfo(s"State and history are inconsistent. Going to switch state to version ${bestBlock.encodedId}")
         getRecreatedState(Some(VersionTag !@@ bestBlock.id), Some(bestBlock.header.stateRoot))
       case (stateId, Some(historyBestBlock), state: StateType@unchecked) =>
         val stateBestHeaderOpt = history.typedModifierById[Header](ModifierId !@@ stateId)
         val (rollbackId, newChain) = history.getChainToHeader(stateBestHeaderOpt, historyBestBlock.header)
-        logInfo(s"State and history are inconsistent." +
-          s" Going to rollback to ${rollbackId.map(Algos.encode)} and " +
+        logInfo(s"State and history are inconsistent. Going to rollback to ${rollbackId.map(Algos.encode)} and " +
           s"apply ${newChain.length} modifiers")
         val startState = rollbackId.map(id => state.rollbackTo(VersionTag !@@ id).get)
           .getOrElse(getRecreatedState())
@@ -425,8 +401,7 @@
 
     case class LocallyGeneratedTransaction[P <: Proposition, EncryBaseTransaction](tx: EncryBaseTransaction)
 
-    case class LocallyGeneratedModifier[EncryPersistentModifier <: PersistentNodeViewModifier]
-    (pmod: EncryPersistentModifier)
+    case class LocallyGeneratedModifier[EncryPersistentModifier <: PersistentNodeViewModifier](pmod: EncryPersistentModifier)
 
   }
 
