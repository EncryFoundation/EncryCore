--- conflicted
+++ resolved
@@ -1,10 +1,7 @@
 package encry.view.mempool
 
-<<<<<<< HEAD
 import akka.actor.Cancellable
-=======
 import akka.actor.{ActorSystem, Cancellable}
->>>>>>> ce5385b5
 import encry.ModifierId
 import encry.EncryApp.system
 import encry.modifiers.mempool.Transaction
@@ -20,25 +17,12 @@
                    settings: EncryAppSettings, timeProvider: NetworkTimeProvider, system: ActorSystem)
   extends MemoryPool[Transaction, EncryMempool] with EncryMempoolReader with AutoCloseable with Logging {
 
-<<<<<<< HEAD
-  private def removeExpiredFuture(): Future[EncryMempool] =
-    timeProvider
-      .time()
-      .map {
-        time =>
-        filter(tx => (time - tx.timestamp) > settings.node.utxMaxAge.toMillis)
-      }
-
-  private val cleanup: Cancellable =
-    system.scheduler.schedule(settings.node.mempoolCleanupInterval, settings.node.mempoolCleanupInterval)(removeExpiredFuture)
-=======
   private def removeExpired(): EncryMempool =
     filter(tx => (timeProvider.estimatedTime - tx.timestamp) > settings.node.utxMaxAge.toMillis)
 
 
   private val cleanup: Cancellable =
     system.scheduler.schedule(settings.node.mempoolCleanupInterval, settings.node.mempoolCleanupInterval)(removeExpired)
->>>>>>> ce5385b5
 
   override def close(): Unit = cleanup.cancel()
 
@@ -50,11 +34,7 @@
       if ((size + validTxs.size) <= settings.node.mempoolMaxCapacity) {
         Success(putWithoutCheck(validTxs))
       } else {
-<<<<<<< HEAD
-        removeExpiredFuture()
-=======
         removeExpired()
->>>>>>> ce5385b5
         val overflow: Int = (size + validTxs.size) - settings.node.mempoolMaxCapacity
         Success(putWithoutCheck(validTxs.take(validTxs.size - overflow)))
       }
