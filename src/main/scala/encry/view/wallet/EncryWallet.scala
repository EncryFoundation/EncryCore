--- conflicted
+++ resolved
@@ -36,11 +36,7 @@
 case class EncryWallet(walletStorage: WalletVersionalLevelDB, accountManagers: Seq[AccountManager], private val accountStore: Store)
   extends StrictLogging with AutoCloseable with Settings {
 
-<<<<<<< HEAD
-  def publicKeys: Set[PublicKey25519] = accountManager.publicAccounts.toSet
-=======
   assert(accountManagers.nonEmpty)
->>>>>>> 4f2732d3
 
   def addAccount(seed: String, password: String, state: UtxoStateReader): Either[String, EncryWallet] = validateMnemonicKey(seed) match {
     case Right(_) if accountManagers.map(_.number).max < Byte.MaxValue =>
@@ -164,15 +160,11 @@
     val db: DB = LevelDbFactory.factory.open(walletDir, new Options)
     val accountManagerStore: LSMStore = new LSMStore(keysDir, keepVersions = 0, keySize = 34) // 34 = 1 prefix byte + 1 account number byte + 32 key bytes
     val walletStorage = WalletVersionalLevelDBCompanion(db, settings.levelDB)
-<<<<<<< HEAD
-    val accountManager = AccountManager(accountManagerStore, settings.wallet.map(_.password).getOrElse(""))
-=======
     val password: String = settings.wallet.map(_.password).getOrElse(throw new RuntimeException("Password not specified"))
     val restoredAccounts = AccountManager.restoreAccounts(accountManagerStore, password)
     val resultingAccounts =
       if (restoredAccounts.nonEmpty) restoredAccounts
       else Seq(AccountManager(accountManagerStore, password, settings.wallet.flatMap(_.seed), 0.toByte))
->>>>>>> 4f2732d3
     //init keys
     EncryWallet(walletStorage, resultingAccounts, accountManagerStore)
   }
