package encry.view.wallet

import encry.EncryApp
import encry.EncryApp.settings
import encry.crypto.encryption.AES
import encry.utils.{Logging, Mnemonic}
import io.iohk.iodb.{ByteArrayWrapper, Store}
import org.encryfoundation.common.Algos
import org.encryfoundation.common.crypto.{PrivateKey25519, PublicKey25519}
import scorex.crypto.hash.Blake2b256
import scorex.crypto.signatures.{Curve25519, PrivateKey, PublicKey}
import scala.util.Try

case class AccountManager(store: Store) extends Logging {

  import encry.storage.EncryStorage._

  lazy val mandatoryAccount: PrivateKey25519 = store.get(AccountManager.MandatoryAccountKey).flatMap { res =>
    store.get(AccountManager.AccountPrefix +: res.data).map { secretRes =>
      PrivateKey25519(PrivateKey @@ decrypt(secretRes.data), PublicKey @@ res.data)
    }
  } getOrElse createMandatory(settings.wallet.flatMap(_.seed))

  def accounts: Seq[PrivateKey25519] = store.getAll().foldLeft(Seq.empty[PrivateKey25519]) { case (acc, (k, v)) =>
    if (k.data.head == AccountManager.AccountPrefix)
      acc :+ PrivateKey25519(PrivateKey @@ decrypt(v.data), PublicKey @@ k.data)
    else acc
  }

  def publicAccounts: Seq[PublicKey25519] = store.getAll().foldLeft(Seq.empty[PublicKey25519]) { case (acc, (k, _)) =>
    if (k.data.head == AccountManager.AccountPrefix) acc :+ PublicKey25519(PublicKey @@ k.data.tail)
    else acc
  }

  def createAccount(seedOpt: Option[String]): PrivateKey25519 = {
    val (privateKey: PrivateKey, publicKey: PublicKey) = Curve25519.createKeyPair(
      Blake2b256.hash(
        seedOpt
          .map {
            Mnemonic.seedFromMnemonic(_)
          }
          .getOrElse {
            val phrase: String = Mnemonic.entropyToMnemonicCode(scorex.utils.Random.randomBytes(16))
            println(s"\nMnemonic code is: \n$phrase")
            Mnemonic.seedFromMnemonic(phrase)
          }
      )
    )
    saveAccount(privateKey, publicKey)
    PrivateKey25519(privateKey, publicKey)
  }

  def createMandatory(seedOpt: Option[String]): PrivateKey25519 = {
    val acc: PrivateKey25519 = createAccount(seedOpt)
    store.update(
      scala.util.Random.nextLong(),
      Seq.empty,
      Seq((AccountManager.MandatoryAccountKey, ByteArrayWrapper(acc.publicKeyBytes)))
    )
    acc
  }

<<<<<<< HEAD
  private def decrypt(data: Array[Byte]): Array[Byte] = Try(AES.decrypt(data, settings.wallet.map(_.password)
    .getOrElse(throw new RuntimeException("password not specified"))))
    .fold(e => { logError(s"AccountManager: decryption failed cause ${e.getCause}"); EncryApp.forceStopApplication(500) }, r => r)
=======
  private def decrypt(data: Array[Byte]): Array[Byte] = Try(AES.decrypt(data, settings.wallet.password))
    .fold(e => {
      logError(s"AccountManager: decryption failed cause ${e.getCause}")
      EncryApp.forceStopApplication(500)
    }, r => r)
>>>>>>> e337dc68

  private def saveAccount(privateKey: PrivateKey, publicKey: PublicKey): Unit =
    store.update(
      scala.util.Random.nextLong(),
      Seq.empty,
<<<<<<< HEAD
      Seq((ByteArrayWrapper(AccountManager.AccountPrefix +: publicKey), ByteArrayWrapper(AES.encrypt(privateKey, settings.wallet.map(_.password)
        .getOrElse(throw new RuntimeException("password not specified"))))))
=======
      Seq((ByteArrayWrapper(AccountManager.AccountPrefix +: publicKey),
        ByteArrayWrapper(AES.encrypt(privateKey, settings.wallet.password))))
>>>>>>> e337dc68
    )
}

object AccountManager {
  val AccountPrefix: Byte = 0x05
  val MetaInfoPrefix: Byte = 0x15
  val MandatoryAccountKey: ByteArrayWrapper = ByteArrayWrapper(MetaInfoPrefix +: Algos.hash("account"))
}<|MERGE_RESOLUTION|>--- conflicted
+++ resolved
@@ -60,29 +60,22 @@
     acc
   }
 
-<<<<<<< HEAD
   private def decrypt(data: Array[Byte]): Array[Byte] = Try(AES.decrypt(data, settings.wallet.map(_.password)
     .getOrElse(throw new RuntimeException("password not specified"))))
-    .fold(e => { logError(s"AccountManager: decryption failed cause ${e.getCause}"); EncryApp.forceStopApplication(500) }, r => r)
-=======
-  private def decrypt(data: Array[Byte]): Array[Byte] = Try(AES.decrypt(data, settings.wallet.password))
-    .fold(e => {
-      logError(s"AccountManager: decryption failed cause ${e.getCause}")
-      EncryApp.forceStopApplication(500)
+    .fold(e => { 
+      logError(s"AccountManager: decryption failed cause ${e.getCause}"); 
+      EncryApp.forceStopApplication(500) 
     }, r => r)
->>>>>>> e337dc68
 
   private def saveAccount(privateKey: PrivateKey, publicKey: PublicKey): Unit =
     store.update(
       scala.util.Random.nextLong(),
       Seq.empty,
-<<<<<<< HEAD
-      Seq((ByteArrayWrapper(AccountManager.AccountPrefix +: publicKey), ByteArrayWrapper(AES.encrypt(privateKey, settings.wallet.map(_.password)
+
+      Seq((ByteArrayWrapper(AccountManager.AccountPrefix +: publicKey), 
+        ByteArrayWrapper(AES.encrypt(privateKey, settings.wallet.map(_.password)
         .getOrElse(throw new RuntimeException("password not specified"))))))
-=======
-      Seq((ByteArrayWrapper(AccountManager.AccountPrefix +: publicKey),
-        ByteArrayWrapper(AES.encrypt(privateKey, settings.wallet.password))))
->>>>>>> e337dc68
+
     )
 }
 
