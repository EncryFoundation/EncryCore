--- conflicted
+++ resolved
@@ -3,13 +3,8 @@
 import encry.EncryApp
 import encry.EncryApp.{settings, system}
 import encry.crypto.encryption.AES
-<<<<<<< HEAD
-import encry.settings.Algos
 import encry.stats.LoggingActor.LogMessage
 import encry.utils.Mnemonic
-=======
-import encry.utils.{Logging, Mnemonic}
->>>>>>> ce5385b5
 import io.iohk.iodb.{ByteArrayWrapper, Store}
 import org.encryfoundation.common.Algos
 import org.encryfoundation.common.crypto.{PrivateKey25519, PublicKey25519}
@@ -42,9 +37,7 @@
     val (privateKey: PrivateKey, publicKey: PublicKey) = Curve25519.createKeyPair(
       Blake2b256.hash(
         seedOpt
-          .map {
-            Mnemonic.seedFromMnemonic(_)
-          }
+          .map { Mnemonic.seedFromMnemonic(_) }
           .getOrElse {
             val phrase: String = Mnemonic.entropyToMnemonicCode(scorex.utils.Random.randomBytes(16))
             println(s"\nMnemonic code is: \n$phrase")
