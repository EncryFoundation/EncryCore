--- conflicted
+++ resolved
@@ -137,14 +137,7 @@
       case Some(id) => history.getHeaderById(id) match {
         case Some(header: Header) if isApplicable(new mutable.WrappedArray.ofByte(header.payloadId)) =>
           List(new mutable.WrappedArray.ofByte(header.payloadId))
-<<<<<<< HEAD
         case _ if history.isFullChainSynced.isFullChainSynced => exhaustiveSearch
-        case _ if history.isHeadersChainSynced =>
-          if (settings.snapshotSettings.enableFastSynchronization) exhaustiveSearch //todo bug with settings
-          else List.empty[Key]
-=======
-        case _ if history.isFullChainSynced => exhaustiveSearch
->>>>>>> c6af2f28
         case _ => List.empty[Key]
       }
       case None if isChainSynced =>
