--- conflicted
+++ resolved
@@ -11,7 +11,6 @@
 import encry.validation.{MalformedModifierError, RecoverableModifierError}
 import encry.view.history.EncryHistory
 import org.encryfoundation.common.Algos
-
 import scala.collection.immutable.SortedMap
 import scala.collection.concurrent.TrieMap
 import scala.collection.mutable
@@ -24,7 +23,6 @@
   //  private val cache1 =
   val cache: TrieMap[Key, EncryPersistentModifier] = TrieMap[Key, EncryPersistentModifier]()
   private var headersCollection: SortedMap[Int, List[ModifierId]] = SortedMap[Int, List[ModifierId]]()
-
 
   def size: Int = cache.size
 
@@ -83,23 +81,6 @@
       }
     }).collect { case Some(v) => v._1 }
 
-<<<<<<< HEAD
-    val bestHeadersIds: List[Key] = headersCollection.get(history.bestHeaderHeight + 1) match {
-      case Some(value) =>
-        headersCollection = headersCollection - (history.bestHeaderHeight + 1)
-        logger.info(s"HeadersCollection size is: ${headersCollection.size}")
-        value.map(cache.get(_)).collect {
-          case Some(v: Header)
-            if (v.parentId sameElements history.bestHeaderOpt.map(_.id).getOrElse(Array.emptyByteArray))
-              && isApplicable(new mutable.WrappedArray.ofByte(v.id)) =>
-            logger.info(s"Find new bestHeader in cache: ${Algos.encode(v.id)}")
-            new mutable.WrappedArray.ofByte(v.id)
-        }
-
-      case None =>
-        logger.info(s"No best header in cache")
-        List[Key]()
-=======
     val bestHeadersIds: List[Key] = {
       headersCollection.get(history.bestHeaderHeight + 1) match {
         case Some(value) =>
@@ -122,7 +103,6 @@
           logger.info(s"No best header in cache")
           List[Key]()
       }
->>>>>>> 4208cac8
     }
     if (bestHeadersIds.nonEmpty) bestHeadersIds
     else history.headerIdsAtHeight(history.bestBlockHeight + 1).headOption match {
@@ -134,11 +114,7 @@
           List.empty[Key]
         case _ => exhaustiveSearch
       }
-<<<<<<< HEAD
-      case None =>
-=======
       case None if history.isFullChainSynced =>
->>>>>>> 4208cac8
         logger.info(s"No payloads for current history")
         exhaustiveSearch
       case None => logger.info(s"No payloads for current history")
