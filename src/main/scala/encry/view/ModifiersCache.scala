package encry.view

import com.typesafe.scalalogging.StrictLogging
import encry.view.history.History
import encry.view.history.ValidationError.{FatalValidationError, NonFatalValidationError}
import org.encryfoundation.common.modifiers.PersistentModifier
import org.encryfoundation.common.modifiers.history.Header
import org.encryfoundation.common.utils.Algos
import org.encryfoundation.common.utils.TaggedTypes.ModifierId
import scala.annotation.tailrec
import scala.collection.immutable.SortedMap
import scala.collection.concurrent.TrieMap
import scala.collection.mutable
import encry.EncryApp.settings

object ModifiersCache extends StrictLogging {

  private type Key = mutable.WrappedArray[Byte]

  val cache: TrieMap[Key, PersistentModifier] = TrieMap.empty
  private var headersCollection: SortedMap[Int, List[ModifierId]] = SortedMap.empty[Int, List[ModifierId]]

  private var isChainSynced = false

  def setChainSynced(): Unit = isChainSynced = true

  def size: Int = cache.size

  def isEmpty: Boolean = size == 0

  def contains(key: Key): Boolean = cache.contains(key)

  def put(key: Key, value: PersistentModifier, history: History): Unit = if (!contains(key)) {
    logger.debug(s"Put ${value.encodedId} of type ${value.modifierTypeId} to cache.")
    cache.put(key, value)
    value match {
      case header: Header =>
        val possibleHeadersAtCurrentHeight: List[ModifierId] = headersCollection.getOrElse(header.height, List())
//        logger.debug(s"possibleHeadersAtCurrentHeight(${header.height}): ${possibleHeadersAtCurrentHeight.map(Algos.encode).mkString(",")}")
        val updatedHeadersAtCurrentHeight: List[ModifierId] = header.id :: possibleHeadersAtCurrentHeight
//        logger.debug(s"updatedHeadersAtCurrentHeight(${header.height}): ${updatedHeadersAtCurrentHeight.map(Algos.encode).mkString(",")}")
        headersCollection = headersCollection.updated(header.height, updatedHeadersAtCurrentHeight)
      case _ =>
    }

    if (size > history.settings.node.modifiersCacheSize) cache.find { case (_, modifier) =>
      history.testApplicable(modifier) match {
        case Right(_) | Left(_: NonFatalValidationError) => false
        case _ => true
      }
    }.map(mod => remove(mod._1))
  }

  def remove(key: Key): Option[PersistentModifier] = {
    logger.debug(s"Going to delete ${Algos.encode(key.toArray)}. Cache contains: ${cache.get(key).isDefined}.")
    cache.remove(key)
  }

  def popCandidate(history: History): List[PersistentModifier] = synchronized {
    findCandidateKey(history).flatMap(k => remove(k))
  }

  override def toString: String = cache.keys.map(key => Algos.encode(key.toArray)).mkString(",")

  def findCandidateKey(history: History): List[Key] = {

    def isApplicable(key: Key): Boolean = cache.get(key).exists(modifier => history.testApplicable(modifier) match {
      case Left(_: FatalValidationError) => remove(key); false
      case Right(_)                      => true
      case Left(_)                       => false
    })

    def getHeadersKeysAtHeight(height: Int): List[Key] = {
      headersCollection.get(height) match {
        case Some(headersIds) =>
          headersIds.map(new mutable.WrappedArray.ofByte(_)).collect {
            case headerKey if isApplicable(headerKey) => headerKey
          }
        case None =>
<<<<<<< HEAD
//          logger.debug(s"Can't find headers at height $height in cache")
=======
>>>>>>> f026cc93
          List.empty[Key]
      }
    }

    def findApplicablePayloadAtHeight(height: Int): List[Key] = {
      history.headerIdsAtHeight(height).view.flatMap(history.getHeaderById).collect {
        case header: Header if isApplicable(new mutable.WrappedArray.ofByte(header.payloadId)) =>
          new mutable.WrappedArray.ofByte(header.payloadId)
      }
      }.toList

    def exhaustiveSearch: List[Key] = List(cache.find { case (k, v) =>
      v match {
        case _: Header if history.getBestHeaderId.exists(headerId => headerId sameElements v.parentId) => true
        case _ =>
          val isApplicableMod: Boolean = isApplicable(k)
//          logger.debug(s"Try to apply: ${Algos.encode(k.toArray)} and result is: $isApplicableMod")
          isApplicableMod
      }
    }).collect { case Some(v) => v._1 }

    @tailrec
    def applicableBestPayloadChain(atHeight: Int = history.getBestBlockHeight, prevKeys: List[Key] = List.empty[Key]): List[Key] = {
      val payloads = findApplicablePayloadAtHeight(atHeight)
      if (payloads.nonEmpty) applicableBestPayloadChain(atHeight + 1, prevKeys ++ payloads)
      else prevKeys
    }

    val bestHeadersIds: List[Key] = {
      headersCollection.get(history.getBestHeaderHeight + 1) match {
        case Some(value) =>
          headersCollection = headersCollection - (history.getBestHeaderHeight + 1)
//          logger.debug(s"HeadersCollection size is: ${headersCollection.size}")
//          logger.debug(s"Drop height ${history.getBestHeaderHeight + 1} in HeadersCollection")
          val res = value.map(cache.get(_)).collect {
            case Some(v: Header)
              if ((history.getBestHeaderHeight == history.settings.constants.PreGenesisHeight)
                || history.getHeaderById(v.parentId).nonEmpty) && isApplicable(new mutable.WrappedArray.ofByte(v.id)) =>
              logger.debug(s"Find new bestHeader in cache: ${Algos.encode(v.id)}")
              new mutable.WrappedArray.ofByte(v.id)
          }
          value.map(id => new mutable.WrappedArray.ofByte(id)).filterNot(res.contains).foreach(cache.remove)
          res
        case None =>
//          logger.debug(s"${history.getBestHeader}")
//          logger.debug(s"No header in cache at height ${history.getBestHeaderHeight + 1}. " +
//            s"Trying to find in range [${history.getBestHeaderHeight - history.settings.constants.MaxRollbackDepth}, ${history.getBestHeaderHeight}]")
          (history.getBestHeaderHeight - history.settings.constants.MaxRollbackDepth to history.getBestHeaderHeight).flatMap(height =>
            getHeadersKeysAtHeight(height)
          ).toList
      }
    }
    if (bestHeadersIds.nonEmpty) bestHeadersIds
    else history.headerIdsAtHeight(history.getBestBlockHeight + 1).headOption match {
      case Some(id) => history.getHeaderById(id) match {
        case Some(header: Header) if isApplicable(new mutable.WrappedArray.ofByte(header.payloadId)) =>
          List(new mutable.WrappedArray.ofByte(header.payloadId))
        case _ if history.isFullChainSynced => exhaustiveSearch
        case _ => List.empty[Key]
      }
      case None if isChainSynced =>
//        logger.debug(s"No payloads for current history")
        exhaustiveSearch
      case None =>
//        logger.debug(s"No payloads for current history")
        List.empty[Key]
    }
  }
}<|MERGE_RESOLUTION|>--- conflicted
+++ resolved
@@ -36,9 +36,9 @@
     value match {
       case header: Header =>
         val possibleHeadersAtCurrentHeight: List[ModifierId] = headersCollection.getOrElse(header.height, List())
-//        logger.debug(s"possibleHeadersAtCurrentHeight(${header.height}): ${possibleHeadersAtCurrentHeight.map(Algos.encode).mkString(",")}")
+        logger.debug(s"possibleHeadersAtCurrentHeight(${header.height}): ${possibleHeadersAtCurrentHeight.map(Algos.encode).mkString(",")}")
         val updatedHeadersAtCurrentHeight: List[ModifierId] = header.id :: possibleHeadersAtCurrentHeight
-//        logger.debug(s"updatedHeadersAtCurrentHeight(${header.height}): ${updatedHeadersAtCurrentHeight.map(Algos.encode).mkString(",")}")
+        logger.debug(s"updatedHeadersAtCurrentHeight(${header.height}): ${updatedHeadersAtCurrentHeight.map(Algos.encode).mkString(",")}")
         headersCollection = headersCollection.updated(header.height, updatedHeadersAtCurrentHeight)
       case _ =>
     }
@@ -77,10 +77,6 @@
             case headerKey if isApplicable(headerKey) => headerKey
           }
         case None =>
-<<<<<<< HEAD
-//          logger.debug(s"Can't find headers at height $height in cache")
-=======
->>>>>>> f026cc93
           List.empty[Key]
       }
     }
@@ -97,7 +93,6 @@
         case _: Header if history.getBestHeaderId.exists(headerId => headerId sameElements v.parentId) => true
         case _ =>
           val isApplicableMod: Boolean = isApplicable(k)
-//          logger.debug(s"Try to apply: ${Algos.encode(k.toArray)} and result is: $isApplicableMod")
           isApplicableMod
       }
     }).collect { case Some(v) => v._1 }
@@ -113,21 +108,23 @@
       headersCollection.get(history.getBestHeaderHeight + 1) match {
         case Some(value) =>
           headersCollection = headersCollection - (history.getBestHeaderHeight + 1)
-//          logger.debug(s"HeadersCollection size is: ${headersCollection.size}")
-//          logger.debug(s"Drop height ${history.getBestHeaderHeight + 1} in HeadersCollection")
+          logger.debug(s"HeadersCollection size is: ${headersCollection.size}")
+          logger.debug(s"Drop height ${history.getBestHeaderHeight + 1} in HeadersCollection")
           val res = value.map(cache.get(_)).collect {
             case Some(v: Header)
-              if ((history.getBestHeaderHeight == history.settings.constants.PreGenesisHeight)
-                || history.getHeaderById(v.parentId).nonEmpty) && isApplicable(new mutable.WrappedArray.ofByte(v.id)) =>
+              if ((v.parentId sameElements history.getBestHeaderId.getOrElse(Array.emptyByteArray)) ||
+                (history.getBestHeaderHeight == history.settings.constants.PreGenesisHeight &&
+                  (v.parentId sameElements Header.GenesisParentId)
+                  ) || history.getHeaderById(v.parentId).nonEmpty) && isApplicable(new mutable.WrappedArray.ofByte(v.id)) =>
               logger.debug(s"Find new bestHeader in cache: ${Algos.encode(v.id)}")
               new mutable.WrappedArray.ofByte(v.id)
           }
           value.map(id => new mutable.WrappedArray.ofByte(id)).filterNot(res.contains).foreach(cache.remove)
           res
         case None =>
-//          logger.debug(s"${history.getBestHeader}")
-//          logger.debug(s"No header in cache at height ${history.getBestHeaderHeight + 1}. " +
-//            s"Trying to find in range [${history.getBestHeaderHeight - history.settings.constants.MaxRollbackDepth}, ${history.getBestHeaderHeight}]")
+          logger.debug(s"${history.getBestHeader}")
+          logger.debug(s"No header in cache at height ${history.getBestHeaderHeight + 1}. " +
+            s"Trying to find in range [${history.getBestHeaderHeight - history.settings.constants.MaxRollbackDepth}, ${history.getBestHeaderHeight}]")
           (history.getBestHeaderHeight - history.settings.constants.MaxRollbackDepth to history.getBestHeaderHeight).flatMap(height =>
             getHeadersKeysAtHeight(height)
           ).toList
@@ -142,10 +139,9 @@
         case _ => List.empty[Key]
       }
       case None if isChainSynced =>
-//        logger.debug(s"No payloads for current history")
+        logger.debug(s"No payloads for current history")
         exhaustiveSearch
-      case None =>
-//        logger.debug(s"No payloads for current history")
+      case None => logger.debug(s"No payloads for current history")
         List.empty[Key]
     }
   }
