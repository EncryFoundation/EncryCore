package encry.view.fast.sync

import SnapshotChunkProto.SnapshotChunkMessage
import SnapshotManifestProto.SnapshotManifestProtoMessage
import akka.actor.{ Actor, ActorRef, Cancellable, Props }
import cats.syntax.either._
import cats.syntax.option._
import com.google.protobuf.ByteString
import com.typesafe.scalalogging.StrictLogging
import encry.network.BlackList.BanReason._
import encry.network.NetworkController.ReceivableMessages.{ DataFromPeer, RegisterMessagesHandler }
import encry.network.NodeViewSynchronizer.ReceivableMessages.{ ChangedHistory, SemanticallySuccessfulModifier }
import encry.network.PeersKeeper.{ BanPeer, SendToNetwork }
import encry.network.{ Broadcast, PeerConnectionHandler }
import encry.settings.EncryAppSettings
import encry.storage.VersionalStorage.{ StorageKey, StorageValue }
<<<<<<< HEAD
import encry.view.fast.sync.FastSyncExceptions.{ ApplicableChunkIsAbsent, FastSyncException }
=======
import encry.view.fast.sync.FastSyncExceptions.{ ApplicableChunkIsAbsent, FastSyncException, UnexpectedChunkMessage }
import encry.view.fast.sync.SnapshotHolder.SnapshotManifest.{ ChunkId, ManifestId }
>>>>>>> ae264773
import encry.view.fast.sync.SnapshotHolder._
import encry.view.history.History
import encry.view.state.UtxoState
import encry.view.state.avlTree.{ Node, NodeSerilalizer }
import encry.view.wallet.EncryWallet
import org.encryfoundation.common.modifiers.history.Block
import org.encryfoundation.common.network.BasicMessagesRepo._
import org.encryfoundation.common.utils.Algos
<<<<<<< HEAD
=======
import supertagged.TaggedType
>>>>>>> ae264773

import scala.util.Try

class SnapshotHolder(settings: EncryAppSettings,
                     networkController: ActorRef,
                     nodeViewHolder: ActorRef,
                     nodeViewSynchronizer: ActorRef)
    extends Actor
    with StrictLogging {

  import context.dispatcher

  //todo 1. Add connection agreement (case while peer reconnects with other handler.ref)

  var snapshotProcessor: SnapshotProcessor =
    SnapshotProcessor.initialize(
      settings,
      if (settings.snapshotSettings.enableFastSynchronization) settings.storage.state
      else settings.storage.snapshotHolder
    )
  var snapshotDownloadController: SnapshotDownloadController = SnapshotDownloadController.empty(settings)
  var requestsProcessor: RequestsPerPeriodProcessor          = RequestsPerPeriodProcessor.empty(settings)

  override def preStart(): Unit = {
    if (settings.snapshotSettings.newSnapshotCreationHeight <= settings.constants.MaxRollbackDepth ||
        (!settings.snapshotSettings.enableFastSynchronization && !settings.snapshotSettings.enableSnapshotCreation)) {
      logger.info(s"Stop self(~_~)SnapshotHolder(~_~)")
      context.stop(self)
    }
    context.system.eventStream.subscribe(self, classOf[SemanticallySuccessfulModifier])
    logger.info(s"SnapshotHolder started.")
    networkController ! RegisterMessagesHandler(
      Seq(
        RequestManifestMessage.NetworkMessageTypeID  -> "RequestManifest",
        ResponseManifestMessage.NetworkMessageTypeID -> "ResponseManifestMessage",
        RequestChunkMessage.NetworkMessageTypeID     -> "RequestChunkMessage",
        ResponseChunkMessage.NetworkMessageTypeID    -> "ResponseChunkMessage"
      ),
      self
    )
  }

  override def receive: Receive = awaitingHistory

  def awaitingHistory: Receive = {
    case ChangedHistory(history) =>
      if (settings.snapshotSettings.enableFastSynchronization && !history.isBestBlockDefined &&
          !settings.node.offlineGeneration) {
        logger.info(s"Start in fast sync regime")
        context.become(fastSyncMod(history, none).orElse(commonMessages))
      } else {
        logger.info(s"Start in snapshot processing regime")
        context.system.scheduler
          .scheduleOnce(settings.snapshotSettings.updateRequestsPerTime)(self ! DropProcessedCount)
        context.become(workMod(history).orElse(commonMessages))
      }
    case nonsense => logger.info(s"Snapshot holder got $nonsense while history awaiting")
  }

  def fastSyncMod(
    history: History,
    responseTimeout: Option[Cancellable]
  ): Receive = {
    case DataFromPeer(message, remote) =>
      logger.debug(s"Snapshot holder got from ${remote.socketAddress} message ${message.NetworkMessageTypeID}.")
      message match {
        case ResponseManifestMessage(manifest) =>
          logger.info(
            s"Got new manifest message ${Algos.encode(manifest.manifestId.toByteArray)} while processing chunks."
          )
        case ResponseChunkMessage(chunk) if snapshotDownloadController.canChunkBeProcessed(remote) =>
          (for {
            controllerAndChunk  <- snapshotDownloadController.processRequestedChunk(chunk, remote)
            (controller, chunk) = controllerAndChunk
            validChunk          <- snapshotProcessor.validateChunkId(chunk)
            processor           = snapshotProcessor.updateCache(validChunk)
            newProcessor <- processor.processNextApplicableChunk(processor).leftFlatMap {
                             case e: ApplicableChunkIsAbsent => e.processor.asRight[FastSyncException]
                             case t                          => t.asLeft[SnapshotProcessor]
                           }
          } yield (newProcessor, controller)) match {
            case Left(error) =>
              logger.info(s"Error has occurred: $error")
              nodeViewSynchronizer ! BanPeer(remote, InvalidChunkMessage(error.error))
              restartFastSync(history)
            case Right((processor, controller))
                if controller.awaitedChunks.isEmpty && controller.isBatchesSizeEmpty && processor.chunksCache.nonEmpty =>
              nodeViewSynchronizer ! BanPeer(remote, InvalidChunkMessage("For request is empty, buffer is nonEmpty"))
              restartFastSync(history)
            case Right((processor, controller)) if controller.awaitedChunks.isEmpty && controller.isBatchesSizeEmpty =>
              processor.assembleUTXOState match {
                case Right(state) =>
                  logger.info(s"Tree is valid on Snapshot holder!")
                  (nodeViewHolder ! FastSyncFinished(state, processor.wallet)).asRight[FastSyncException]
                case _ =>
                  nodeViewSynchronizer ! BanPeer(remote, InvalidStateAfterFastSync("State after fast sync is invalid"))
                  restartFastSync(history).asLeft[Unit]
              }
            case Right((processor, controller)) =>
              snapshotDownloadController = controller
              snapshotProcessor = processor
              if (snapshotDownloadController.awaitedChunks.isEmpty) self ! RequestNextChunks
          }

        case ResponseChunkMessage(_) =>
          logger.info(s"Received chunk from unexpected peer ${remote.socketAddress}")
        //todo add ban only after several unrequested chunks

        case _ =>
      }

    case RequestNextChunks =>
      responseTimeout.foreach(_.cancel())
      (for {
        controllerAndIds <- snapshotDownloadController.getNextBatchAndRemoveItFromController
        _                = logger.info(s"Current notYetRequested batches is ${snapshotDownloadController.batchesSize}.")
      } yield controllerAndIds) match {
        case Left(err) =>
          logger.info(s"Error has occurred: ${err.error}")
          throw new Exception(s"Error has occurred: ${err.error}")
        case Right(controllerAndIds) =>
          snapshotDownloadController = controllerAndIds._1
          controllerAndIds._2.foreach { msg =>
            snapshotDownloadController.cp.foreach { peer: PeerConnectionHandler.ConnectedPeer =>
              peer.handlerRef ! msg
            }
          }
          val timer: Option[Cancellable] =
            context.system.scheduler.scheduleOnce(settings.snapshotSettings.responseTimeout)(self ! CheckDelivery).some
          context.become(fastSyncMod(history, timer, reRequestsNumber = 0).orElse(commonMessages))
      }
<<<<<<< HEAD
      val timer: Option[Cancellable] =
        context.system.scheduler.scheduleOnce(settings.snapshotSettings.responseTimeout)(self ! CheckDelivery).some
      context.become(fastSyncMod(history, timer).orElse(commonMessages))
=======
>>>>>>> ae264773

    case RequiredManifestHeightAndId(height, manifestId) =>
      logger.info(
        s"Snapshot holder while header sync got message RequiredManifestHeight with height $height." +
          s"New required manifest id is ${Algos.encode(manifestId)}."
      )
      snapshotDownloadController = snapshotDownloadController.copy(
        requiredManifestHeight = height,
        requiredManifestId = manifestId
      )
      restartFastSync(history)
      self ! BroadcastManifestRequestMessage
      context.become(awaitManifestMod(none, history).orElse(commonMessages))

<<<<<<< HEAD
    case CheckDelivery =>
      snapshotDownloadController.requestedChunks.map { id =>
=======
    case CheckDelivery if reRequestsNumber < settings.snapshotSettings.reRequestAttempts =>
      snapshotDownloadController.awaitedChunks.map { id =>
>>>>>>> ae264773
        RequestChunkMessage(id.data)
      }.foreach { msg =>
        snapshotDownloadController.cp.foreach(peer => peer.handlerRef ! msg)
      }
      val timer: Option[Cancellable] =
        context.system.scheduler.scheduleOnce(settings.snapshotSettings.responseTimeout)(self ! CheckDelivery).some
      context.become(fastSyncMod(history, timer).orElse(commonMessages))

    case FastSyncDone =>
      if (settings.snapshotSettings.enableSnapshotCreation) {
<<<<<<< HEAD
        snapshotProcessor = SnapshotProcessor.recreateAfterFastSyncIsDone(settings)
=======
        snapshotProcessor = SnapshotProcessor.recreate(settings)
        snapshotDownloadController.storage.close()
>>>>>>> ae264773
        logger.info(s"Snapshot holder context.become to snapshot processing")
        context.system.scheduler
          .scheduleOnce(settings.snapshotSettings.updateRequestsPerTime)(self ! DropProcessedCount)
        context.become(workMod(history).orElse(commonMessages))
      } else {
        logger.info(s"Stop processing snapshots")
        context.stop(self)
      }
  }

  def awaitManifestMod(
    scheduler: Option[Cancellable],
    history: History
  ): Receive = {
    case BroadcastManifestRequestMessage =>
      logger.info(
        s"Snapshot holder got HeaderChainIsSynced. Broadcasts request for new manifest with id " +
          s"${Algos.encode(snapshotDownloadController.requiredManifestId)}"
      )
      nodeViewSynchronizer ! SendToNetwork(RequestManifestMessage(snapshotDownloadController.requiredManifestId),
                                           Broadcast)
      val newScheduler = context.system.scheduler.scheduleOnce(settings.snapshotSettings.manifestReAskTimeout) {
        logger.info(s"Trigger scheduler for re-request manifest")
        self ! BroadcastManifestRequestMessage
      }
      logger.info(s"Start awaiting manifest network message.")
      context.become(awaitManifestMod(newScheduler.some, history).orElse(commonMessages))

    case DataFromPeer(message, remote) =>
      message match {
        case ResponseManifestMessage(manifest) =>
          val isValidManifest: Boolean =
            snapshotDownloadController.checkManifestValidity(manifest.manifestId.toByteArray, history)
          val canBeProcessed: Boolean = snapshotDownloadController.canNewManifestBeProcessed
          if (isValidManifest && canBeProcessed) {
            (for {
              controller <- snapshotDownloadController.processManifest(manifest, remote, history)
              processor <- snapshotProcessor.initializeApplicableChunksCache(
                            history,
                            snapshotDownloadController.requiredManifestHeight
                          )
            } yield (controller, processor)) match {
              case Left(error) =>
                nodeViewSynchronizer ! BanPeer(remote, InvalidResponseManifestMessage(error.error))
              case Right((controller, processor)) =>
                logger.debug(s"Request manifest message successfully processed.")
                scheduler.foreach(_.cancel())
                snapshotDownloadController = controller
                snapshotProcessor = processor
                self ! RequestNextChunks
                logger.debug("Manifest processed")
                context.become(fastSyncMod(history, none))
            }
          } else if (!isValidManifest) {
            logger.info(s"Got manifest with invalid id ${Algos.encode(manifest.manifestId.toByteArray)}")
            nodeViewSynchronizer ! BanPeer(
              remote,
              InvalidResponseManifestMessage(s"Invalid manifest id ${Algos.encode(manifest.manifestId.toByteArray)}")
            )
          } else logger.info(s"Doesn't need to process new manifest.")
        case _ =>
      }

    case msg @ RequiredManifestHeightAndId(_, _) =>
      self ! msg
      scheduler.foreach(_.cancel())
      logger.info(s"Got RequiredManifestHeightAndId while awaitManifestMod")
      context.become(fastSyncMod(history, none))
  }

  def workMod(history: History): Receive = {
    case TreeChunks(chunks, id) =>
      //todo add collection with potentialManifestsIds to NVH
      val manifestIds: Seq[Array[Byte]] = snapshotProcessor.potentialManifestsIds
      if (!manifestIds.exists(_.sameElements(id))) {
        snapshotProcessor.createNewSnapshot(ManifestId @@ id, manifestIds, chunks)
      } else logger.info(s"Doesn't need to create snapshot")

    case SemanticallySuccessfulModifier(block: Block) if history.isFullChainSynced =>
      logger.info(s"Snapshot holder got semantically successful modifier message. Started processing it.")
      val condition: Int =
        (block.header.height - settings.constants.MaxRollbackDepth) % settings.snapshotSettings.newSnapshotCreationHeight
      logger.info(s"condition = $condition")
      if (condition == 0) snapshotProcessor.processNewBlock(block, history) match {
        case Left(_) =>
        case Right(newProcessor) =>
          snapshotProcessor = newProcessor
          requestsProcessor = RequestsPerPeriodProcessor.empty(settings)
      }

    case DataFromPeer(message, remote) =>
      message match {
        case RequestManifestMessage(requiredManifestId)
            if requestsProcessor.canBeProcessed(snapshotProcessor, remote, requiredManifestId) =>
          snapshotProcessor.actualManifest.foreach { m =>
            logger.info(s"Sent to remote actual manifest with id ${Algos.encode(requiredManifestId)}")
            remote.handlerRef ! ResponseManifestMessage(SnapshotManifestSerializer.toProto(m))
          }
        case RequestManifestMessage(manifest) =>
          logger.debug(s"Got request for manifest with ${Algos.encode(manifest)}")
        case RequestChunkMessage(chunkId) if requestsProcessor.canProcessRequest(remote) =>
          logger.debug(s"Got RequestChunkMessage. Current handledRequests ${requestsProcessor.handledRequests}.")
          val chunkFromDB: Option[SnapshotChunkMessage] = snapshotProcessor.getChunkById(chunkId)
          chunkFromDB.foreach { chunk =>
            logger.debug(s"Sent to $remote chunk $chunk.")
            val networkMessage: NetworkMessage = ResponseChunkMessage(chunk)
            remote.handlerRef ! networkMessage
          }
          requestsProcessor = requestsProcessor.processRequest(remote)
        case RequestChunkMessage(_) =>
        case _                      =>
      }
    case DropProcessedCount =>
      requestsProcessor = requestsProcessor.iterationProcessing
      context.system.scheduler.scheduleOnce(settings.snapshotSettings.updateRequestsPerTime)(self ! DropProcessedCount)
  }

  def commonMessages: Receive = {
    case HeaderChainIsSynced               =>
    case SemanticallySuccessfulModifier(_) =>
    case nonsense                          => logger.info(s"Snapshot holder got strange message $nonsense.")
  }

  def restartFastSync(history: History): Unit = {
    logger.info(s"Restart fast sync!")
    snapshotDownloadController = snapshotDownloadController.reInitFastSync
    snapshotProcessor = snapshotProcessor.reInitStorage
  }
}

object SnapshotHolder {

  final case object BroadcastManifestRequestMessage

  final case class FastSyncFinished(state: UtxoState, wallet: EncryWallet)

  final case class TreeChunks(list: List[SnapshotChunk], id: Array[Byte])

  case object DropProcessedCount

  final case class RequiredManifestHeightAndId(height: Int, manifestId: Array[Byte])

  final case class UpdateSnapshot(bestBlock: Block, state: UtxoState)

  case object FastSyncDone

  case object CheckDelivery

  case object RequestNextChunks

  case object HeaderChainIsSynced

  import encry.view.state.avlTree.utils.implicits.Instances._

  final case class SnapshotManifest(manifestId: ManifestId, chunksKeys: List[ChunkId])
  object SnapshotManifest {
    type ChunkId = ChunkId.Type
    object ChunkId extends TaggedType[Array[Byte]]
    type ManifestId = ManifestId.Type
    object ManifestId extends TaggedType[Array[Byte]]
  }

  final case class SnapshotChunk(node: Node[StorageKey, StorageValue], id: ChunkId)

  object SnapshotManifestSerializer {

    def toProto(manifest: SnapshotManifest): SnapshotManifestProtoMessage =
      SnapshotManifestProtoMessage()
        .withManifestId(ByteString.copyFrom(manifest.manifestId))
        .withChunksIds(manifest.chunksKeys.map(ByteString.copyFrom))

    def fromProto(manifest: SnapshotManifestProtoMessage): Try[SnapshotManifest] = Try(
      SnapshotManifest(
        ManifestId @@ manifest.manifestId.toByteArray,
        manifest.chunksIds.map(raw => ChunkId @@ raw.toByteArray).toList
      )
    )
  }

  object SnapshotChunkSerializer extends StrictLogging {

    def toProto(chunk: SnapshotChunk): SnapshotChunkMessage =
      SnapshotChunkMessage()
        .withChunk(NodeSerilalizer.toProto(chunk.node))
        .withId(ByteString.copyFrom(chunk.id))

    def fromProto[K, V](chunk: SnapshotChunkMessage): Try[SnapshotChunk] = Try(
      SnapshotChunk(NodeSerilalizer.fromProto(chunk.chunk.get), ChunkId @@ chunk.id.toByteArray)
    )
  }

  def props(settings: EncryAppSettings,
            networkController: ActorRef,
            nodeViewHolderRef: ActorRef,
            nodeViewSynchronizer: ActorRef): Props = Props(
    new SnapshotHolder(settings, networkController, nodeViewHolderRef, nodeViewSynchronizer)
  )

}<|MERGE_RESOLUTION|>--- conflicted
+++ resolved
@@ -14,12 +14,9 @@
 import encry.network.{ Broadcast, PeerConnectionHandler }
 import encry.settings.EncryAppSettings
 import encry.storage.VersionalStorage.{ StorageKey, StorageValue }
-<<<<<<< HEAD
-import encry.view.fast.sync.FastSyncExceptions.{ ApplicableChunkIsAbsent, FastSyncException }
-=======
 import encry.view.fast.sync.FastSyncExceptions.{ ApplicableChunkIsAbsent, FastSyncException, UnexpectedChunkMessage }
 import encry.view.fast.sync.SnapshotHolder.SnapshotManifest.{ ChunkId, ManifestId }
->>>>>>> ae264773
+import encry.view.fast.sync.FastSyncExceptions.{ ApplicableChunkIsAbsent, FastSyncException }
 import encry.view.fast.sync.SnapshotHolder._
 import encry.view.history.History
 import encry.view.state.UtxoState
@@ -28,10 +25,8 @@
 import org.encryfoundation.common.modifiers.history.Block
 import org.encryfoundation.common.network.BasicMessagesRepo._
 import org.encryfoundation.common.utils.Algos
-<<<<<<< HEAD
-=======
 import supertagged.TaggedType
->>>>>>> ae264773
+
 
 import scala.util.Try
 
@@ -163,12 +158,17 @@
             context.system.scheduler.scheduleOnce(settings.snapshotSettings.responseTimeout)(self ! CheckDelivery).some
           context.become(fastSyncMod(history, timer, reRequestsNumber = 0).orElse(commonMessages))
       }
-<<<<<<< HEAD
+      logger.info(s"Current notYetRequested queue ${snapshotDownloadController.notYetRequested.size}.")
+      val (newController, toDownload) = snapshotDownloadController.chunksIdsToDownload
+      snapshotDownloadController = newController
+      toDownload.foreach { msg =>
+        snapshotDownloadController.cp.foreach { peer =>
+          peer.handlerRef ! msg
+        }
+      }
       val timer: Option[Cancellable] =
         context.system.scheduler.scheduleOnce(settings.snapshotSettings.responseTimeout)(self ! CheckDelivery).some
       context.become(fastSyncMod(history, timer).orElse(commonMessages))
-=======
->>>>>>> ae264773
 
     case RequiredManifestHeightAndId(height, manifestId) =>
       logger.info(
@@ -183,13 +183,10 @@
       self ! BroadcastManifestRequestMessage
       context.become(awaitManifestMod(none, history).orElse(commonMessages))
 
-<<<<<<< HEAD
     case CheckDelivery =>
       snapshotDownloadController.requestedChunks.map { id =>
-=======
     case CheckDelivery if reRequestsNumber < settings.snapshotSettings.reRequestAttempts =>
       snapshotDownloadController.awaitedChunks.map { id =>
->>>>>>> ae264773
         RequestChunkMessage(id.data)
       }.foreach { msg =>
         snapshotDownloadController.cp.foreach(peer => peer.handlerRef ! msg)
@@ -200,12 +197,9 @@
 
     case FastSyncDone =>
       if (settings.snapshotSettings.enableSnapshotCreation) {
-<<<<<<< HEAD
         snapshotProcessor = SnapshotProcessor.recreateAfterFastSyncIsDone(settings)
-=======
         snapshotProcessor = SnapshotProcessor.recreate(settings)
         snapshotDownloadController.storage.close()
->>>>>>> ae264773
         logger.info(s"Snapshot holder context.become to snapshot processing")
         context.system.scheduler
           .scheduleOnce(settings.snapshotSettings.updateRequestsPerTime)(self ! DropProcessedCount)
