--- conflicted
+++ resolved
@@ -2,14 +2,12 @@
 
 import java.io.File
 
-<<<<<<< HEAD
+import cats.syntax.either._
+import com.google.common.primitives.Ints
+
 import encry.storage.VersionalStorage.{ StorageKey, StorageType, StorageValue, StorageVersion }
 import encry.view.state.UtxoState
 import org.encryfoundation.common.modifiers.history.Block
-=======
-import cats.syntax.either._
-import com.google.common.primitives.Ints
->>>>>>> ae264773
 import com.typesafe.scalalogging.StrictLogging
 import encry.settings.{ EncryAppSettings, LevelDBSettings }
 import encry.storage.VersionalStorage
@@ -37,9 +35,11 @@
 import org.encryfoundation.common.utils.Algos
 import org.encryfoundation.common.utils.TaggedTypes.{ Height, ModifierId }
 import org.iq80.leveldb.{ DB, Options }
-<<<<<<< HEAD
 import cats.syntax.either._
 
+import scorex.utils.Random
+
+import scala.collection.immutable.{ HashMap, HashSet }
 import scala.language.postfixOps
 import com.google.common.primitives.Ints
 import encry.view.fast.sync.FastSyncExceptions.{
@@ -58,12 +58,8 @@
 }
 import encry.view.history.History
 import org.encryfoundation.common.utils.TaggedTypes.Height
-=======
-import scorex.utils.Random
->>>>>>> ae264773
 
 import scala.collection.immutable.{ HashMap, HashSet }
-import scala.language.postfixOps
 import scala.util.{ Failure, Success }
 
 final case class SnapshotProcessor(settings: EncryAppSettings,
@@ -110,15 +106,10 @@
       val walletDir: File = new File(s"${settings.directory}/wallet")
       val keysDir: File   = new File(s"${settings.directory}/keys")
       import org.apache.commons.io.FileUtils
-<<<<<<< HEAD
-      FileUtils.deleteDirectory(dir)
-      SnapshotProcessor.initialize(settings, settings.storage.state)
-=======
       FileUtils.deleteDirectory(stateDir)
       FileUtils.deleteDirectory(walletDir)
       FileUtils.deleteDirectory(keysDir)
       SnapshotProcessor.initialize(settings)
->>>>>>> ae264773
     } catch {
       case err: Throwable =>
         throw new Exception(s"Exception ${err.getMessage} has occurred while restarting fast sync process")
@@ -155,8 +146,6 @@
     val startTime = System.currentTimeMillis()
     Either.catchNonFatal {
       storage.insert(StorageVersion @@ Random.randomBytes(), nodesToInsert, List.empty)
-<<<<<<< HEAD
-=======
       val boxesToInsert: List[EncryBaseBox] = toStorage.foldLeft(List.empty[EncryBaseBox]) {
         case (toInsert, i: InternalNode[StorageKey, StorageValue]) =>
           StateModifierSerializer.parseBytes(i.value, i.key.head) match {
@@ -181,7 +170,6 @@
           settings.constants.IntrinsicTokenId
         )
       }
->>>>>>> ae264773
       logger.debug(s"Time of chunk's insertion into db is: ${(System.currentTimeMillis() - startTime) / 1000}s")
     } match {
       case Right(_) =>
@@ -314,20 +302,17 @@
 
 object SnapshotProcessor extends StrictLogging {
 
-<<<<<<< HEAD
-  def initialize(settings: EncryAppSettings, storageType: StorageType): SnapshotProcessor =
-    if (settings.snapshotSettings.enableFastSynchronization)
-      create(settings, new File(s"${settings.directory}/state"), storageType)
-    else
-      create(settings, getDirProcessSnapshots(settings), storageType)
-=======
   def initialize(settings: EncryAppSettings): SnapshotProcessor =
     if (settings.snapshotSettings.enableFastSynchronization) {
       logger.info(s"Init snapshot with state dir")
       create(settings, new File(s"${settings.directory}/state"))
     } else
       create(settings, getDirProcessSnapshots(settings))
->>>>>>> ae264773
+  def initialize(settings: EncryAppSettings, storageType: StorageType): SnapshotProcessor =
+    if (settings.snapshotSettings.enableFastSynchronization)
+      create(settings, new File(s"${settings.directory}/state"), storageType)
+    else
+      create(settings, getDirProcessSnapshots(settings), storageType)
 
   def recreateAfterFastSyncIsDone(settings: EncryAppSettings): SnapshotProcessor =
     create(settings, getDirProcessSnapshots(settings), settings.storage.snapshotHolder)
@@ -336,19 +321,6 @@
 
   def create(settings: EncryAppSettings, snapshotsDir: File, storageType: StorageType): SnapshotProcessor = {
     snapshotsDir.mkdirs()
-<<<<<<< HEAD
-    val storage: VersionalStorage =
-      storageType match {
-        case VersionalStorage.IODB =>
-          logger.info("Init snapshots holder with iodb storage")
-          IODBWrapper(new LSMStore(snapshotsDir, keepVersions = settings.constants.DefaultKeepVersions))
-        case VersionalStorage.LevelDB =>
-          logger.info("Init snapshots holder with levelDB storage")
-          val levelDBInit: DB = LevelDbFactory.factory.open(snapshotsDir, new Options)
-          VLDBWrapper(VersionalLevelDBCompanion(levelDBInit, settings.levelDB, keySize = 32))
-      }
-    new SnapshotProcessor(settings, storage, HashSet.empty, HashMap.empty)
-=======
     //todo bug with choosing db for state while fast sync
     val storage: VersionalStorage = settings.storage.snapshotHolder match {
       case VersionalStorage.IODB =>
@@ -378,6 +350,5 @@
         wallet
       }
     new SnapshotProcessor(settings, storage, HashSet.empty, HashMap.empty, wallet)
->>>>>>> ae264773
   }
 }