--- conflicted
+++ resolved
@@ -74,16 +74,12 @@
       if (isInHistory || isInCache)
         logger.debug(s"Received modifier of type: ${mod.modifierTypeId}  ${Algos.encode(mod.id)} " +
           s"can't be placed into cache cause of: inCache: ${!isInCache}.")
-<<<<<<< HEAD
-      else {
+       else {
         logger.debug(s"Get mods with ids: ${modifiers.map(mod => Algos.encode(mod.id)).mkString(",")} on nvh")
          modCache = modCache.put(mod, nodeView.history)
 
       }
     }
-=======
-      else ModifiersCache.put(key(mod.id), mod, nodeView.history)
->>>>>>> eca618a5
       computeApplications()
 
     case lm: LocallyGeneratedModifier =>
@@ -260,13 +256,9 @@
             if (settings.influxDB.isDefined) newHistory.getBestHeader.foreach(header =>
               context.actorSelection("/user/statsSender") ! BestHeaderInChain(header))
             if (newHistory.isFullChainSynced) {
-<<<<<<< HEAD
               logger.debug(s"\nblockchain is synced on nvh on height ${newHistory.bestHeaderHeight}!")
               modCache.setChainSynced()
-=======
-              logger.debug(s"\nblockchain is synced on nvh on height ${newHistory.getBestHeaderHeight}!")
-              ModifiersCache.setChainSynced()
->>>>>>> eca618a5
+
               Seq(nodeViewSynchronizer, miner).foreach(_ ! FullBlockChainIsSynced)
             }
             updateNodeView(Some(newHistory), Some(newState), Some(nodeView.wallet))
