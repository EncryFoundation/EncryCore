package encry.view

import java.io.File

import encry.view.state.avlTree.utils.implicits.Instances._
import akka.actor.{Actor, ActorRef, ActorSystem, PoisonPill, Props}
import akka.dispatch.{PriorityGenerator, UnboundedStablePriorityMailbox}
import akka.pattern._
import com.typesafe.config.Config
import com.typesafe.scalalogging.StrictLogging
import encry.EncryApp
import encry.EncryApp.{system, timeProvider}
import encry.api.http.DataHolderForApi
import encry.api.http.DataHolderForApi.BlockAndHeaderInfo
import encry.consensus.HistoryConsensus.ProgressInfo
import encry.network.DeliveryManager.FullBlockChainIsSynced
import encry.network.NodeViewSynchronizer.ReceivableMessages._
import encry.network.PeerConnectionHandler.ConnectedPeer
import encry.settings.EncryAppSettings
import encry.stats.StatsSender._
import encry.utils.CoreTaggedTypes.VersionTag
import encry.view.NodeViewErrors.ModifierApplyError.HistoryApplyError
import encry.view.NodeViewHolder.ReceivableMessages._
import encry.view.NodeViewHolder._
import encry.view.fast.sync.SnapshotHolder.{FastSyncDone, FastSyncFinished, HeaderChainIsSynced, RequiredManifestHeightAndId, SnapshotChunk, TreeChunks}
import encry.view.state.{UtxoState, _}
import encry.view.state.avlTree.AvlTree
import encry.view.history.History
import encry.view.mempool.MemoryPool.RolledBackTransactions
import encry.view.wallet.EncryWallet
import org.apache.commons.io.FileUtils
import org.encryfoundation.common.modifiers.PersistentModifier
import org.encryfoundation.common.modifiers.history._
import org.encryfoundation.common.modifiers.mempool.transaction.Transaction
import org.encryfoundation.common.utils.Algos
import org.encryfoundation.common.utils.TaggedTypes.{ADDigest, ModifierId, ModifierTypeId}

import scala.collection.{IndexedSeq, Seq, mutable}
import scala.concurrent.duration._
import scala.concurrent.{ExecutionContextExecutor, Future}
import scala.util.{Failure, Success, Try}

class NodeViewHolder(memoryPoolRef: ActorRef,
                     influxRef: Option[ActorRef],
                     dataHolder: ActorRef,
                     settings: EncryAppSettings) extends Actor with StrictLogging with AutoCloseable {

  implicit val exCon: ExecutionContextExecutor = context.dispatcher

  case class NodeView(history: History, state: UtxoState, wallet: EncryWallet)

  var nodeView: NodeView = restoreState().getOrElse(genesisState)
  system.actorSelection("/user/nodeViewSynchronizer") ! ChangedHistory(nodeView.history)

  dataHolder ! UpdatedHistory(nodeView.history)
  dataHolder ! ChangedState(nodeView.state)

  influxRef.foreach(ref => context.system.scheduler.schedule(5.second, 5.second) {
    logger.info(s"send info. about ${nodeView.history.getBestHeaderHeight} | ${nodeView.history.getBestBlockHeight} | " +
      s"${nodeView.state.height}")
    ref ! HeightStatistics(nodeView.history.getBestHeaderHeight, nodeView.state.height)
  })

  override def preStart(): Unit = logger.info(s"Node view holder started.")

  override def preRestart(reason: Throwable, message: Option[Any]): Unit = {
    reason.printStackTrace()
    System.exit(100)
  }

  context.system.scheduler.schedule(1.seconds, 10.seconds)(logger.debug(s"Modifiers cache from NVH: " +
    s"${ModifiersCache.size}. Elems: ${ModifiersCache.cache.keys.map(key => Algos.encode(key.toArray)).mkString(",")}"))

  override def postStop(): Unit = {
    logger.warn(s"Stopping NodeViewHolder...")
    nodeView.history.closeStorage()
  }

<<<<<<< HEAD
  override def receive: Receive = {
=======
  def defaultMessages(canProcessPayloads: Boolean): Receive = {
    case CreateAccountManagerFromSeed(seed) =>
      val newAccount = nodeView.wallet.addAccount(seed, settings.wallet.map(_.password).get, nodeView.state)
      updateNodeView(updatedVault = newAccount.toOption)
      sender() ! newAccount
>>>>>>> 4f2732d3
    case FastSyncFinished(state) =>
      logger.info(s"Node view holder got message FastSyncDoneAt. Started state replacing.")
      nodeView.state.tree.storage.close()
      FileUtils.deleteDirectory(new File(s"${settings.directory}/tmpDirState"))
      if (state.tree.selfInspectionAfterFastSync) {
        nodeView.history.getBestHeaderAtHeight(state.height).foreach { h =>
          logger.info(s"Updated best block in fast sync mod. Updated state height.")
          nodeView.history.blockDownloadProcessor.updateBestBlock(h)
          nodeView.history.isHeadersChainSyncedVar = true
          nodeView.history.isFastSync.isFastSync = false
          val history = nodeView.history.reportModifierIsValidFastSync(h.id, h.payloadId)
          val wallet = nodeView.wallet.scanWalletFromUtxo(state, nodeView.wallet.propositions)
          updateNodeView(
            updatedHistory = Some(history),
            updatedState = Some(state),
            updatedVault = Some(wallet)
          )
          system.actorSelection("/user/nodeViewSynchronizer") ! FastSyncDone
        }
      } else sys.exit(1234567)
    case ModifierFromRemote(mod) =>
      val isInHistory: Boolean = nodeView.history.isModifierDefined(mod.id)
      val isInCache: Boolean = ModifiersCache.contains(key(mod.id))
      if (isInHistory || isInCache)
        logger.info(s"Received modifier of type: ${mod.modifierTypeId}  ${Algos.encode(mod.id)} " +
          s"can't be placed into cache cause of: inCache: ${!isInCache}.")
      else ModifiersCache.put(key(mod.id), mod, nodeView.history)
      computeApplications()

    case lm: LocallyGeneratedModifier =>
      logger.debug(s"Start processing LocallyGeneratedModifier message on NVH.")
      val startTime = System.currentTimeMillis()
      logger.info(s"Got locally generated modifier ${lm.pmod.encodedId} of type ${lm.pmod.modifierTypeId}")
      lm.pmod match {
        case block: Block =>
          pmodModify(block.header, isLocallyGenerated = true)
          pmodModify(block.payload, isLocallyGenerated = true)
        case anyMod =>
          pmodModify(anyMod, isLocallyGenerated = true)
      }
      logger.debug(s"Time processing of msg LocallyGeneratedModifier with mod of type ${lm.pmod.modifierTypeId}:" +
        s" with id: ${Algos.encode(lm.pmod.id)} -> ${System.currentTimeMillis() - startTime}")

    case GetDataFromCurrentView(f) =>
      f(CurrentView(nodeView.history, nodeView.state, nodeView.wallet)) match {
        case resultFuture: Future[_] => resultFuture.pipeTo(sender())
        case result => sender() ! result
      }

    case GetNodeViewChanges(history, state, _) =>
      if (history) sender() ! ChangedHistory(nodeView.history)
      if (state) sender() ! ChangedState(nodeView.state)

    case CompareViews(peer, modifierTypeId, modifierIds) =>
      logger.info(s"Start processing CompareViews message on NVH.")
      val startTime = System.currentTimeMillis()
      val ids: Seq[ModifierId] = modifierTypeId match {
        case _ => modifierIds
          .filterNot(mid => nodeView.history.isModifierDefined(mid) || ModifiersCache.contains(key(mid)))
      }
      if (modifierTypeId != Transaction.modifierTypeId) logger.debug(s"Got compare view message on NVH from ${peer.socketAddress}." +
        s" Type of requesting modifiers is: $modifierTypeId. Requesting ids size are: ${ids.size}." +
        s" Sending RequestFromLocal with ids to $sender." +
        s"\n Requesting ids are: ${ids.map(Algos.encode).mkString(",")}.")
      if (ids.nonEmpty && (modifierTypeId == Header.modifierTypeId || (nodeView.history.isHeadersChainSynced && modifierTypeId == Payload.modifierTypeId)))
        sender() ! RequestFromLocal(peer, modifierTypeId, ids)
      logger.debug(s"Time processing of msg CompareViews from $sender with modTypeId $modifierTypeId: ${System.currentTimeMillis() - startTime}")
    case SemanticallySuccessfulModifier(_) =>
    case CompareViews(_, _, _) =>
    case msg => logger.error(s"Got strange message on nvh: $msg")
  }

  //todo refactor loop
  def computeApplications(): Unit = {
    val mods = ModifiersCache.popCandidate(nodeView.history)
    if (mods.nonEmpty) {
      logger.info(s"mods: ${mods.map(mod => Algos.encode(mod.id))}")
      mods.foreach(mod => pmodModify(mod))
      computeApplications()
    }
    else Unit
  }

  def key(id: ModifierId): mutable.WrappedArray.ofByte = new mutable.WrappedArray.ofByte(id)

  def updateNodeView(updatedHistory: Option[History] = None,
                     updatedState: Option[UtxoState] = None,
                     updatedVault: Option[EncryWallet] = None): Unit = {
    val newNodeView: NodeView = NodeView(updatedHistory.getOrElse(nodeView.history),
      updatedState.getOrElse(nodeView.state),
      updatedVault.getOrElse(nodeView.wallet))
    if (updatedHistory.nonEmpty) {
      system.actorSelection("/user/nodeViewSynchronizer") ! ChangedHistory(newNodeView.history)
      context.system.eventStream.publish(ChangedHistory(newNodeView.history))
    }
    if (updatedState.nonEmpty) context.system.eventStream.publish(ChangedState(newNodeView.state))
    nodeView = newNodeView
  }

  def requestDownloads(pi: ProgressInfo, previousModifier: Option[ModifierId] = None): Unit =
    pi.toDownload.foreach { case (tid, id) =>
      if (tid != Transaction.modifierTypeId) logger.info(s"NVH trigger sending DownloadRequest to NVSH with type: $tid " +
        s"for modifier: ${Algos.encode(id)}. PrevMod is: ${previousModifier.map(Algos.encode)}.")
      system.actorSelection("/user/nodeViewSynchronizer") ! DownloadRequest(tid, id, previousModifier)
    }

  def trimChainSuffix(suffix: IndexedSeq[PersistentModifier], rollbackPoint: ModifierId):
  IndexedSeq[PersistentModifier] = {
    val idx: Int = suffix.indexWhere(_.id.sameElements(rollbackPoint))
    if (idx == -1) IndexedSeq() else suffix.drop(idx)
  }

  @scala.annotation.tailrec
  private def updateState(history: History,
                          state: UtxoState,
                          progressInfo: ProgressInfo,
                          suffixApplied: IndexedSeq[PersistentModifier]):
  (History, UtxoState, Seq[PersistentModifier]) = {
    logger.info(s"\nStarting updating state in updateState function!")
    progressInfo.toApply.foreach {
      case header: Header => requestDownloads(progressInfo, Some(header.id))
      case _ => requestDownloads(progressInfo, None)
    }
    val branchingPointOpt: Option[VersionTag] = progressInfo.branchPoint.map(VersionTag !@@ _)
    val (stateToApplyTry: Try[UtxoState], suffixTrimmed: IndexedSeq[PersistentModifier]@unchecked) =
      if (progressInfo.chainSwitchingNeeded) {
        branchingPointOpt.map { branchPoint =>
          if (!state.version.sameElements(branchPoint))
            state.rollbackTo(branchPoint) -> trimChainSuffix(suffixApplied, ModifierId !@@ branchPoint)
          else Success(state) -> IndexedSeq()
        }.getOrElse(Failure(new Exception("Trying to rollback when branchPoint is empty.")))
      } else Success(state) -> suffixApplied
    stateToApplyTry match {
      case Success(stateToApply) =>
        context.system.eventStream.publish(RollbackSucceed(branchingPointOpt))
        val u0: UpdateInformation = UpdateInformation(history, stateToApply, None, None, suffixTrimmed)
        val uf: UpdateInformation = progressInfo.toApply.foldLeft(u0) { case (u, modToApply) =>
          if (u.failedMod.isEmpty) u.state.applyModifier(modToApply) match {
            case Right(stateAfterApply) =>
              influxRef.foreach(ref => modToApply match {
                case b: Block if history.isFullChainSynced => ref ! TransactionsInBlock(b.payload.txs.size)
                case _ =>
              })
              val newHis: History = history.reportModifierIsValid(modToApply)
              dataHolder ! DataHolderForApi.BlockAndHeaderInfo(newHis.getBestHeader, newHis.getBestBlock)
              modToApply match {
                case header: Header =>
                  val requiredHeight: Int = header.height - settings.levelDB.maxVersions
                  logger.info(s"NVH NVH MVH ${requiredHeight % settings.snapshotSettings.newSnapshotCreationHeight == 0} " +
                    s"${newHis.isNewHeader(header)}")
                  if (requiredHeight % settings.snapshotSettings.newSnapshotCreationHeight == 0) {
                    newHis.getBestHeaderAtHeight(header.height - settings.levelDB.maxVersions).foreach { h =>
                      logger.info(s"Sent to snapshot holder new required manifest height $requiredHeight. " +
                        s"header id ${h.encodedId}, state root ${Algos.encode(h.stateRoot)}" +
                        s"\n\n\n header - $h \n\n\n")
                      system.actorSelection("/user/nodeViewSynchronizer") ! RequiredManifestHeightAndId(requiredHeight, Algos.hash(h.stateRoot ++ h.id))
                    }
                  }
                case _ =>
              }
              if (settings.snapshotSettings.enableSnapshotCreation && newHis.isFullChainSynced &&
                newHis.getBestBlock.exists { block =>
                block.header.height % settings.snapshotSettings.newSnapshotCreationHeight == 0 &&
                  block.header.height != settings.constants.GenesisHeight }) {
                val startTime = System.currentTimeMillis()
                logger.info(s"\n<<<<<<<||||||||START tree assembly on NVH||||||||||>>>>>>>>>>")
                import encry.view.state.avlTree.utils.implicits.Instances._
                newHis.getBestBlock.foreach { b =>
                  val chunks: List[SnapshotChunk] =
                    AvlTree.getChunks(stateAfterApply.tree.rootNode, currentChunkHeight = 1, stateAfterApply.tree.storage)
                  val potentialManifestId: Array[Byte] = Algos.hash(stateAfterApply.tree.rootHash ++ b.id)
                  system.actorSelection("/user/nodeViewSynchronizer") ! TreeChunks(chunks, potentialManifestId)
                }
                logger.info(s"Processing time ${(System.currentTimeMillis() - startTime) / 1000}s")
                logger.info(s"<<<<<<<||||||||FINISH tree assembly on NVH||||||||||>>>>>>>>>>\n")
              }

              influxRef.foreach(ref =>
                ref ! HeightStatistics(nodeView.history.getBestHeaderHeight, stateAfterApply.height)
              )
              context.system.eventStream.publish(SemanticallySuccessfulModifier(modToApply))
              UpdateInformation(newHis, stateAfterApply, None, None, u.suffix :+ modToApply)
            case Left(e) =>
              logger.info(s"Application to state failed cause $e")
              val (newHis: History, newProgressInfo: ProgressInfo) =
                history.reportModifierIsInvalid(modToApply)
              context.system.eventStream.publish(SemanticallyFailedModification(modToApply, e))
              UpdateInformation(newHis, u.state, Some(modToApply), Some(newProgressInfo), u.suffix)
          } else u
        }
        uf.failedMod match {
          case Some(_) => updateState(uf.history, uf.state, uf.alternativeProgressInfo.get, uf.suffix)
          case None => (uf.history, uf.state, uf.suffix)
        }
      case Failure(e) =>
        context.system.eventStream.publish(RollbackFailed(branchingPointOpt))
        EncryApp.forceStopApplication(500, s"Rollback failed: $e")
    }
  }

  def pmodModify(pmod: PersistentModifier, isLocallyGenerated: Boolean = false): Unit =
    if (!nodeView.history.isModifierDefined(pmod.id)) {
      logger.debug(s"\nStarting to apply modifier ${pmod.encodedId} of type ${pmod.modifierTypeId} on nodeViewHolder to history.")
      val startAppHistory = System.currentTimeMillis()
      if (settings.influxDB.isDefined) context.system
        .actorSelection("user/statsSender") !
        StartApplyingModifier(pmod.id, pmod.modifierTypeId, System.currentTimeMillis())
      nodeView.history.append(pmod) match {
        case Right((historyBeforeStUpdate, progressInfo)) =>
          logger.info(s"Successfully applied modifier ${pmod.encodedId} of type ${pmod.modifierTypeId} on nodeViewHolder to history.")
          logger.debug(s"Time of applying to history SUCCESS is: ${System.currentTimeMillis() - startAppHistory}. modId is: ${pmod.encodedId}")
          influxRef.foreach { ref =>
            ref ! EndOfApplyingModifier(pmod.id)
            val isHeader: Boolean = pmod match {
              case _: Header => true
              case _: Payload => false
            }
            ref ! ModifierAppendedToHistory(isHeader, success = true)
          }
          logger.info(s"Going to apply modifications ${pmod.encodedId} of type ${pmod.modifierTypeId} on nodeViewHolder to the state: $progressInfo")
          if (progressInfo.toApply.nonEmpty) {
            logger.info(s"\n progress info non empty. To apply: ${progressInfo.toApply.map(mod => Algos.encode(mod.id))}")
            val startPoint: Long = System.currentTimeMillis()
            val (newHistory: History, newState: UtxoState, blocksApplied: Seq[PersistentModifier]) =
              updateState(historyBeforeStUpdate, nodeView.state, progressInfo, IndexedSeq())
            influxRef.foreach(_ ! HeightStatistics(newHistory.getBestHeaderHeight, newHistory.getBestBlockHeight))
            if (newHistory.isHeadersChainSynced) system.actorSelection("/user/nodeViewSynchronizer") ! HeaderChainIsSynced
            influxRef.foreach { ref =>
              logger.info(s"send info 2. about ${newHistory.getBestHeaderHeight} | ${newHistory.getBestBlockHeight}")
              ref ! HeightStatistics(newHistory.getBestHeaderHeight, newState.height)
            }
            if (settings.influxDB.isDefined)
              context.actorSelection("/user/statsSender") ! StateUpdating(System.currentTimeMillis() - startPoint)
            influxRef.foreach { ref =>
              val isBlock: Boolean = pmod match {
                case _: Payload => true
                case _ => false
              }
              if (isBlock) ref ! ModifierAppendedToState(success = true)
            }
            sendUpdatedInfoToMemoryPool(progressInfo.toRemove)
            if (progressInfo.chainSwitchingNeeded)
              nodeView.wallet.rollback(VersionTag !@@ progressInfo.branchPoint.get).get
            blocksApplied.foreach(nodeView.wallet.scanPersistent)
            logger.debug(s"\nPersistent modifier ${pmod.encodedId} applied successfully")
            if (settings.influxDB.isDefined) newHistory.getBestHeader.foreach(header =>
              context.actorSelection("/user/statsSender") ! BestHeaderInChain(header))
            if (newHistory.isFullChainSynced) {
              logger.debug(s"\nblockchain is synced on nvh on height ${newHistory.getBestHeaderHeight}!")
              ModifiersCache.setChainSynced()
              system.actorSelection("/user/nodeViewSynchronizer") ! FullBlockChainIsSynced
              system.actorSelection("/user/miner") ! FullBlockChainIsSynced
            }
            updateNodeView(Some(newHistory), Some(newState), Some(nodeView.wallet))
          } else {
            if (!isLocallyGenerated) requestDownloads(progressInfo, Some(pmod.id))
            context.system.eventStream.publish(SemanticallySuccessfulModifier(pmod))
            logger.info(s"\nProgress info is empty")
            updateNodeView(updatedHistory = Some(historyBeforeStUpdate))
          }
        case Left(e) =>
          logger.debug(s"\nCan`t apply persistent modifier (id: ${pmod.encodedId}, contents: $pmod)" +
            s" to history caused $e")
          context.system.eventStream.publish(SyntacticallyFailedModification(pmod, List(HistoryApplyError(e.getMessage))))
      }
    } else logger.info(s"\nTrying to apply modifier ${pmod.encodedId} that's already in history.")

  def sendUpdatedInfoToMemoryPool(toRemove: Seq[PersistentModifier]): Unit = {
    val rolledBackTxs: IndexedSeq[Transaction] = toRemove
      .flatMap(extractTransactions)
      .toIndexedSeq
    if (rolledBackTxs.nonEmpty)
      memoryPoolRef ! RolledBackTransactions(rolledBackTxs)
  }

  def extractTransactions(mod: PersistentModifier): Seq[Transaction] = mod match {
    case b: Block => b.payload.txs
    case p: Payload => p.txs
    case _ => Seq.empty[Transaction]
  }

  def genesisState: NodeView = {
    val stateDir: File = UtxoState.getStateDir(settings)
    stateDir.mkdir()
    assert(stateDir.listFiles().isEmpty, s"Genesis directory $stateDir should always be empty.")
    val state: UtxoState = UtxoState.genesis(stateDir, settings)
    val history: History = History.readOrGenerate(settings, timeProvider)
    val wallet: EncryWallet = EncryWallet.readOrGenerate(settings)
    NodeView(history, state, wallet)
  }

  def restoreState(): Option[NodeView] = if (History.getHistoryIndexDir(settings).listFiles.nonEmpty)
    try {
      val stateDir: File = UtxoState.getStateDir(settings)
      stateDir.mkdirs()
      val history: History = History.readOrGenerate(settings, timeProvider)
      val wallet: EncryWallet = EncryWallet.readOrGenerate(settings)
      val state: UtxoState = restoreConsistentState(
        UtxoState.create(stateDir, settings), history
      )
      Some(NodeView(history, state, wallet))
    } catch {
      case ex: Throwable =>
        logger.info(s"${ex.getMessage} during state restore. Recover from Modifiers holder!")
        new File(settings.directory).listFiles.foreach(dir => FileUtils.cleanDirectory(dir))
        Some(genesisState)
    } else {
    None
  }

  def getRecreatedState(version: Option[VersionTag] = None, digest: Option[ADDigest] = None): UtxoState = {
    val dir: File = UtxoState.getStateDir(settings)
    dir.mkdirs()
    dir.listFiles.foreach(_.delete())
    val stateDir: File = UtxoState.getStateDir(settings)
    stateDir.mkdirs()
    UtxoState.create(stateDir, settings)
  }

  def restoreConsistentState(stateIn: UtxoState, history: History): UtxoState =
    (stateIn.version, history.getBestBlock, stateIn) match {
      case (stateId, None, _) if stateId sameElements Array.emptyByteArray =>
        logger.info(s"State and history are both empty on startup")
        stateIn
      case (stateId, Some(block), _) if stateId sameElements block.id =>
        logger.info(s"State and history have the same version ${Algos.encode(stateId)}, no recovery needed.")
        stateIn
      case (_, None, _) =>
        logger.info(s"State and history are inconsistent." +
          s" History is empty on startup, rollback state to genesis.")
        getRecreatedState()
      case (stateId, Some(historyBestBlock), state: UtxoState) =>
        val stateBestHeaderOpt = history.getHeaderById(ModifierId !@@ stateId) //todo naming
        val (rollbackId, newChain) = history.getChainToHeader(stateBestHeaderOpt, historyBestBlock.header)
        logger.info(s"State and history are inconsistent." +
          s" Going to rollback to ${rollbackId.map(Algos.encode)} and " +
          s"apply ${newChain.length} modifiers")
        val startState = rollbackId.map(id => state.rollbackTo(VersionTag !@@ id).get)
          .getOrElse(getRecreatedState())
        val toApply = newChain.headers.map { h =>
          history.getBlockByHeader(h) match {
            case Some(fb) => fb
            case None => throw new Exception(s"Failed to get full block for header $h")
          }
        }
        toApply.foldLeft(startState) { (s, m) => s.applyValidModifier(m) }
    }

  override def close(): Unit = {
    nodeView.history.close()
    nodeView.state.close()
    nodeView.wallet.close()
  }
}

object NodeViewHolder {

  final case class DownloadRequest(modifierTypeId: ModifierTypeId,
                                   modifierId: ModifierId,
                                   previousModifier: Option[ModifierId] = None) extends NodeViewHolderEvent

  case class CurrentView[HIS, MS, VL](history: HIS, state: MS, vault: VL)

  case class UpdateInformation(history: History,
                               state: UtxoState,
                               failedMod: Option[PersistentModifier],
                               alternativeProgressInfo: Option[ProgressInfo],
                               suffix: IndexedSeq[PersistentModifier])

  object ReceivableMessages {
    case class CreateAccountManagerFromSeed(seed: String)

    case class GetNodeViewChanges(history: Boolean, state: Boolean, vault: Boolean)

    case class GetDataFromCurrentView[HIS, MS, VL, A](f: CurrentView[HIS, MS, VL] => A)

    case object GetWallet

    case class CompareViews(source: ConnectedPeer, modifierTypeId: ModifierTypeId, modifierIds: Seq[ModifierId])

    final case class ModifierFromRemote(serializedModifiers: PersistentModifier) extends AnyVal

    case class LocallyGeneratedModifier(pmod: PersistentModifier)

  }

  class NodeViewHolderPriorityQueue(settings: ActorSystem.Settings, config: Config)
    extends UnboundedStablePriorityMailbox(
      PriorityGenerator {
        case CompareViews(_, _, _) => 0

        case PoisonPill => 2

        case otherwise => 1
      })

  def props(memoryPoolRef: ActorRef,
            influxRef: Option[ActorRef],
            dataHolder: ActorRef,
            settings: EncryAppSettings): Props =
    Props(new NodeViewHolder(memoryPoolRef, influxRef, dataHolder, settings))
}<|MERGE_RESOLUTION|>--- conflicted
+++ resolved
@@ -76,15 +76,11 @@
     nodeView.history.closeStorage()
   }
 
-<<<<<<< HEAD
   override def receive: Receive = {
-=======
-  def defaultMessages(canProcessPayloads: Boolean): Receive = {
     case CreateAccountManagerFromSeed(seed) =>
       val newAccount = nodeView.wallet.addAccount(seed, settings.wallet.map(_.password).get, nodeView.state)
       updateNodeView(updatedVault = newAccount.toOption)
       sender() ! newAccount
->>>>>>> 4f2732d3
     case FastSyncFinished(state) =>
       logger.info(s"Node view holder got message FastSyncDoneAt. Started state replacing.")
       nodeView.state.tree.storage.close()
