package encry.view

import java.io.File

import encry.view.state.avlTree.utils.implicits.Instances._
import akka.actor.{Actor, ActorRef, ActorSystem, PoisonPill, Props}
import akka.dispatch.{PriorityGenerator, UnboundedStablePriorityMailbox}
import akka.pattern._
import com.typesafe.config.Config
import com.typesafe.scalalogging.StrictLogging
import encry.EncryApp
import encry.EncryApp.{system, timeProvider}
import encry.api.http.DataHolderForApi
import encry.api.http.DataHolderForApi.{BlockAndHeaderInfo}
import encry.consensus.HistoryConsensus.ProgressInfo
import encry.network.DeliveryManager.FullBlockChainIsSynced
import encry.network.NodeViewSynchronizer.ReceivableMessages._
import encry.network.PeerConnectionHandler.ConnectedPeer
import encry.settings.EncryAppSettings
import encry.stats.StatsSender._
import encry.utils.CoreTaggedTypes.VersionTag
import encry.view.NodeViewErrors.ModifierApplyError.HistoryApplyError
import encry.view.NodeViewHolder.ReceivableMessages._
import encry.view.NodeViewHolder._
import encry.view.fast.sync.SnapshotHolder.{FastSyncDone, FastSyncFinished, HeaderChainIsSynced, RequiredManifestHeightAndId, SnapshotChunk, TreeChunks}
import encry.view.state.{UtxoState, _}
import encry.view.state.avlTree.AvlTree
<<<<<<< HEAD
=======
import encry.view.wallet.EncryWallet
import io.iohk.iodb.{ByteArrayWrapper, LSMStore}
>>>>>>> ba89a5f1
import encry.view.history.History
import encry.view.mempool.MemoryPool.RolledBackTransactions
import encry.view.wallet.EncryWallet
import org.apache.commons.io.FileUtils
import org.encryfoundation.common.modifiers.PersistentModifier
import org.encryfoundation.common.modifiers.history._
import org.encryfoundation.common.modifiers.mempool.transaction.Transaction
import org.encryfoundation.common.utils.Algos
import org.encryfoundation.common.utils.TaggedTypes.{ADDigest, ModifierId, ModifierTypeId}
import scala.collection.{IndexedSeq, Seq, mutable}
import scala.concurrent.duration._
import scala.concurrent.{ExecutionContextExecutor, Future}
import scala.util.{Failure, Success, Try}

class NodeViewHolder(memoryPoolRef: ActorRef,
                     influxRef: Option[ActorRef],
                     dataHolder: ActorRef,
                     settings: EncryAppSettings) extends Actor with StrictLogging with AutoCloseable {

  implicit val exCon: ExecutionContextExecutor = context.dispatcher

  case class NodeView(history: History, state: UtxoState, wallet: EncryWallet)

  var nodeView: NodeView = restoreState().getOrElse(genesisState)
  context.system.actorSelection("/user/nodeViewSynchronizer") ! ChangedHistory(nodeView.history)

  dataHolder ! UpdatedHistory(nodeView.history)
  dataHolder ! ChangedState(nodeView.state)

  influxRef.foreach(ref => context.system.scheduler.schedule(5.second, 5.second) {
    logger.info(s"send info. about ${nodeView.history.getBestHeaderHeight} | ${nodeView.history.getBestBlockHeight} | " +
      s"${nodeView.state.height} -> best header id ${nodeView.history.getBestHeader.map(_.encodedId)} ->" +
      s" best block id ${nodeView.history.getBestBlock.map(_.encodedId)}" +
      s" Best header at best block height ${nodeView.history.getBestBlock.flatMap(b =>
        nodeView.history.getBestHeaderAtHeight(b.header.height)
      ).map(l => l.encodedId -> Algos.encode(l.payloadId))}")
    ref ! HeightStatistics(nodeView.history.getBestHeaderHeight, nodeView.state.height)
  })

  override def preStart(): Unit = logger.info(s"Node view holder started.")

  override def preRestart(reason: Throwable, message: Option[Any]): Unit = {
    reason.printStackTrace()
    System.exit(100)
  }

  context.system.scheduler.schedule(1.seconds, 10.seconds)(logger.info(s"Modifiers cache from NVH: " +
    s"${ModifiersCache.size}. Elems: ${ModifiersCache.cache.keys.map(key => Algos.encode(key.toArray)).mkString(",")}"))

  override def postStop(): Unit = {
    logger.warn(s"Stopping NodeViewHolder...")
    nodeView.history.closeStorage()
  }

  override def receive: Receive = {
    case CreateAccountManagerFromSeed(seed) =>
      val newAccount = nodeView.wallet.addAccount(seed, settings.wallet.map(_.password).get, nodeView.state)
      updateNodeView(updatedVault = newAccount.toOption)
      sender() ! newAccount
    case FastSyncFinished(state) =>
      logger.info(s"Node view holder got message FastSyncDoneAt. Started state replacing.")
      nodeView.state.tree.storage.close()
      FileUtils.deleteDirectory(new File(s"${settings.directory}/tmpDirState"))
        nodeView.history.getBestHeaderAtHeight(state.height).foreach { h =>
          logger.info(s"Updated best block in fast sync mod. Updated state height.")
          nodeView.history.blockDownloadProcessor.updateBestBlock(h)
          nodeView.history.isHeadersChainSyncedVar = true
          nodeView.history.isFastSync.fastSyncVal = false
          val history = nodeView.history.reportModifierIsValidFastSync(h.id, h.payloadId)
          val wallet = nodeView.wallet.scanWalletFromUtxo(state, nodeView.wallet.propositions)
          updateNodeView(
            updatedHistory = Some(history),
            updatedState = Some(state),
            updatedVault = Some(wallet)
          )
          system.actorSelection("/user/nodeViewSynchronizer") ! FastSyncDone
        }
    case ModifierFromRemote(mod) =>
      val isInHistory: Boolean = nodeView.history.isModifierDefined(mod.id)
      val isInCache: Boolean = ModifiersCache.contains(key(mod.id))
      if (isInHistory || isInCache)
        logger.info(s"Received modifier of type: ${mod.modifierTypeId}  ${Algos.encode(mod.id)} " +
          s"can't be placed into cache cause of: inCache: ${!isInCache}.")
      else ModifiersCache.put(key(mod.id), mod, nodeView.history)
      computeApplications()

    case lm: LocallyGeneratedModifier =>
      logger.debug(s"Start processing LocallyGeneratedModifier message on NVH.")
      val startTime = System.currentTimeMillis()
      logger.info(s"Got locally generated modifier ${lm.pmod.encodedId} of type ${lm.pmod.modifierTypeId}")
      lm.pmod match {
        case block: Block =>
          pmodModify(block.header, isLocallyGenerated = true)
          pmodModify(block.payload, isLocallyGenerated = true)
        case anyMod =>
          pmodModify(anyMod, isLocallyGenerated = true)
      }
      logger.debug(s"Time processing of msg LocallyGeneratedModifier with mod of type ${lm.pmod.modifierTypeId}:" +
        s" with id: ${Algos.encode(lm.pmod.id)} -> ${System.currentTimeMillis() - startTime}")

    case GetDataFromCurrentView(f) =>
      f(CurrentView(nodeView.history, nodeView.state, nodeView.wallet)) match {
        case resultFuture: Future[_] => resultFuture.pipeTo(sender())
        case result => sender() ! result
      }

    case GetNodeViewChanges(history, state, _) =>
      if (history) sender() ! ChangedHistory(nodeView.history)
      if (state) sender() ! ChangedState(nodeView.state)

    case CompareViews(peer, modifierTypeId, modifierIds) =>
      logger.info(s"Start processing CompareViews message on NVH.")
      val startTime = System.currentTimeMillis()
      val ids: Seq[ModifierId] = modifierTypeId match {
        case _ => modifierIds
          .filterNot(mid => nodeView.history.isModifierDefined(mid) || ModifiersCache.contains(key(mid)))
      }
      if (modifierTypeId != Transaction.modifierTypeId) logger.debug(s"Got compare view message on NVH from ${peer.socketAddress}." +
        s" Type of requesting modifiers is: $modifierTypeId. Requesting ids size are: ${ids.size}." +
        s" Sending RequestFromLocal with ids to $sender." +
        s"\n Requesting ids are: ${ids.map(Algos.encode).mkString(",")}.")
      if (ids.nonEmpty && (modifierTypeId == Header.modifierTypeId || (nodeView.history.isHeadersChainSynced && modifierTypeId == Payload.modifierTypeId)))
        sender() ! RequestFromLocal(peer, modifierTypeId, ids)
      logger.debug(s"Time processing of msg CompareViews from $sender with modTypeId $modifierTypeId: ${System.currentTimeMillis() - startTime}")
    case SemanticallySuccessfulModifier(_) =>
    case CompareViews(_, _, _) =>
    case msg => logger.error(s"Got strange message on nvh: $msg")
  }

  //todo refactor loop
  def computeApplications(): Unit = {
    val mods = ModifiersCache.popCandidate(nodeView.history)
    if (mods.nonEmpty) {
      logger.info(s"mods: ${mods.map(mod => Algos.encode(mod.id))}")
      mods.foreach(mod => pmodModify(mod))
      computeApplications()
    }
    else Unit
  }

  def key(id: ModifierId): mutable.WrappedArray.ofByte = new mutable.WrappedArray.ofByte(id)

  def updateNodeView(updatedHistory: Option[History] = None,
                     updatedState: Option[UtxoState] = None,
                     updatedVault: Option[EncryWallet] = None): Unit = {
    val newNodeView: NodeView = NodeView(updatedHistory.getOrElse(nodeView.history),
      updatedState.getOrElse(nodeView.state),
      updatedVault.getOrElse(nodeView.wallet))
    if (updatedHistory.nonEmpty) {
      system.actorSelection("/user/nodeViewSynchronizer") ! ChangedHistory(newNodeView.history)
      context.system.eventStream.publish(ChangedHistory(newNodeView.history))
    }
    if (updatedState.nonEmpty) context.system.eventStream.publish(ChangedState(newNodeView.state))
    nodeView = newNodeView
  }

  def requestDownloads(pi: ProgressInfo, previousModifier: Option[ModifierId] = None): Unit =
    pi.toDownload.foreach { case (tid, id) =>
      if (tid != Transaction.modifierTypeId) logger.info(s"NVH trigger sending DownloadRequest to NVSH with type: $tid " +
        s"for modifier: ${Algos.encode(id)}. PrevMod is: ${previousModifier.map(Algos.encode)}.")
<<<<<<< HEAD
      system.actorSelection("/user/nodeViewSynchronizer") ! DownloadRequest(tid, id, previousModifier)
=======
      if ((nodeView.history.isFullChainSynced && tid == Payload.modifierTypeId) || tid != Payload.modifierTypeId)
        nodeViewSynchronizer ! DownloadRequest(tid, id, previousModifier)
      else logger.info(s"Ignore sending request for payload (${Algos.encode(id)}) from nvh because of nodeView.history.isFullChainSynced = false")
>>>>>>> ba89a5f1
    }

  def trimChainSuffix(suffix: IndexedSeq[PersistentModifier], rollbackPoint: ModifierId):
  IndexedSeq[PersistentModifier] = {
    val idx: Int = suffix.indexWhere(_.id.sameElements(rollbackPoint))
    if (idx == -1) IndexedSeq() else suffix.drop(idx)
  }

  @scala.annotation.tailrec
  private def updateState(history: History,
                          state: UtxoState,
                          progressInfo: ProgressInfo,
                          suffixApplied: IndexedSeq[PersistentModifier]):
  (History, UtxoState, Seq[PersistentModifier]) = {
    logger.info(s"\nStarting updating state in updateState function!")
    progressInfo.toApply.foreach {
      case header: Header => requestDownloads(progressInfo, Some(header.id))
      case _ => requestDownloads(progressInfo, None)
    }
    val branchingPointOpt: Option[VersionTag] = progressInfo.branchPoint.map(VersionTag !@@ _)
    val (stateToApplyTry: Try[UtxoState], suffixTrimmed: IndexedSeq[PersistentModifier]@unchecked) =
      if (progressInfo.chainSwitchingNeeded) {
        branchingPointOpt.map { branchPoint =>
          if (!state.version.sameElements(branchPoint))
            state.rollbackTo(branchPoint) -> trimChainSuffix(suffixApplied, ModifierId !@@ branchPoint)
          else Success(state) -> IndexedSeq()
        }.getOrElse(Failure(new Exception("Trying to rollback when branchPoint is empty.")))
      } else Success(state) -> suffixApplied
    stateToApplyTry match {
      case Success(stateToApply) =>
        context.system.eventStream.publish(RollbackSucceed(branchingPointOpt))
        val u0: UpdateInformation = UpdateInformation(history, stateToApply, None, None, suffixTrimmed)
        val uf: UpdateInformation = progressInfo.toApply.foldLeft(u0) { case (u, modToApply) =>
          if (u.failedMod.isEmpty) u.state.applyModifier(modToApply) match {
            case Right(stateAfterApply) =>
              influxRef.foreach(ref => modToApply match {
                case b: Block if history.isFullChainSynced => ref ! TransactionsInBlock(b.payload.txs.size)
                case _ =>
              })
              val newHis: History = history.reportModifierIsValid(modToApply)
<<<<<<< HEAD
              dataHolder ! DataHolderForApi.BlockAndHeaderInfo(newHis.getBestHeader, newHis.getBestBlock)
=======
>>>>>>> ba89a5f1
              modToApply match {
                case header: Header =>
                  val requiredHeight: Int = header.height - settings.levelDB.maxVersions
                  if (requiredHeight % settings.snapshotSettings.newSnapshotCreationHeight == 0) {
                    newHis.getBestHeaderAtHeight(header.height - settings.levelDB.maxVersions).foreach { h =>
                      logger.info(s"Sent to snapshot holder new required manifest height $requiredHeight. " +
                        s"header id ${h.encodedId}, state root ${Algos.encode(h.stateRoot)}" +
                        s"\n\n\n header - $h \n\n\n")
                      system.actorSelection("/user/nodeViewSynchronizer") ! RequiredManifestHeightAndId(requiredHeight, Algos.hash(h.stateRoot ++ h.id))
                    }
                  }
                case _ =>
              }
              if (settings.snapshotSettings.enableSnapshotCreation && newHis.isFullChainSynced &&
                newHis.getBestBlock.exists { block =>
                block.header.height % settings.snapshotSettings.newSnapshotCreationHeight == 0 &&
                  block.header.height != settings.constants.GenesisHeight }) {
                val startTime = System.currentTimeMillis()
                logger.info(s"\n<<<<<<<||||||||START tree assembly on NVH||||||||||>>>>>>>>>>")
                import encry.view.state.avlTree.utils.implicits.Instances._
                newHis.getBestBlock.foreach { b =>
                  val chunks: List[SnapshotChunk] =
                    AvlTree.getChunks(stateAfterApply.tree.rootNode, currentChunkHeight = 1, stateAfterApply.tree.storage)
                  val potentialManifestId: Array[Byte] = Algos.hash(stateAfterApply.tree.rootHash ++ b.id)
                  system.actorSelection("/user/nodeViewSynchronizer") ! TreeChunks(chunks, potentialManifestId)
                }
                logger.info(s"Processing time ${(System.currentTimeMillis() - startTime) / 1000}s")
                logger.info(s"<<<<<<<||||||||FINISH tree assembly on NVH||||||||||>>>>>>>>>>\n")
              }

              influxRef.foreach(ref =>
                ref ! HeightStatistics(nodeView.history.getBestHeaderHeight, stateAfterApply.height)
              )
              context.system.eventStream.publish(SemanticallySuccessfulModifier(modToApply))
              if (newHis.getBestHeaderId.exists(bestHeaderId =>
                  newHis.getBestBlockId.exists(bId => ByteArrayWrapper(bId) == ByteArrayWrapper(bestHeaderId))
                  )) newHis.isFullChainSynced = true
              UpdateInformation(newHis, stateAfterApply, None, None, u.suffix :+ modToApply)
            case Left(e) =>
              logger.info(s"Application to state failed cause $e")
              val (newHis: History, newProgressInfo: ProgressInfo) =
                history.reportModifierIsInvalid(modToApply)
              context.system.eventStream.publish(SemanticallyFailedModification(modToApply, e))
              UpdateInformation(newHis, u.state, Some(modToApply), Some(newProgressInfo), u.suffix)
          } else u
        }
        uf.failedMod match {
          case Some(_) => updateState(uf.history, uf.state, uf.alternativeProgressInfo.get, uf.suffix)
          case None => (uf.history, uf.state, uf.suffix)
        }
      case Failure(e) =>
        context.system.eventStream.publish(RollbackFailed(branchingPointOpt))
        EncryApp.forceStopApplication(500, s"Rollback failed: $e")
    }
  }

  def pmodModify(pmod: PersistentModifier, isLocallyGenerated: Boolean = false): Unit =
    if (!nodeView.history.isModifierDefined(pmod.id)) {
      logger.debug(s"\nStarting to apply modifier ${pmod.encodedId} of type ${pmod.modifierTypeId} on nodeViewHolder to history.")
      val startAppHistory = System.currentTimeMillis()
      if (settings.influxDB.isDefined) context.system
        .actorSelection("user/statsSender") !
        StartApplyingModifier(pmod.id, pmod.modifierTypeId, System.currentTimeMillis())
      nodeView.history.append(pmod) match {
        case Right((historyBeforeStUpdate, progressInfo)) =>
          logger.info(s"Successfully applied modifier ${pmod.encodedId} of type ${pmod.modifierTypeId} on nodeViewHolder to history.")
          logger.debug(s"Time of applying to history SUCCESS is: ${System.currentTimeMillis() - startAppHistory}. modId is: ${pmod.encodedId}")
          influxRef.foreach { ref =>
            ref ! EndOfApplyingModifier(pmod.id)
            val isHeader: Boolean = pmod match {
              case _: Header => true
              case _: Payload => false
            }
            ref ! ModifierAppendedToHistory(isHeader, success = true)
          }
          logger.info(s"Going to apply modifications ${pmod.encodedId} of type ${pmod.modifierTypeId} on nodeViewHolder to the state: $progressInfo")
          if (progressInfo.toApply.nonEmpty) {
            logger.info(s"\n progress info non empty. To apply: ${progressInfo.toApply.map(mod => Algos.encode(mod.id))}")
            val startPoint: Long = System.currentTimeMillis()
            val (newHistory: History, newState: UtxoState, blocksApplied: Seq[PersistentModifier]) =
              updateState(historyBeforeStUpdate, nodeView.state, progressInfo, IndexedSeq())
            influxRef.foreach(_ ! HeightStatistics(newHistory.getBestHeaderHeight, newHistory.getBestBlockHeight))
            if (newHistory.isHeadersChainSynced) system.actorSelection("/user/nodeViewSynchronizer") ! HeaderChainIsSynced
            influxRef.foreach { ref =>
              logger.info(s"send info 2. about ${newHistory.getBestHeaderHeight} | ${newHistory.getBestBlockHeight}")
              ref ! HeightStatistics(newHistory.getBestHeaderHeight, newState.height)
            }
            if (settings.influxDB.isDefined)
              context.actorSelection("/user/statsSender") ! StateUpdating(System.currentTimeMillis() - startPoint)
            influxRef.foreach { ref =>
              val isBlock: Boolean = pmod match {
                case _: Payload => true
                case _ => false
              }
              if (isBlock) ref ! ModifierAppendedToState(success = true)
            }
            sendUpdatedInfoToMemoryPool(progressInfo.toRemove)
            if (progressInfo.chainSwitchingNeeded)
              nodeView.wallet.rollback(VersionTag !@@ progressInfo.branchPoint.get).get
            blocksApplied.foreach(nodeView.wallet.scanPersistent)
            logger.debug(s"\nPersistent modifier ${pmod.encodedId} applied successfully")
            if (settings.influxDB.isDefined) newHistory.getBestHeader.foreach(header =>
              context.actorSelection("/user/statsSender") ! BestHeaderInChain(header))
            if (newHistory.isFullChainSynced) {
              logger.debug(s"\nblockchain is synced on nvh on height ${newHistory.getBestHeaderHeight}!")
              ModifiersCache.setChainSynced()
              system.actorSelection("/user/nodeViewSynchronizer") ! FullBlockChainIsSynced
              system.actorSelection("/user/miner") ! FullBlockChainIsSynced
            }
            updateNodeView(Some(newHistory), Some(newState), Some(nodeView.wallet))
          } else {
            if (!isLocallyGenerated) requestDownloads(progressInfo, Some(pmod.id))
            context.system.eventStream.publish(SemanticallySuccessfulModifier(pmod))
            logger.info(s"\nProgress info is empty")
            updateNodeView(updatedHistory = Some(historyBeforeStUpdate))
          }
        case Left(e) =>
          logger.debug(s"\nCan`t apply persistent modifier (id: ${pmod.encodedId}, contents: $pmod)" +
            s" to history caused $e")
          context.system.eventStream.publish(SyntacticallyFailedModification(pmod, List(HistoryApplyError(e.getMessage))))
      }
    } else logger.info(s"\nTrying to apply modifier ${pmod.encodedId} that's already in history.")

  def sendUpdatedInfoToMemoryPool(toRemove: Seq[PersistentModifier]): Unit = {
    val rolledBackTxs: IndexedSeq[Transaction] = toRemove
      .flatMap(extractTransactions)
      .toIndexedSeq
    if (rolledBackTxs.nonEmpty)
      memoryPoolRef ! RolledBackTransactions(rolledBackTxs)
  }

  def extractTransactions(mod: PersistentModifier): Seq[Transaction] = mod match {
    case b: Block => b.payload.txs
    case p: Payload => p.txs
    case _ => Seq.empty[Transaction]
  }

  def genesisState: NodeView = {
    val stateDir: File = UtxoState.getStateDir(settings)
    stateDir.mkdir()
    assert(stateDir.listFiles().isEmpty, s"Genesis directory $stateDir should always be empty.")
    val state: UtxoState = UtxoState.genesis(stateDir, settings)
    val history: History = History.readOrGenerate(settings, timeProvider)
    val wallet: EncryWallet = EncryWallet.readOrGenerate(settings)
    NodeView(history, state, wallet)
  }

  def restoreState(): Option[NodeView] = if (History.getHistoryIndexDir(settings).listFiles.nonEmpty)
    try {
      val stateDir: File = UtxoState.getStateDir(settings)
      stateDir.mkdirs()
      val history: History = History.readOrGenerate(settings, timeProvider)
      val wallet: EncryWallet = EncryWallet.readOrGenerate(settings)
      val state: UtxoState = restoreConsistentState(
        UtxoState.create(stateDir, settings), history
      )
      Some(NodeView(history, state, wallet))
    } catch {
      case ex: Throwable =>
        logger.info(s"${ex.getMessage} during state restore. Recover from Modifiers holder!")
        new File(settings.directory).listFiles.foreach(dir => FileUtils.cleanDirectory(dir))
        Some(genesisState)
    } else {
    None
  }

  def getRecreatedState(version: Option[VersionTag] = None, digest: Option[ADDigest] = None): UtxoState = {
    val dir: File = UtxoState.getStateDir(settings)
    dir.mkdirs()
    dir.listFiles.foreach(_.delete())
    val stateDir: File = UtxoState.getStateDir(settings)
    stateDir.mkdirs()
    UtxoState.create(stateDir, settings)
  }

  def restoreConsistentState(stateIn: UtxoState, history: History): UtxoState =
    (stateIn.version, history.getBestBlock, stateIn) match {
      case (stateId, None, _) if stateId sameElements Array.emptyByteArray =>
        logger.info(s"State and history are both empty on startup")
        stateIn
      case (stateId, Some(block), _) if stateId sameElements block.id =>
        logger.info(s"State and history have the same version ${Algos.encode(stateId)}, no recovery needed.")
        stateIn
      case (_, None, _) =>
        logger.info(s"State and history are inconsistent." +
          s" History is empty on startup, rollback state to genesis.")
        getRecreatedState()
      case (stateId, Some(historyBestBlock), state: UtxoState) =>
        val stateBestHeaderOpt = history.getHeaderById(ModifierId !@@ stateId) //todo naming
        val (rollbackId, newChain) = history.getChainToHeader(stateBestHeaderOpt, historyBestBlock.header)
        logger.info(s"State and history are inconsistent." +
          s" Going to rollback to ${rollbackId.map(Algos.encode)} and " +
          s"apply ${newChain.length} modifiers")
        val startState = rollbackId.map(id => state.rollbackTo(VersionTag !@@ id).get)
          .getOrElse(getRecreatedState())
        val toApply = newChain.headers.map { h =>
          history.getBlockByHeader(h) match {
            case Some(fb) => fb
            case None => throw new Exception(s"Failed to get full block for header $h")
          }
        }
        toApply.foldLeft(startState) { (s, m) => s.applyValidModifier(m) }
    }

  override def close(): Unit = {
    nodeView.history.close()
    nodeView.state.close()
    nodeView.wallet.close()
  }
}

object NodeViewHolder {

  final case class DownloadRequest(modifierTypeId: ModifierTypeId,
                                   modifierId: ModifierId,
                                   previousModifier: Option[ModifierId] = None) extends NodeViewHolderEvent

  case class CurrentView[HIS, MS, VL](history: HIS, state: MS, vault: VL)

  case class UpdateInformation(history: History,
                               state: UtxoState,
                               failedMod: Option[PersistentModifier],
                               alternativeProgressInfo: Option[ProgressInfo],
                               suffix: IndexedSeq[PersistentModifier])

  object ReceivableMessages {
    case class CreateAccountManagerFromSeed(seed: String)

    case class GetNodeViewChanges(history: Boolean, state: Boolean, vault: Boolean)

    case class GetDataFromCurrentView[HIS, MS, VL, A](f: CurrentView[HIS, MS, VL] => A)

    case object GetWallet

    case class CompareViews(source: ConnectedPeer, modifierTypeId: ModifierTypeId, modifierIds: Seq[ModifierId])

    final case class ModifierFromRemote(serializedModifiers: PersistentModifier) extends AnyVal

    case class LocallyGeneratedModifier(pmod: PersistentModifier)

  }

  class NodeViewHolderPriorityQueue(settings: ActorSystem.Settings, config: Config)
    extends UnboundedStablePriorityMailbox(
      PriorityGenerator {
        case CompareViews(_, _, _) => 0

        case PoisonPill => 2

        case otherwise => 1
      })

  def props(memoryPoolRef: ActorRef,
            influxRef: Option[ActorRef],
            dataHolder: ActorRef,
            settings: EncryAppSettings): Props =
    Props(new NodeViewHolder(memoryPoolRef, influxRef, dataHolder, settings))
}<|MERGE_RESOLUTION|>--- conflicted
+++ resolved
@@ -25,11 +25,8 @@
 import encry.view.fast.sync.SnapshotHolder.{FastSyncDone, FastSyncFinished, HeaderChainIsSynced, RequiredManifestHeightAndId, SnapshotChunk, TreeChunks}
 import encry.view.state.{UtxoState, _}
 import encry.view.state.avlTree.AvlTree
-<<<<<<< HEAD
-=======
 import encry.view.wallet.EncryWallet
 import io.iohk.iodb.{ByteArrayWrapper, LSMStore}
->>>>>>> ba89a5f1
 import encry.view.history.History
 import encry.view.mempool.MemoryPool.RolledBackTransactions
 import encry.view.wallet.EncryWallet
@@ -190,13 +187,9 @@
     pi.toDownload.foreach { case (tid, id) =>
       if (tid != Transaction.modifierTypeId) logger.info(s"NVH trigger sending DownloadRequest to NVSH with type: $tid " +
         s"for modifier: ${Algos.encode(id)}. PrevMod is: ${previousModifier.map(Algos.encode)}.")
-<<<<<<< HEAD
-      system.actorSelection("/user/nodeViewSynchronizer") ! DownloadRequest(tid, id, previousModifier)
-=======
       if ((nodeView.history.isFullChainSynced && tid == Payload.modifierTypeId) || tid != Payload.modifierTypeId)
-        nodeViewSynchronizer ! DownloadRequest(tid, id, previousModifier)
+        system.actorSelection("/user/nodeViewSynchronizer") ! DownloadRequest(tid, id, previousModifier)
       else logger.info(s"Ignore sending request for payload (${Algos.encode(id)}) from nvh because of nodeView.history.isFullChainSynced = false")
->>>>>>> ba89a5f1
     }
 
   def trimChainSuffix(suffix: IndexedSeq[PersistentModifier], rollbackPoint: ModifierId):
@@ -237,10 +230,7 @@
                 case _ =>
               })
               val newHis: History = history.reportModifierIsValid(modToApply)
-<<<<<<< HEAD
               dataHolder ! DataHolderForApi.BlockAndHeaderInfo(newHis.getBestHeader, newHis.getBestBlock)
-=======
->>>>>>> ba89a5f1
               modToApply match {
                 case header: Header =>
                   val requiredHeight: Int = header.height - settings.levelDB.maxVersions
