package encry.view

import java.io.File

import akka.actor.{Actor, ActorRef, ActorSystem, PoisonPill, Props}
import akka.dispatch.{PriorityGenerator, UnboundedStablePriorityMailbox}
import akka.pattern._
import com.typesafe.config.Config
import com.typesafe.scalalogging.StrictLogging
import encry.EncryApp
import encry.EncryApp.{system, timeProvider}
import encry.api.http.DataHolderForApi
import encry.api.http.DataHolderForApi.{BlockAndHeaderInfo}
import encry.consensus.HistoryConsensus.ProgressInfo
import encry.network.DeliveryManager.FullBlockChainIsSynced
import encry.network.NodeViewSynchronizer.ReceivableMessages._
import encry.network.PeerConnectionHandler.ConnectedPeer
import encry.settings.EncryAppSettings
import encry.stats.StatsSender._
import encry.utils.CoreTaggedTypes.VersionTag
import encry.utils.NetworkTimeProvider
import encry.view.NodeViewErrors.ModifierApplyError.HistoryApplyError
import encry.view.NodeViewHolder.ReceivableMessages._
import encry.view.NodeViewHolder._
import encry.view.fast.sync.SnapshotHolder.{FastSyncDone, FastSyncFinished, HeaderChainIsSynced, RequiredManifestHeightAndId, SnapshotChunk, TreeChunks}
import encry.view.state.{UtxoState, _}
import encry.view.fast.sync.SnapshotHolder._
import encry.view.history.storage.HistoryStorage
import encry.view.history.{History, HistoryHeadersProcessor, HistoryPayloadsProcessor}
import encry.view.mempool.MemoryPool.RolledBackTransactions
import encry.view.state.UtxoState
import encry.view.state.avlTree.AvlTree
import encry.view.wallet.EncryWallet
import io.iohk.iodb.{ByteArrayWrapper, LSMStore}
import encry.view.history.History
import encry.view.mempool.MemoryPool.RolledBackTransactions
import encry.view.wallet.EncryWallet
import io.iohk.iodb.ByteArrayWrapper
import org.apache.commons.io.FileUtils
import org.encryfoundation.common.modifiers.PersistentModifier
import org.encryfoundation.common.modifiers.history._
import org.encryfoundation.common.modifiers.mempool.transaction.Transaction
import org.encryfoundation.common.utils.Algos
import org.encryfoundation.common.utils.TaggedTypes.{ADDigest, ModifierId, ModifierTypeId}

import scala.collection.{IndexedSeq, Seq, mutable}
import scala.concurrent.duration._
import scala.concurrent.{ExecutionContextExecutor, Future}
import scala.util.{Failure, Success, Try}

class NodeViewHolder(memoryPoolRef: ActorRef,
                     influxRef: Option[ActorRef],
                     dataHolder: ActorRef,
                     encrySettings: EncryAppSettings) extends Actor with StrictLogging with AutoCloseable {

  implicit val exCon: ExecutionContextExecutor = context.dispatcher

  case class NodeView(history: History, state: UtxoState, wallet: EncryWallet)

  var nodeView: NodeView = restoreState().getOrElse(genesisState)
  context.system.actorSelection("/user/nodeViewSynchronizer") ! ChangedHistory(nodeView.history)

  dataHolder ! UpdatedHistory(nodeView.history)
  dataHolder ! ChangedState(nodeView.state)

  influxRef.foreach(ref => context.system.scheduler.schedule(5.second, 5.second) {
    logger.info(s"send info. about ${nodeView.history.getBestHeaderHeight} | ${nodeView.history.getBestBlockHeight} | " +
      s"${nodeView.state.height} -> best header id ${nodeView.history.getBestHeader.map(_.encodedId)} ->" +
      s" best block id ${nodeView.history.getBestBlock.map(_.encodedId)}" +
      s" Best header at best block height ${nodeView.history.getBestBlock.flatMap(b =>
        nodeView.history.getBestHeaderAtHeight(b.header.height)
      ).map(l => l.encodedId -> Algos.encode(l.payloadId))}")
  })

  override def preStart(): Unit = logger.info(s"Node view holder started.")

  override def preRestart(reason: Throwable, message: Option[Any]): Unit = {
    reason.printStackTrace()
    System.exit(100)
  }

  context.system.scheduler.schedule(1.seconds, 10.seconds)(logger.info(s"Modifiers cache from NVH: " +
    s"${ModifiersCache.size}. Elems: ${ModifiersCache.cache.keys.map(key => Algos.encode(key.toArray)).mkString(",")}"))

  override def postStop(): Unit = {
    logger.warn(s"Stopping NodeViewHolder...")
    nodeView.history.closeStorage()
  }

  override def receive: Receive = {
    case CreateAccountManagerFromSeed(seed) =>
      val newAccount = nodeView.wallet.addAccount(seed, encrySettings.wallet.map(_.password).get, nodeView.state)
      updateNodeView(updatedVault = newAccount.toOption)
      sender() ! newAccount
    case FastSyncFinished(state, wallet) =>
      logger.info(s"Node view holder got message FastSyncDoneAt. Started state replacing.")
      nodeView.state.tree.storage.close()
<<<<<<< HEAD
      FileUtils.deleteDirectory(new File(s"${encrySettings.directory}/tmpDirState"))
=======
      nodeView.wallet.close()
      FileUtils.deleteDirectory(new File(s"${settings.directory}/tmpDirState"))
      FileUtils.deleteDirectory(new File(s"${settings.directory}/keysTmp"))
      FileUtils.deleteDirectory(new File(s"${settings.directory}/walletTmp"))
>>>>>>> ae264773
      logger.info(s"Updated best block in fast sync mod. Updated state height.")
      val newHistory = new History with HistoryHeadersProcessor with HistoryPayloadsProcessor {
        override val settings: EncryAppSettings = encrySettings
        override var isFullChainSynced: Boolean = settings.node.offlineGeneration
        override val timeProvider: NetworkTimeProvider = EncryApp.timeProvider
        override val historyStorage: HistoryStorage = nodeView.history.historyStorage
      }
      newHistory.fastSyncInProgress.fastSyncVal = false
      newHistory.blockDownloadProcessor.updateMinimalBlockHeightVar(nodeView.history.blockDownloadProcessor.minimalBlockHeight)
      newHistory.isHeadersChainSyncedVar = true
      updateNodeView(
        updatedHistory = Some(newHistory),
        updatedState = Some(state),
        updatedVault = Some(wallet)
      )
      system.actorSelection("/user/nodeViewSynchronizer") ! FastSyncDone
    case ModifierFromRemote(mod) =>
      val isInHistory: Boolean = nodeView.history.isModifierDefined(mod.id)
      val isInCache: Boolean = ModifiersCache.contains(key(mod.id))
      if (isInHistory || isInCache)
        logger.info(s"Received modifier of type: ${mod.modifierTypeId}  ${Algos.encode(mod.id)} " +
          s"can't be placed into cache cause of: inCache: ${!isInCache}.")
      else ModifiersCache.put(key(mod.id), mod, nodeView.history)
      computeApplications()

    case lm: LocallyGeneratedModifier =>
      logger.debug(s"Start processing LocallyGeneratedModifier message on NVH.")
      val startTime = System.currentTimeMillis()
      logger.info(s"Got locally generated modifier ${lm.pmod.encodedId} of type ${lm.pmod.modifierTypeId}")
      lm.pmod match {
        case block: Block =>
          pmodModify(block.header, isLocallyGenerated = true)
          pmodModify(block.payload, isLocallyGenerated = true)
        case anyMod =>
          pmodModify(anyMod, isLocallyGenerated = true)
      }
      logger.debug(s"Time processing of msg LocallyGeneratedModifier with mod of type ${lm.pmod.modifierTypeId}:" +
        s" with id: ${Algos.encode(lm.pmod.id)} -> ${System.currentTimeMillis() - startTime}")

    case GetDataFromCurrentView(f) =>
      f(CurrentView(nodeView.history, nodeView.state, nodeView.wallet)) match {
        case resultFuture: Future[_] => resultFuture.pipeTo(sender())
        case result => sender() ! result
      }

    case GetNodeViewChanges(history, state, _) =>
      if (history) sender() ! ChangedHistory(nodeView.history)
      if (state) sender() ! ChangedState(nodeView.state)

    case CompareViews(peer, modifierTypeId, modifierIds) =>
      logger.info(s"Start processing CompareViews message on NVH.")
      val startTime = System.currentTimeMillis()
      val ids: Seq[ModifierId] = modifierTypeId match {
        case _ => modifierIds
          .filterNot(mid => nodeView.history.isModifierDefined(mid) || ModifiersCache.contains(key(mid)))
      }
      if (modifierTypeId != Transaction.modifierTypeId) logger.debug(s"Got compare view message on NVH from ${peer.socketAddress}." +
        s" Type of requesting modifiers is: $modifierTypeId. Requesting ids size are: ${ids.size}." +
        s" Sending RequestFromLocal with ids to $sender." +
        s"\n Requesting ids are: ${ids.map(Algos.encode).mkString(",")}.")
      if (ids.nonEmpty && (modifierTypeId == Header.modifierTypeId || (nodeView.history.isHeadersChainSynced && modifierTypeId == Payload.modifierTypeId)))
        sender() ! RequestFromLocal(peer, modifierTypeId, ids)
      logger.debug(s"Time processing of msg CompareViews from $sender with modTypeId $modifierTypeId: ${System.currentTimeMillis() - startTime}")
    case SemanticallySuccessfulModifier(_) =>
    case msg => logger.error(s"Got strange message on nvh: $msg")
  }

  //todo refactor loop
  def computeApplications(): Unit = {
    val mods = ModifiersCache.popCandidate(nodeView.history)
    if (mods.nonEmpty) {
      logger.info(s"mods: ${mods.map(mod => Algos.encode(mod.id))}")
      mods.foreach(mod => pmodModify(mod))
      computeApplications()
    }
    else Unit
  }

  def key(id: ModifierId): mutable.WrappedArray.ofByte = new mutable.WrappedArray.ofByte(id)

  def updateNodeView(updatedHistory: Option[History] = None,
                     updatedState: Option[UtxoState] = None,
                     updatedVault: Option[EncryWallet] = None): Unit = {
    val newNodeView: NodeView = NodeView(updatedHistory.getOrElse(nodeView.history),
      updatedState.getOrElse(nodeView.state),
      updatedVault.getOrElse(nodeView.wallet))
    if (updatedHistory.nonEmpty) {
      system.actorSelection("/user/nodeViewSynchronizer") ! ChangedHistory(newNodeView.history)
      context.system.eventStream.publish(ChangedHistory(newNodeView.history))
    }
    if (updatedState.nonEmpty) context.system.eventStream.publish(ChangedState(newNodeView.state))
    nodeView = newNodeView
  }

  def requestDownloads(pi: ProgressInfo, previousModifier: Option[ModifierId] = None): Unit =
    pi.toDownload.foreach { case (tid, id) =>
      if (tid != Transaction.modifierTypeId) logger.info(s"NVH trigger sending DownloadRequest to NVSH with type: $tid " +
        s"for modifier: ${Algos.encode(id)}. PrevMod is: ${previousModifier.map(Algos.encode)}.")
      if ((nodeView.history.isFullChainSynced && tid == Payload.modifierTypeId) || tid != Payload.modifierTypeId)
        system.actorSelection("/user/nodeViewSynchronizer")! DownloadRequest(tid, id, previousModifier)
      else logger.info(s"Ignore sending request for payload (${Algos.encode(id)}) from nvh because of nodeView.history.isFullChainSynced = false")
    }

  def trimChainSuffix(suffix: IndexedSeq[PersistentModifier], rollbackPoint: ModifierId):
  IndexedSeq[PersistentModifier] = {
    val idx: Int = suffix.indexWhere(_.id.sameElements(rollbackPoint))
    if (idx == -1) IndexedSeq() else suffix.drop(idx)
  }

  @scala.annotation.tailrec
  private def updateState(history: History,
                          state: UtxoState,
                          progressInfo: ProgressInfo,
                          suffixApplied: IndexedSeq[PersistentModifier]):
  (History, UtxoState, Seq[PersistentModifier]) = {
    logger.info(s"\nStarting updating state in updateState function!")
    progressInfo.toApply.foreach {
      case header: Header => requestDownloads(progressInfo, Some(header.id))
      case _ => requestDownloads(progressInfo, None)
    }
    val branchingPointOpt: Option[VersionTag] = progressInfo.branchPoint.map(VersionTag !@@ _)
    val (stateToApplyTry: Try[UtxoState], suffixTrimmed: IndexedSeq[PersistentModifier]@unchecked) =
      if (progressInfo.chainSwitchingNeeded) {
        branchingPointOpt.map { branchPoint =>
          if (!state.version.sameElements(branchPoint))
            state.rollbackTo(branchPoint) -> trimChainSuffix(suffixApplied, ModifierId !@@ branchPoint)
          else Success(state) -> IndexedSeq()
        }.getOrElse(Failure(new Exception("Trying to rollback when branchPoint is empty.")))
      } else Success(state) -> suffixApplied
    stateToApplyTry match {
      case Success(stateToApply) =>
        context.system.eventStream.publish(RollbackSucceed(branchingPointOpt))
        val u0: UpdateInformation = UpdateInformation(history, stateToApply, None, None, suffixTrimmed)
        val uf: UpdateInformation = progressInfo.toApply.foldLeft(u0) { case (u, modToApply) =>
          if (u.failedMod.isEmpty) u.state.applyModifier(modToApply) match {
            case Right(stateAfterApply) =>
              influxRef.foreach(ref => modToApply match {
                case b: Block if history.isFullChainSynced => ref ! TransactionsInBlock(b.payload.txs.size)
                case _ =>
              })
              val newHis: History = history.reportModifierIsValid(modToApply)
              dataHolder ! DataHolderForApi.BlockAndHeaderInfo(newHis.getBestHeader, newHis.getBestBlock)
              modToApply match {
                case header: Header =>
                  val requiredHeight: Int = header.height - encrySettings.levelDB.maxVersions
                  if (requiredHeight % encrySettings.snapshotSettings.newSnapshotCreationHeight == 0) {
                    newHis.getBestHeaderAtHeight(header.height - encrySettings.levelDB.maxVersions).foreach { h =>
                      newHis.lastAvailableManifestHeight = requiredHeight
                      logger.info(s"newHis.heightOfLastAvailablePayloadForRequest -> ${
                        newHis.lastAvailableManifestHeight
                      }")
                    }
                  }
                case _ =>
              }
              if (encrySettings.snapshotSettings.enableSnapshotCreation && newHis.isFullChainSynced &&
                newHis.getBestBlock.exists { block =>
                block.header.height % encrySettings.snapshotSettings.newSnapshotCreationHeight == 0 &&
                  block.header.height != encrySettings.constants.GenesisHeight }) {
                val startTime = System.currentTimeMillis()
                logger.info(s"\n<<<<<<<||||||||START tree assembly on NVH||||||||||>>>>>>>>>>")
                import encry.view.state.avlTree.utils.implicits.Instances._
                newHis.getBestBlock.foreach { b =>
                  val chunks: List[SnapshotChunk] =
                    AvlTree.getChunks(
                      stateAfterApply.tree.rootNode,
                      currentChunkHeight = encrySettings.snapshotSettings.chunkDepth,
                      stateAfterApply.tree.storage
                    )
                  val potentialManifestId: Array[Byte] = Algos.hash(stateAfterApply.tree.rootHash ++ b.id)
                  system.actorSelection("/user/nodeViewSynchronizer") ! TreeChunks(chunks, potentialManifestId)
                }
                logger.info(s"Processing time ${(System.currentTimeMillis() - startTime) / 1000}s")
                logger.info(s"<<<<<<<||||||||FINISH tree assembly on NVH||||||||||>>>>>>>>>>\n")
              }

              context.system.eventStream.publish(SemanticallySuccessfulModifier(modToApply))
              if (newHis.getBestHeaderId.exists(bestHeaderId =>
                  newHis.getBestBlockId.exists(bId => ByteArrayWrapper(bId) == ByteArrayWrapper(bestHeaderId))
                  )) newHis.isFullChainSynced = true
              influxRef.foreach { ref =>
                logger.info(s"send info 2. about ${newHis.getBestHeaderHeight} | ${newHis.getBestBlockHeight}")
                ref ! HeightStatistics(newHis.getBestHeaderHeight, stateAfterApply.height)
                val isBlock: Boolean = modToApply match {
                  case _: Block => true
                  case _: Payload => true
                  case _ => false
                }
                if (isBlock) ref ! ModifierAppendedToState(success = true)
              }
              UpdateInformation(newHis, stateAfterApply, None, None, u.suffix :+ modToApply)
            case Left(e) =>
              logger.info(s"Application to state failed cause $e")
              val (newHis: History, newProgressInfo: ProgressInfo) =
                history.reportModifierIsInvalid(modToApply)
              context.system.eventStream.publish(SemanticallyFailedModification(modToApply, e))
              UpdateInformation(newHis, u.state, Some(modToApply), Some(newProgressInfo), u.suffix)
          } else u
        }
        uf.failedMod match {
          case Some(_) => updateState(uf.history, uf.state, uf.alternativeProgressInfo.get, uf.suffix)
          case None => (uf.history, uf.state, uf.suffix)
        }
      case Failure(e) =>
        context.system.eventStream.publish(RollbackFailed(branchingPointOpt))
        EncryApp.forceStopApplication(500, s"Rollback failed: $e")
    }
  }

  def pmodModify(pmod: PersistentModifier, isLocallyGenerated: Boolean = false): Unit =
    if (!nodeView.history.isModifierDefined(pmod.id)) {
      logger.debug(s"\nStarting to apply modifier ${pmod.encodedId} of type ${pmod.modifierTypeId} on nodeViewHolder to history.")
      val startAppHistory = System.currentTimeMillis()
      if (encrySettings.influxDB.isDefined) context.system
        .actorSelection("user/statsSender") !
        StartApplyingModifier(pmod.id, pmod.modifierTypeId, System.currentTimeMillis())
      nodeView.history.append(pmod) match {
          case Right((historyBeforeStUpdate, progressInfo)) =>
            logger.info(s"Successfully applied modifier ${pmod.encodedId} of type ${pmod.modifierTypeId} on nodeViewHolder to history.")
            logger.debug(s"Time of applying to history SUCCESS is: ${System.currentTimeMillis() - startAppHistory}. modId is: ${pmod.encodedId}")
            influxRef.foreach { ref =>
              ref ! EndOfApplyingModifier(pmod.id)
              val isHeader: Boolean = pmod match {
                case _: Header => true
                case _: Payload => false
              }
              ref ! ModifierAppendedToHistory(isHeader, success = true)
            }
            if (historyBeforeStUpdate.fastSyncInProgress.fastSyncVal && pmod.modifierTypeId == Payload.modifierTypeId &&
              historyBeforeStUpdate.getBestBlockHeight >= historyBeforeStUpdate.lastAvailableManifestHeight) {
              logger.info(s"nodeView.history.getBestBlockHeight ${historyBeforeStUpdate.getBestBlockHeight}")
              logger.info(s"nodeView.history.heightOfLastAvailablePayloadForRequest ${historyBeforeStUpdate.lastAvailableManifestHeight}")
              historyBeforeStUpdate.getBestHeaderAtHeight(historyBeforeStUpdate.lastAvailableManifestHeight)
                .foreach { h =>
                  system.actorSelection("/user/nodeViewSynchronizer") ! RequiredManifestHeightAndId(
                    historyBeforeStUpdate.lastAvailableManifestHeight,
                    Algos.hash(h.stateRoot ++ h.id)
                  )
                }
            }
            logger.info(s"Going to apply modifications ${pmod.encodedId} of type ${pmod.modifierTypeId} on nodeViewHolder to the state: $progressInfo")
            if (progressInfo.toApply.nonEmpty) {
              logger.info(s"\n progress info non empty. To apply: ${progressInfo.toApply.map(mod => Algos.encode(mod.id))}")
              val startPoint: Long = System.currentTimeMillis()
              val (newHistory: History, newState: UtxoState, blocksApplied: Seq[PersistentModifier]) =
                updateState(historyBeforeStUpdate, nodeView.state, progressInfo, IndexedSeq())
              if (newHistory.isHeadersChainSynced) system.actorSelection("/user/nodeViewSynchronizer") ! HeaderChainIsSynced
              if (encrySettings.influxDB.isDefined)
                context.actorSelection("/user/statsSender") ! StateUpdating(System.currentTimeMillis() - startPoint)
              sendUpdatedInfoToMemoryPool(progressInfo.toRemove)
              if (progressInfo.chainSwitchingNeeded)
                nodeView.wallet.rollback(VersionTag !@@ progressInfo.branchPoint.get).get
              blocksApplied.foreach(nodeView.wallet.scanPersistent)
              logger.debug(s"\nPersistent modifier ${pmod.encodedId} applied successfully")
              if (encrySettings.influxDB.isDefined) newHistory.getBestHeader.foreach(header =>
                context.actorSelection("/user/statsSender") ! BestHeaderInChain(header))
              if (newHistory.isFullChainSynced) {
                logger.debug(s"\nblockchain is synced on nvh on height ${newHistory.getBestHeaderHeight}!")
                ModifiersCache.setChainSynced()
                system.actorSelection("/user/nodeViewSynchronizer") ! FullBlockChainIsSynced
                system.actorSelection("/user/miner") ! FullBlockChainIsSynced
              }
              updateNodeView(Some(newHistory), Some(newState), Some(nodeView.wallet))
            } else {
              influxRef.foreach { ref =>
                logger.info(s"send info 3. about ${historyBeforeStUpdate.getBestHeaderHeight} | ${historyBeforeStUpdate.getBestBlockHeight}")
                ref ! HeightStatistics(historyBeforeStUpdate.getBestHeaderHeight, nodeView.state.height)
              }
              if (!isLocallyGenerated) requestDownloads(progressInfo, Some(pmod.id))
              context.system.eventStream.publish(SemanticallySuccessfulModifier(pmod))
              logger.info(s"\nProgress info is empty")
              updateNodeView(updatedHistory = Some(historyBeforeStUpdate))
            }
          case Left(e) =>
            logger.debug(s"\nCan`t apply persistent modifier (id: ${pmod.encodedId}, contents: $pmod)" +
              s" to history caused $e")
            context.system.eventStream.publish(SyntacticallyFailedModification(pmod, List(HistoryApplyError(e.getMessage))))
        }
    } else logger.info(s"\nTrying to apply modifier ${pmod.encodedId} that's already in history.")

  def sendUpdatedInfoToMemoryPool(toRemove: Seq[PersistentModifier]): Unit = {
    val rolledBackTxs: IndexedSeq[Transaction] = toRemove
      .flatMap(extractTransactions)
      .toIndexedSeq
    if (rolledBackTxs.nonEmpty)
      memoryPoolRef ! RolledBackTransactions(rolledBackTxs)
  }

  def extractTransactions(mod: PersistentModifier): Seq[Transaction] = mod match {
    case b: Block => b.payload.txs
    case p: Payload => p.txs
    case _ => Seq.empty[Transaction]
  }

  def genesisState: NodeView = {
    val stateDir: File = UtxoState.getStateDir(encrySettings)
    stateDir.mkdir()
    assert(stateDir.listFiles().isEmpty, s"Genesis directory $stateDir should always be empty.")
<<<<<<< HEAD
    val state: UtxoState = UtxoState.genesis(stateDir, encrySettings)
    val history: History = History.readOrGenerate(encrySettings, timeProvider)
    val wallet: EncryWallet = EncryWallet.readOrGenerate(encrySettings)
=======
    val state: UtxoState = UtxoState.genesis(stateDir, settings)
    val history: History = History.readOrGenerate(settings, timeProvider)
    val wallet: EncryWallet =
      EncryWallet.readOrGenerate(EncryWallet.getWalletDir(settings), EncryWallet.getKeysDir(settings), settings)
>>>>>>> ae264773
    NodeView(history, state, wallet)
  }

  def restoreState(): Option[NodeView] = if (History.getHistoryIndexDir(encrySettings).listFiles.nonEmpty)
    try {
      val stateDir: File = UtxoState.getStateDir(encrySettings)
      stateDir.mkdirs()
<<<<<<< HEAD
      val history: History = History.readOrGenerate(encrySettings, timeProvider)
      val wallet: EncryWallet = EncryWallet.readOrGenerate(encrySettings)
=======
      val history: History = History.readOrGenerate(settings, timeProvider)
      val wallet: EncryWallet =
        EncryWallet.readOrGenerate(EncryWallet.getWalletDir(settings), EncryWallet.getKeysDir(settings), settings)
>>>>>>> ae264773
      val state: UtxoState = restoreConsistentState(
        UtxoState.create(stateDir, encrySettings), history
      )
      Some(NodeView(history, state, wallet))
    } catch {
      case ex: Throwable =>
        logger.info(s"${ex.getMessage} during state restore. Recover from Modifiers holder!")
        new File(encrySettings.directory).listFiles.foreach(dir => FileUtils.cleanDirectory(dir))
        Some(genesisState)
    } else {
    None
  }

  def getRecreatedState(version: Option[VersionTag] = None, digest: Option[ADDigest] = None): UtxoState = {
    val dir: File = UtxoState.getStateDir(encrySettings)
    dir.mkdirs()
    dir.listFiles.foreach(_.delete())
    val stateDir: File = UtxoState.getStateDir(encrySettings)
    stateDir.mkdirs()
    UtxoState.create(stateDir, encrySettings)
  }

  def restoreConsistentState(stateIn: UtxoState, history: History): UtxoState =
    (stateIn.version, history.getBestBlock, stateIn) match {
      case (stateId, None, _) if stateId sameElements Array.emptyByteArray =>
        logger.info(s"State and history are both empty on startup")
        stateIn
      case (stateId, Some(block), _) if stateId sameElements block.id =>
        logger.info(s"State and history have the same version ${Algos.encode(stateId)}, no recovery needed.")
        stateIn
      case (_, None, _) =>
        logger.info(s"State and history are inconsistent." +
          s" History is empty on startup, rollback state to genesis.")
        getRecreatedState()
      case (stateId, Some(historyBestBlock), state: UtxoState) =>
        val stateBestHeaderOpt = history.getHeaderById(ModifierId !@@ stateId) //todo naming
        val (rollbackId, newChain) = history.getChainToHeader(stateBestHeaderOpt, historyBestBlock.header)
        logger.info(s"State and history are inconsistent." +
          s" Going to rollback to ${rollbackId.map(Algos.encode)} and " +
          s"apply ${newChain.length} modifiers")
        val startState = rollbackId.map(id => state.rollbackTo(VersionTag !@@ id).get)
          .getOrElse(getRecreatedState())
        val toApply = newChain.headers.map { h =>
          history.getBlockByHeader(h) match {
            case Some(fb) => fb
            case None => throw new Exception(s"Failed to get full block for header $h")
          }
        }
        toApply.foldLeft(startState) { (s, m) => s.applyValidModifier(m) }
    }

  override def close(): Unit = {
    nodeView.history.close()
    nodeView.state.close()
    nodeView.wallet.close()
  }
}

object NodeViewHolder {

  final case class DownloadRequest(modifierTypeId: ModifierTypeId,
                                   modifierId: ModifierId,
                                   previousModifier: Option[ModifierId] = None) extends NodeViewHolderEvent

  case class CurrentView[HIS, MS, VL](history: HIS, state: MS, vault: VL)

  case class UpdateInformation(history: History,
                               state: UtxoState,
                               failedMod: Option[PersistentModifier],
                               alternativeProgressInfo: Option[ProgressInfo],
                               suffix: IndexedSeq[PersistentModifier])

  object ReceivableMessages {
    case class CreateAccountManagerFromSeed(seed: String)

    case class GetNodeViewChanges(history: Boolean, state: Boolean, vault: Boolean)

    case class GetDataFromCurrentView[HIS, MS, VL, A](f: CurrentView[HIS, MS, VL] => A)

    case object GetWallet

    case class CompareViews(source: ConnectedPeer, modifierTypeId: ModifierTypeId, modifierIds: Seq[ModifierId])

    final case class ModifierFromRemote(serializedModifiers: PersistentModifier)

    case class LocallyGeneratedModifier(pmod: PersistentModifier)

  }

  class NodeViewHolderPriorityQueue(settings: ActorSystem.Settings, config: Config)
    extends UnboundedStablePriorityMailbox(
      PriorityGenerator {
        case CompareViews(_, _, _) => 0

        case PoisonPill => 2

        case otherwise => 1
      })

  def props(memoryPoolRef: ActorRef,
            influxRef: Option[ActorRef],
            dataHolder: ActorRef,
            settings: EncryAppSettings): Props =
    Props(new NodeViewHolder(memoryPoolRef, influxRef, dataHolder, settings))
}<|MERGE_RESOLUTION|>--- conflicted
+++ resolved
@@ -95,14 +95,10 @@
     case FastSyncFinished(state, wallet) =>
       logger.info(s"Node view holder got message FastSyncDoneAt. Started state replacing.")
       nodeView.state.tree.storage.close()
-<<<<<<< HEAD
+      nodeView.wallet.close()
       FileUtils.deleteDirectory(new File(s"${encrySettings.directory}/tmpDirState"))
-=======
-      nodeView.wallet.close()
-      FileUtils.deleteDirectory(new File(s"${settings.directory}/tmpDirState"))
-      FileUtils.deleteDirectory(new File(s"${settings.directory}/keysTmp"))
-      FileUtils.deleteDirectory(new File(s"${settings.directory}/walletTmp"))
->>>>>>> ae264773
+      FileUtils.deleteDirectory(new File(s"${encrySettings.directory}/keysTmp"))
+      FileUtils.deleteDirectory(new File(s"${encrySettings.directory}/walletTmp"))
       logger.info(s"Updated best block in fast sync mod. Updated state height.")
       val newHistory = new History with HistoryHeadersProcessor with HistoryPayloadsProcessor {
         override val settings: EncryAppSettings = encrySettings
@@ -401,16 +397,10 @@
     val stateDir: File = UtxoState.getStateDir(encrySettings)
     stateDir.mkdir()
     assert(stateDir.listFiles().isEmpty, s"Genesis directory $stateDir should always be empty.")
-<<<<<<< HEAD
     val state: UtxoState = UtxoState.genesis(stateDir, encrySettings)
     val history: History = History.readOrGenerate(encrySettings, timeProvider)
-    val wallet: EncryWallet = EncryWallet.readOrGenerate(encrySettings)
-=======
-    val state: UtxoState = UtxoState.genesis(stateDir, settings)
-    val history: History = History.readOrGenerate(settings, timeProvider)
     val wallet: EncryWallet =
-      EncryWallet.readOrGenerate(EncryWallet.getWalletDir(settings), EncryWallet.getKeysDir(settings), settings)
->>>>>>> ae264773
+      EncryWallet.readOrGenerate(EncryWallet.getWalletDir(encrySettings), EncryWallet.getKeysDir(encrySettings), encrySettings)
     NodeView(history, state, wallet)
   }
 
@@ -418,14 +408,9 @@
     try {
       val stateDir: File = UtxoState.getStateDir(encrySettings)
       stateDir.mkdirs()
-<<<<<<< HEAD
       val history: History = History.readOrGenerate(encrySettings, timeProvider)
-      val wallet: EncryWallet = EncryWallet.readOrGenerate(encrySettings)
-=======
-      val history: History = History.readOrGenerate(settings, timeProvider)
       val wallet: EncryWallet =
-        EncryWallet.readOrGenerate(EncryWallet.getWalletDir(settings), EncryWallet.getKeysDir(settings), settings)
->>>>>>> ae264773
+        EncryWallet.readOrGenerate(EncryWallet.getWalletDir(encrySettings), EncryWallet.getKeysDir(encrySettings), encrySettings)
       val state: UtxoState = restoreConsistentState(
         UtxoState.create(stateDir, encrySettings), history
       )
