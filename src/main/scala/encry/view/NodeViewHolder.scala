package encry.view

import java.io.File

import akka.actor.{Actor, ActorRef, ActorSystem, PoisonPill, Props}
import akka.dispatch.{PriorityGenerator, UnboundedStablePriorityMailbox}
import akka.pattern._
import com.typesafe.config.Config
import com.typesafe.scalalogging.StrictLogging
import encry.EncryApp
import encry.EncryApp.{system, timeProvider}
import encry.api.http.DataHolderForApi
import encry.api.http.DataHolderForApi.{BlockAndHeaderInfo}
import encry.consensus.HistoryConsensus.ProgressInfo
import encry.network.DeliveryManager.FullBlockChainIsSynced
import encry.network.NodeViewSynchronizer.ReceivableMessages._
import encry.network.PeerConnectionHandler.ConnectedPeer
import encry.settings.EncryAppSettings
import encry.stats.StatsSender._
import encry.utils.CoreTaggedTypes.VersionTag
import encry.utils.NetworkTimeProvider
import encry.view.NodeViewErrors.ModifierApplyError.HistoryApplyError
import encry.view.NodeViewHolder.ReceivableMessages._
import encry.view.NodeViewHolder._
<<<<<<< HEAD
import encry.view.fast.sync.SnapshotHolder.{FastSyncDone, FastSyncFinished, HeaderChainIsSynced, RequiredManifestHeightAndId, SnapshotChunk, TreeChunks}
import encry.view.state.{UtxoState, _}
=======
import encry.view.fast.sync.SnapshotHolder.SnapshotManifest.ManifestId
>>>>>>> f026cc93
import encry.view.fast.sync.SnapshotHolder._
import encry.view.history.storage.HistoryStorage
import encry.view.history.{History, HistoryHeadersProcessor, HistoryPayloadsProcessor}
import encry.view.mempool.MemoryPool.RolledBackTransactions
import encry.view.state.UtxoState
import encry.view.state.avlTree.AvlTree
import encry.view.wallet.EncryWallet
import io.iohk.iodb.{ByteArrayWrapper, LSMStore}
import encry.view.history.History
import encry.view.mempool.MemoryPool.RolledBackTransactions
import encry.view.wallet.EncryWallet
import io.iohk.iodb.ByteArrayWrapper
import org.apache.commons.io.FileUtils
import org.encryfoundation.common.modifiers.PersistentModifier
import org.encryfoundation.common.modifiers.history._
import org.encryfoundation.common.modifiers.mempool.transaction.Transaction
import org.encryfoundation.common.utils.Algos
import org.encryfoundation.common.utils.TaggedTypes.{ADDigest, ModifierId, ModifierTypeId}

import scala.collection.{IndexedSeq, Seq, mutable}
import scala.concurrent.duration._
import scala.concurrent.{ExecutionContextExecutor, Future}
import scala.util.{Failure, Success, Try}

class NodeViewHolder(memoryPoolRef: ActorRef,
                     influxRef: Option[ActorRef],
                     dataHolder: ActorRef,
                     encrySettings: EncryAppSettings) extends Actor with StrictLogging with AutoCloseable {

  implicit val exCon: ExecutionContextExecutor = context.dispatcher

  case class NodeView(history: History, state: UtxoState, wallet: EncryWallet)

  var nodeView: NodeView = restoreState().getOrElse(genesisState)
  context.system.actorSelection("/user/nodeViewSynchronizer") ! ChangedHistory(nodeView.history)

  dataHolder ! UpdatedHistory(nodeView.history)
  dataHolder ! ChangedState(nodeView.state)

  influxRef.foreach(ref => context.system.scheduler.schedule(5.second, 5.second) {
    logger.info(s"send info. about ${nodeView.history.getBestHeaderHeight} | ${nodeView.history.getBestBlockHeight} | " +
      s"${nodeView.state.height} -> best header id ${nodeView.history.getBestHeader.map(_.encodedId)} ->" +
      s" best block id ${nodeView.history.getBestBlock.map(_.encodedId)}" +
      s" Best header at best block height ${nodeView.history.getBestBlock.flatMap(b =>
        nodeView.history.getBestHeaderAtHeight(b.header.height)
      ).map(l => l.encodedId -> Algos.encode(l.payloadId))}")
  })

  override def preStart(): Unit = logger.info(s"Node view holder started.")

  override def preRestart(reason: Throwable, message: Option[Any]): Unit = {
    reason.printStackTrace()
    System.exit(100)
  }

  context.system.scheduler.schedule(1.seconds, 10.seconds)(logger.info(s"Modifiers cache from NVH: " +
    s"${ModifiersCache.size}. Elems: ${ModifiersCache.cache.keys.map(key => Algos.encode(key.toArray)).mkString(",")}"))

  override def postStop(): Unit = {
    logger.warn(s"Stopping NodeViewHolder...")
    nodeView.history.closeStorage()
  }

  var potentialManifestIds: List[ManifestId] = List.empty[ManifestId]

  override def receive: Receive = {
    case CreateAccountManagerFromSeed(seed) =>
      val newAccount = nodeView.wallet.addAccount(seed, encrySettings.wallet.map(_.password).get, nodeView.state)
      updateNodeView(updatedVault = newAccount.toOption)
      sender() ! newAccount
    case FastSyncFinished(state, wallet) =>
      logger.info(s"Node view holder got message FastSyncDoneAt. Started state replacing.")
      nodeView.state.tree.storage.close()
      nodeView.wallet.close()
      FileUtils.deleteDirectory(new File(s"${encrySettings.directory}/tmpDirState"))
      FileUtils.deleteDirectory(new File(s"${encrySettings.directory}/keysTmp"))
      FileUtils.deleteDirectory(new File(s"${encrySettings.directory}/walletTmp"))
      logger.info(s"Updated best block in fast sync mod. Updated state height.")
      val newHistory = new History with HistoryHeadersProcessor with HistoryPayloadsProcessor {
        override val settings: EncryAppSettings = encrySettings
        override var isFullChainSynced: Boolean = settings.node.offlineGeneration
        override val timeProvider: NetworkTimeProvider = EncryApp.timeProvider
        override val historyStorage: HistoryStorage = nodeView.history.historyStorage
      }
      newHistory.fastSyncInProgress.fastSyncVal = false
      newHistory.blockDownloadProcessor.updateMinimalBlockHeightVar(nodeView.history.blockDownloadProcessor.minimalBlockHeight)
      newHistory.isHeadersChainSyncedVar = true
      updateNodeView(
        updatedHistory = Some(newHistory),
        updatedState = Some(state),
        updatedVault = Some(wallet)
      )
<<<<<<< HEAD
      system.actorSelection("/user/nodeViewSynchronizer") ! FastSyncDone
=======
      nodeViewSynchronizer ! FastSyncDone
    case RemoveRedundantManifestIds => potentialManifestIds = List.empty
>>>>>>> f026cc93
    case ModifierFromRemote(mod) =>
      val isInHistory: Boolean = nodeView.history.isModifierDefined(mod.id)
      val isInCache: Boolean = ModifiersCache.contains(key(mod.id))
      if (isInHistory || isInCache)
        logger.info(s"Received modifier of type: ${mod.modifierTypeId}  ${Algos.encode(mod.id)} " +
          s"can't be placed into cache cause of: inCache: ${!isInCache}.")
      else ModifiersCache.put(key(mod.id), mod, nodeView.history)
      computeApplications()

    case lm: LocallyGeneratedModifier =>
      logger.debug(s"Start processing LocallyGeneratedModifier message on NVH.")
      val startTime = System.currentTimeMillis()
      logger.info(s"Got locally generated modifier ${lm.pmod.encodedId} of type ${lm.pmod.modifierTypeId}")
      lm.pmod match {
        case block: Block =>
          pmodModify(block.header, isLocallyGenerated = true)
          pmodModify(block.payload, isLocallyGenerated = true)
        case anyMod =>
          pmodModify(anyMod, isLocallyGenerated = true)
      }
      logger.debug(s"Time processing of msg LocallyGeneratedModifier with mod of type ${lm.pmod.modifierTypeId}:" +
        s" with id: ${Algos.encode(lm.pmod.id)} -> ${System.currentTimeMillis() - startTime}")

    case GetDataFromCurrentView(f) =>
      f(CurrentView(nodeView.history, nodeView.state, nodeView.wallet)) match {
        case resultFuture: Future[_] => resultFuture.pipeTo(sender())
        case result => sender() ! result
      }

    case GetNodeViewChanges(history, state, _) =>
      if (history) sender() ! ChangedHistory(nodeView.history)
      if (state) sender() ! ChangedState(nodeView.state)

    case CompareViews(peer, modifierTypeId, modifierIds) =>
      logger.info(s"Start processing CompareViews message on NVH.")
      val startTime = System.currentTimeMillis()
      val ids: Seq[ModifierId] = modifierTypeId match {
        case _ => modifierIds
          .filterNot(mid => nodeView.history.isModifierDefined(mid) || ModifiersCache.contains(key(mid)))
      }
      if (modifierTypeId != Transaction.modifierTypeId) logger.debug(s"Got compare view message on NVH from ${peer.socketAddress}." +
        s" Type of requesting modifiers is: $modifierTypeId. Requesting ids size are: ${ids.size}." +
        s" Sending RequestFromLocal with ids to $sender." +
        s"\n Requesting ids are: ${ids.map(Algos.encode).mkString(",")}.")
      if (ids.nonEmpty && (modifierTypeId == Header.modifierTypeId || (nodeView.history.isHeadersChainSynced && modifierTypeId == Payload.modifierTypeId)))
        sender() ! RequestFromLocal(peer, modifierTypeId, ids)
      logger.debug(s"Time processing of msg CompareViews from $sender with modTypeId $modifierTypeId: ${System.currentTimeMillis() - startTime}")
    case SemanticallySuccessfulModifier(_) =>
    case msg => logger.error(s"Got strange message on nvh: $msg")
  }

  //todo refactor loop
  def computeApplications(): Unit = {
    val mods = ModifiersCache.popCandidate(nodeView.history)
    if (mods.nonEmpty) {
      logger.info(s"mods: ${mods.map(mod => Algos.encode(mod.id))}")
      mods.foreach(mod => pmodModify(mod))
      computeApplications()
    }
    else Unit
  }

  def key(id: ModifierId): mutable.WrappedArray.ofByte = new mutable.WrappedArray.ofByte(id)

  def updateNodeView(updatedHistory: Option[History] = None,
                     updatedState: Option[UtxoState] = None,
                     updatedVault: Option[EncryWallet] = None): Unit = {
    val newNodeView: NodeView = NodeView(updatedHistory.getOrElse(nodeView.history),
      updatedState.getOrElse(nodeView.state),
      updatedVault.getOrElse(nodeView.wallet))
    if (updatedHistory.nonEmpty) {
      system.actorSelection("/user/nodeViewSynchronizer") ! ChangedHistory(newNodeView.history)
      context.system.eventStream.publish(ChangedHistory(newNodeView.history))
    }
    if (updatedState.nonEmpty) context.system.eventStream.publish(ChangedState(newNodeView.state))
    nodeView = newNodeView
  }

  def requestDownloads(pi: ProgressInfo, previousModifier: Option[ModifierId] = None): Unit =
    pi.toDownload.foreach { case (tid, id) =>
      if (tid != Transaction.modifierTypeId) logger.info(s"NVH trigger sending DownloadRequest to NVSH with type: $tid " +
        s"for modifier: ${Algos.encode(id)}. PrevMod is: ${previousModifier.map(Algos.encode)}.")
      if ((nodeView.history.isFullChainSynced && tid == Payload.modifierTypeId) || tid != Payload.modifierTypeId)
        system.actorSelection("/user/nodeViewSynchronizer")! DownloadRequest(tid, id, previousModifier)
      else logger.info(s"Ignore sending request for payload (${Algos.encode(id)}) from nvh because of nodeView.history.isFullChainSynced = false")
    }

  def trimChainSuffix(suffix: IndexedSeq[PersistentModifier], rollbackPoint: ModifierId):
  IndexedSeq[PersistentModifier] = {
    val idx: Int = suffix.indexWhere(_.id.sameElements(rollbackPoint))
    if (idx == -1) IndexedSeq() else suffix.drop(idx)
  }

  @scala.annotation.tailrec
  private def updateState(history: History,
                          state: UtxoState,
                          progressInfo: ProgressInfo,
                          suffixApplied: IndexedSeq[PersistentModifier],
                          isLocallyGenerated: Boolean = false):
  (History, UtxoState, Seq[PersistentModifier]) = {
    logger.info(s"\nStarting updating state in updateState function!")
    if (!isLocallyGenerated) progressInfo.toApply.foreach {
      case header: Header => requestDownloads(progressInfo, Some(header.id))
      case _ => requestDownloads(progressInfo, None)
    }
    val branchingPointOpt: Option[VersionTag] = progressInfo.branchPoint.map(VersionTag !@@ _)
    val (stateToApplyTry: Try[UtxoState], suffixTrimmed: IndexedSeq[PersistentModifier]@unchecked) =
      if (progressInfo.chainSwitchingNeeded) {
        branchingPointOpt.map { branchPoint =>
          if (!state.version.sameElements(branchPoint))
            state.rollbackTo(branchPoint) -> trimChainSuffix(suffixApplied, ModifierId !@@ branchPoint)
          else Success(state) -> IndexedSeq()
        }.getOrElse(Failure(new Exception("Trying to rollback when branchPoint is empty.")))
      } else Success(state) -> suffixApplied
    stateToApplyTry match {
      case Success(stateToApply) =>
        context.system.eventStream.publish(RollbackSucceed(branchingPointOpt))
        val u0: UpdateInformation = UpdateInformation(history, stateToApply, None, None, suffixTrimmed)
        val uf: UpdateInformation = progressInfo.toApply.foldLeft(u0) { case (u, modToApply) =>
          if (u.failedMod.isEmpty) u.state.applyModifier(modToApply) match {
            case Right(stateAfterApply) =>
              influxRef.foreach(ref => modToApply match {
                case b: Block if history.isFullChainSynced => ref ! TransactionsInBlock(b.payload.txs.size)
                case _ =>
              })
              val newHis: History = history.reportModifierIsValid(modToApply)
              dataHolder ! DataHolderForApi.BlockAndHeaderInfo(newHis.getBestHeader, newHis.getBestBlock)
              modToApply match {
                case header: Header =>
<<<<<<< HEAD
                  val requiredHeight: Int = header.height - encrySettings.levelDB.maxVersions
                  if (requiredHeight % encrySettings.snapshotSettings.newSnapshotCreationHeight == 0) {
                    newHis.getBestHeaderAtHeight(header.height - encrySettings.levelDB.maxVersions).foreach { h =>
                      newHis.lastAvailableManifestHeight = requiredHeight
                      logger.info(s"newHis.heightOfLastAvailablePayloadForRequest -> ${
                        newHis.lastAvailableManifestHeight
                      }")
                    }
                  }
                case _ =>
              }
              if (encrySettings.snapshotSettings.enableSnapshotCreation && newHis.isFullChainSynced &&
                newHis.getBestBlock.exists { block =>
                block.header.height % encrySettings.snapshotSettings.newSnapshotCreationHeight == 0 &&
                  block.header.height != encrySettings.constants.GenesisHeight }) {
                val startTime = System.currentTimeMillis()
                logger.info(s"\n<<<<<<<||||||||START tree assembly on NVH||||||||||>>>>>>>>>>")
                import encry.view.state.avlTree.utils.implicits.Instances._
                newHis.getBestBlock.foreach { b =>
=======
                  val requiredHeight: Int = header.height - settings.constants.MaxRollbackDepth
                  if (requiredHeight % settings.snapshotSettings.newSnapshotCreationHeight == 0) {
                    newHis.lastAvailableManifestHeight = requiredHeight
                    logger.info(s"heightOfLastAvailablePayloadForRequest -> ${newHis.lastAvailableManifestHeight}")
                  }
                case _ =>
              }
              newHis.getHeaderOfBestBlock.foreach { header: Header =>
                val potentialManifestId: Array[Byte] = Algos.hash(stateAfterApply.tree.rootHash ++ header.id)
                val isManifestExists: Boolean = potentialManifestIds.exists(_.sameElements(potentialManifestId))
                val isCorrectCreationHeight: Boolean =
                  header.height % settings.snapshotSettings.newSnapshotCreationHeight == 0
                val isGenesisHeader: Boolean = header.height == settings.constants.GenesisHeight
                if (settings.snapshotSettings.enableSnapshotCreation && newHis.isFullChainSynced &&
                  !isManifestExists && isCorrectCreationHeight && !isGenesisHeader) {
                  val startTime = System.currentTimeMillis()
                  logger.info(s"Start chunks creation for new snapshot")
                  import encry.view.state.avlTree.utils.implicits.Instances._
>>>>>>> f026cc93
                  val chunks: List[SnapshotChunk] =
                    AvlTree.getChunks(
                      stateAfterApply.tree.rootNode,
                      currentChunkHeight = encrySettings.snapshotSettings.chunkDepth,
                      stateAfterApply.tree.storage
                    )
<<<<<<< HEAD
                  val potentialManifestId: Array[Byte] = Algos.hash(stateAfterApply.tree.rootHash ++ b.id)
                  system.actorSelection("/user/nodeViewSynchronizer") ! TreeChunks(chunks, potentialManifestId)
=======
                  nodeViewSynchronizer ! TreeChunks(chunks, potentialManifestId)
                  potentialManifestIds = ManifestId @@ potentialManifestId :: potentialManifestIds
                  logger.info(s"State tree successfully processed for snapshot. " +
                    s"Processing time is: ${(System.currentTimeMillis() - startTime) / 1000}s.")
>>>>>>> f026cc93
                }
              }
              context.system.eventStream.publish(SemanticallySuccessfulModifier(modToApply))
              if (newHis.getBestHeaderId.exists(bestHeaderId =>
                  newHis.getBestBlockId.exists(bId => ByteArrayWrapper(bId) == ByteArrayWrapper(bestHeaderId))
                  )) newHis.isFullChainSynced = true
              influxRef.foreach { ref =>
                logger.info(s"send info 2. about ${newHis.getBestHeaderHeight} | ${newHis.getBestBlockHeight}")
                ref ! HeightStatistics(newHis.getBestHeaderHeight, stateAfterApply.height)
                val isBlock: Boolean = modToApply match {
                  case _: Block => true
                  case _: Payload => true
                  case _ => false
                }
                if (isBlock) ref ! ModifierAppendedToState(success = true)
              }
              UpdateInformation(newHis, stateAfterApply, None, None, u.suffix :+ modToApply)
            case Left(e) =>
              logger.info(s"Application to state failed cause $e")
              val (newHis: History, newProgressInfo: ProgressInfo) =
                history.reportModifierIsInvalid(modToApply)
              context.system.eventStream.publish(SemanticallyFailedModification(modToApply, e))
              UpdateInformation(newHis, u.state, Some(modToApply), Some(newProgressInfo), u.suffix)
          } else u
        }
        uf.failedMod match {
          case Some(_) =>
            uf.history.updateIdsForSyncInfo()
            updateState(uf.history, uf.state, uf.alternativeProgressInfo.get, uf.suffix, isLocallyGenerated)
          case None => (uf.history, uf.state, uf.suffix)
        }
      case Failure(e) =>
        context.system.eventStream.publish(RollbackFailed(branchingPointOpt))
        EncryApp.forceStopApplication(500, s"Rollback failed: $e")
    }
  }

  def pmodModify(pmod: PersistentModifier, isLocallyGenerated: Boolean = false): Unit =
    if (!nodeView.history.isModifierDefined(pmod.id)) {
      logger.debug(s"\nStarting to apply modifier ${pmod.encodedId} of type ${pmod.modifierTypeId} on nodeViewHolder to history.")
      val startAppHistory = System.currentTimeMillis()
      if (encrySettings.influxDB.isDefined) context.system
        .actorSelection("user/statsSender") !
        StartApplyingModifier(pmod.id, pmod.modifierTypeId, System.currentTimeMillis())
      nodeView.history.append(pmod) match {
          case Right((historyBeforeStUpdate, progressInfo)) =>
            logger.info(s"Successfully applied modifier ${pmod.encodedId} of type ${pmod.modifierTypeId} on nodeViewHolder to history.")
            logger.debug(s"Time of applying to history SUCCESS is: ${System.currentTimeMillis() - startAppHistory}. modId is: ${pmod.encodedId}")
            if (pmod.modifierTypeId == Header.modifierTypeId) historyBeforeStUpdate.updateIdsForSyncInfo()
            influxRef.foreach { ref =>
              ref ! EndOfApplyingModifier(pmod.id)
              val isHeader: Boolean = pmod match {
                case _: Header => true
                case _: Payload => false
              }
              ref ! ModifierAppendedToHistory(isHeader, success = true)
            }
            if (historyBeforeStUpdate.fastSyncInProgress.fastSyncVal && pmod.modifierTypeId == Payload.modifierTypeId &&
              historyBeforeStUpdate.getBestBlockHeight >= historyBeforeStUpdate.lastAvailableManifestHeight) {
              logger.info(s"nodeView.history.getBestBlockHeight ${historyBeforeStUpdate.getBestBlockHeight}")
              logger.info(s"nodeView.history.heightOfLastAvailablePayloadForRequest ${historyBeforeStUpdate.lastAvailableManifestHeight}")
              historyBeforeStUpdate.getBestHeaderAtHeight(historyBeforeStUpdate.lastAvailableManifestHeight)
                .foreach { h =>
                  system.actorSelection("/user/nodeViewSynchronizer") ! RequiredManifestHeightAndId(
                    historyBeforeStUpdate.lastAvailableManifestHeight,
                    Algos.hash(h.stateRoot ++ h.id)
                  )
                }
            }
            logger.info(s"Going to apply modifications ${pmod.encodedId} of type ${pmod.modifierTypeId} on nodeViewHolder to the state: $progressInfo")
            if (progressInfo.toApply.nonEmpty) {
              logger.info(s"\n progress info non empty. To apply: ${progressInfo.toApply.map(mod => Algos.encode(mod.id))}")
              val startPoint: Long = System.currentTimeMillis()
              val (newHistory: History, newState: UtxoState, blocksApplied: Seq[PersistentModifier]) =
<<<<<<< HEAD
                updateState(historyBeforeStUpdate, nodeView.state, progressInfo, IndexedSeq())
              if (newHistory.isHeadersChainSynced) system.actorSelection("/user/nodeViewSynchronizer") ! HeaderChainIsSynced
              if (encrySettings.influxDB.isDefined)
=======
                updateState(historyBeforeStUpdate, nodeView.state, progressInfo, IndexedSeq(), isLocallyGenerated)
              if (newHistory.isHeadersChainSynced) nodeViewSynchronizer ! HeaderChainIsSynced
              if (settings.influxDB.isDefined)
>>>>>>> f026cc93
                context.actorSelection("/user/statsSender") ! StateUpdating(System.currentTimeMillis() - startPoint)
              sendUpdatedInfoToMemoryPool(progressInfo.toRemove)
              if (progressInfo.chainSwitchingNeeded)
                nodeView.wallet.rollback(VersionTag !@@ progressInfo.branchPoint.get).get
              blocksApplied.foreach(nodeView.wallet.scanPersistent)
              logger.debug(s"\nPersistent modifier ${pmod.encodedId} applied successfully")
              if (encrySettings.influxDB.isDefined) newHistory.getBestHeader.foreach(header =>
                context.actorSelection("/user/statsSender") ! BestHeaderInChain(header))
              if (newHistory.isFullChainSynced) {
                logger.debug(s"\nblockchain is synced on nvh on height ${newHistory.getBestHeaderHeight}!")
                ModifiersCache.setChainSynced()
                system.actorSelection("/user/nodeViewSynchronizer") ! FullBlockChainIsSynced
                system.actorSelection("/user/miner") ! FullBlockChainIsSynced
              }
              updateNodeView(Some(newHistory), Some(newState), Some(nodeView.wallet))
            } else {
              influxRef.foreach { ref =>
                logger.info(s"send info 3. about ${historyBeforeStUpdate.getBestHeaderHeight} | ${historyBeforeStUpdate.getBestBlockHeight}")
                ref ! HeightStatistics(historyBeforeStUpdate.getBestHeaderHeight, nodeView.state.height)
              }
              if (!isLocallyGenerated) requestDownloads(progressInfo, Some(pmod.id))
              context.system.eventStream.publish(SemanticallySuccessfulModifier(pmod))
              logger.info(s"\nProgress info is empty")
              updateNodeView(updatedHistory = Some(historyBeforeStUpdate))
            }
          case Left(e) =>
            logger.debug(s"\nCan`t apply persistent modifier (id: ${pmod.encodedId}, contents: $pmod)" +
              s" to history caused $e")
            context.system.eventStream.publish(SyntacticallyFailedModification(pmod, List(HistoryApplyError(e.getMessage))))
        }
    } else logger.info(s"\nTrying to apply modifier ${pmod.encodedId} that's already in history.")

  def sendUpdatedInfoToMemoryPool(toRemove: Seq[PersistentModifier]): Unit = {
    val rolledBackTxs: IndexedSeq[Transaction] = toRemove
      .flatMap(extractTransactions)
      .toIndexedSeq
    if (rolledBackTxs.nonEmpty)
      memoryPoolRef ! RolledBackTransactions(rolledBackTxs)
  }

  def extractTransactions(mod: PersistentModifier): Seq[Transaction] = mod match {
    case b: Block => b.payload.txs
    case p: Payload => p.txs
    case _ => Seq.empty[Transaction]
  }

  def genesisState: NodeView = {
    val stateDir: File = UtxoState.getStateDir(encrySettings)
    stateDir.mkdir()
    assert(stateDir.listFiles().isEmpty, s"Genesis directory $stateDir should always be empty.")
    val state: UtxoState = UtxoState.genesis(stateDir, encrySettings)
    val history: History = History.readOrGenerate(encrySettings, timeProvider)
    val wallet: EncryWallet =
      EncryWallet.readOrGenerate(EncryWallet.getWalletDir(encrySettings), EncryWallet.getKeysDir(encrySettings), encrySettings)
    NodeView(history, state, wallet)
  }

  def restoreState(): Option[NodeView] = if (History.getHistoryIndexDir(encrySettings).listFiles.nonEmpty)
    try {
      val stateDir: File = UtxoState.getStateDir(encrySettings)
      stateDir.mkdirs()
      val history: History = History.readOrGenerate(encrySettings, timeProvider)
      val wallet: EncryWallet =
        EncryWallet.readOrGenerate(EncryWallet.getWalletDir(encrySettings), EncryWallet.getKeysDir(encrySettings), encrySettings)
      val state: UtxoState = restoreConsistentState(
        UtxoState.create(stateDir, encrySettings), history
      )
      Some(NodeView(history, state, wallet))
    } catch {
      case ex: Throwable =>
        logger.info(s"${ex.getMessage} during state restore. Recover from Modifiers holder!")
        new File(encrySettings.directory).listFiles.foreach(dir => FileUtils.cleanDirectory(dir))
        Some(genesisState)
    } else {
    None
  }

  def getRecreatedState(version: Option[VersionTag] = None, digest: Option[ADDigest] = None): UtxoState = {
    val dir: File = UtxoState.getStateDir(encrySettings)
    dir.mkdirs()
    dir.listFiles.foreach(_.delete())
    val stateDir: File = UtxoState.getStateDir(encrySettings)
    stateDir.mkdirs()
    UtxoState.create(stateDir, encrySettings)
  }

  def restoreConsistentState(stateIn: UtxoState, history: History): UtxoState =
    (stateIn.version, history.getBestBlock, stateIn) match {
      case (stateId, None, _) if stateId sameElements Array.emptyByteArray =>
        logger.info(s"State and history are both empty on startup")
        stateIn
      case (stateId, Some(block), _) if stateId sameElements block.id =>
        logger.info(s"State and history have the same version ${Algos.encode(stateId)}, no recovery needed.")
        stateIn
      case (_, None, _) =>
        logger.info(s"State and history are inconsistent." +
          s" History is empty on startup, rollback state to genesis.")
        getRecreatedState()
      case (stateId, Some(historyBestBlock), state: UtxoState) =>
        val stateBestHeaderOpt = history.getHeaderById(ModifierId !@@ stateId) //todo naming
        val (rollbackId, newChain) = history.getChainToHeader(stateBestHeaderOpt, historyBestBlock.header)
        logger.info(s"State and history are inconsistent." +
          s" Going to rollback to ${rollbackId.map(Algos.encode)} and " +
          s"apply ${newChain.length} modifiers")
        val startState = rollbackId.map(id => state.rollbackTo(VersionTag !@@ id).get)
          .getOrElse(getRecreatedState())
        val toApply = newChain.headers.map { h =>
          history.getBlockByHeader(h) match {
            case Some(fb) => fb
            case None => throw new Exception(s"Failed to get full block for header $h")
          }
        }
        toApply.foldLeft(startState) { (s, m) => s.applyValidModifier(m) }
    }

  override def close(): Unit = {
    nodeView.history.close()
    nodeView.state.close()
    nodeView.wallet.close()
  }
}

object NodeViewHolder {

  final case class DownloadRequest(modifierTypeId: ModifierTypeId,
                                   modifierId: ModifierId,
                                   previousModifier: Option[ModifierId] = None) extends NodeViewHolderEvent

  case class CurrentView[HIS, MS, VL](history: HIS, state: MS, vault: VL)

  case class UpdateInformation(history: History,
                               state: UtxoState,
                               failedMod: Option[PersistentModifier],
                               alternativeProgressInfo: Option[ProgressInfo],
                               suffix: IndexedSeq[PersistentModifier])

  object ReceivableMessages {
    case class CreateAccountManagerFromSeed(seed: String)

    case class GetNodeViewChanges(history: Boolean, state: Boolean, vault: Boolean)

    case class GetDataFromCurrentView[HIS, MS, VL, A](f: CurrentView[HIS, MS, VL] => A)

    case object GetWallet

    case class CompareViews(source: ConnectedPeer, modifierTypeId: ModifierTypeId, modifierIds: Seq[ModifierId])

    final case class ModifierFromRemote(serializedModifiers: PersistentModifier)

    case class LocallyGeneratedModifier(pmod: PersistentModifier)

  }

  class NodeViewHolderPriorityQueue(settings: ActorSystem.Settings, config: Config)
    extends UnboundedStablePriorityMailbox(
      PriorityGenerator {
        case CompareViews(_, _, _) => 0

        case PoisonPill => 2

        case otherwise => 1
      })

  def props(memoryPoolRef: ActorRef,
            influxRef: Option[ActorRef],
            dataHolder: ActorRef,
            settings: EncryAppSettings): Props =
    Props(new NodeViewHolder(memoryPoolRef, influxRef, dataHolder, settings))
}<|MERGE_RESOLUTION|>--- conflicted
+++ resolved
@@ -22,12 +22,9 @@
 import encry.view.NodeViewErrors.ModifierApplyError.HistoryApplyError
 import encry.view.NodeViewHolder.ReceivableMessages._
 import encry.view.NodeViewHolder._
-<<<<<<< HEAD
 import encry.view.fast.sync.SnapshotHolder.{FastSyncDone, FastSyncFinished, HeaderChainIsSynced, RequiredManifestHeightAndId, SnapshotChunk, TreeChunks}
 import encry.view.state.{UtxoState, _}
-=======
 import encry.view.fast.sync.SnapshotHolder.SnapshotManifest.ManifestId
->>>>>>> f026cc93
 import encry.view.fast.sync.SnapshotHolder._
 import encry.view.history.storage.HistoryStorage
 import encry.view.history.{History, HistoryHeadersProcessor, HistoryPayloadsProcessor}
@@ -120,12 +117,8 @@
         updatedState = Some(state),
         updatedVault = Some(wallet)
       )
-<<<<<<< HEAD
       system.actorSelection("/user/nodeViewSynchronizer") ! FastSyncDone
-=======
-      nodeViewSynchronizer ! FastSyncDone
     case RemoveRedundantManifestIds => potentialManifestIds = List.empty
->>>>>>> f026cc93
     case ModifierFromRemote(mod) =>
       val isInHistory: Boolean = nodeView.history.isModifierDefined(mod.id)
       val isInCache: Boolean = ModifiersCache.contains(key(mod.id))
@@ -255,29 +248,8 @@
               dataHolder ! DataHolderForApi.BlockAndHeaderInfo(newHis.getBestHeader, newHis.getBestBlock)
               modToApply match {
                 case header: Header =>
-<<<<<<< HEAD
-                  val requiredHeight: Int = header.height - encrySettings.levelDB.maxVersions
+                  val requiredHeight: Int = header.height - encrySettings.constants.MaxRollbackDepth
                   if (requiredHeight % encrySettings.snapshotSettings.newSnapshotCreationHeight == 0) {
-                    newHis.getBestHeaderAtHeight(header.height - encrySettings.levelDB.maxVersions).foreach { h =>
-                      newHis.lastAvailableManifestHeight = requiredHeight
-                      logger.info(s"newHis.heightOfLastAvailablePayloadForRequest -> ${
-                        newHis.lastAvailableManifestHeight
-                      }")
-                    }
-                  }
-                case _ =>
-              }
-              if (encrySettings.snapshotSettings.enableSnapshotCreation && newHis.isFullChainSynced &&
-                newHis.getBestBlock.exists { block =>
-                block.header.height % encrySettings.snapshotSettings.newSnapshotCreationHeight == 0 &&
-                  block.header.height != encrySettings.constants.GenesisHeight }) {
-                val startTime = System.currentTimeMillis()
-                logger.info(s"\n<<<<<<<||||||||START tree assembly on NVH||||||||||>>>>>>>>>>")
-                import encry.view.state.avlTree.utils.implicits.Instances._
-                newHis.getBestBlock.foreach { b =>
-=======
-                  val requiredHeight: Int = header.height - settings.constants.MaxRollbackDepth
-                  if (requiredHeight % settings.snapshotSettings.newSnapshotCreationHeight == 0) {
                     newHis.lastAvailableManifestHeight = requiredHeight
                     logger.info(s"heightOfLastAvailablePayloadForRequest -> ${newHis.lastAvailableManifestHeight}")
                   }
@@ -287,29 +259,23 @@
                 val potentialManifestId: Array[Byte] = Algos.hash(stateAfterApply.tree.rootHash ++ header.id)
                 val isManifestExists: Boolean = potentialManifestIds.exists(_.sameElements(potentialManifestId))
                 val isCorrectCreationHeight: Boolean =
-                  header.height % settings.snapshotSettings.newSnapshotCreationHeight == 0
-                val isGenesisHeader: Boolean = header.height == settings.constants.GenesisHeight
-                if (settings.snapshotSettings.enableSnapshotCreation && newHis.isFullChainSynced &&
+                  header.height % encrySettings.snapshotSettings.newSnapshotCreationHeight == 0
+                val isGenesisHeader: Boolean = header.height == encrySettings.constants.GenesisHeight
+                if (encrySettings.snapshotSettings.enableSnapshotCreation && newHis.isFullChainSynced &&
                   !isManifestExists && isCorrectCreationHeight && !isGenesisHeader) {
                   val startTime = System.currentTimeMillis()
                   logger.info(s"Start chunks creation for new snapshot")
                   import encry.view.state.avlTree.utils.implicits.Instances._
->>>>>>> f026cc93
                   val chunks: List[SnapshotChunk] =
                     AvlTree.getChunks(
                       stateAfterApply.tree.rootNode,
                       currentChunkHeight = encrySettings.snapshotSettings.chunkDepth,
                       stateAfterApply.tree.storage
                     )
-<<<<<<< HEAD
-                  val potentialManifestId: Array[Byte] = Algos.hash(stateAfterApply.tree.rootHash ++ b.id)
                   system.actorSelection("/user/nodeViewSynchronizer") ! TreeChunks(chunks, potentialManifestId)
-=======
-                  nodeViewSynchronizer ! TreeChunks(chunks, potentialManifestId)
                   potentialManifestIds = ManifestId @@ potentialManifestId :: potentialManifestIds
                   logger.info(s"State tree successfully processed for snapshot. " +
                     s"Processing time is: ${(System.currentTimeMillis() - startTime) / 1000}s.")
->>>>>>> f026cc93
                 }
               }
               context.system.eventStream.publish(SemanticallySuccessfulModifier(modToApply))
@@ -384,15 +350,9 @@
               logger.info(s"\n progress info non empty. To apply: ${progressInfo.toApply.map(mod => Algos.encode(mod.id))}")
               val startPoint: Long = System.currentTimeMillis()
               val (newHistory: History, newState: UtxoState, blocksApplied: Seq[PersistentModifier]) =
-<<<<<<< HEAD
-                updateState(historyBeforeStUpdate, nodeView.state, progressInfo, IndexedSeq())
+                updateState(historyBeforeStUpdate, nodeView.state, progressInfo, IndexedSeq(), isLocallyGenerated)
               if (newHistory.isHeadersChainSynced) system.actorSelection("/user/nodeViewSynchronizer") ! HeaderChainIsSynced
               if (encrySettings.influxDB.isDefined)
-=======
-                updateState(historyBeforeStUpdate, nodeView.state, progressInfo, IndexedSeq(), isLocallyGenerated)
-              if (newHistory.isHeadersChainSynced) nodeViewSynchronizer ! HeaderChainIsSynced
-              if (settings.influxDB.isDefined)
->>>>>>> f026cc93
                 context.actorSelection("/user/statsSender") ! StateUpdating(System.currentTimeMillis() - startPoint)
               sendUpdatedInfoToMemoryPool(progressInfo.toRemove)
               if (progressInfo.chainSwitchingNeeded)
