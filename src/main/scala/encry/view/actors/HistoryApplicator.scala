package encry.view.actors

import akka.actor.{ Actor, ActorRef, ActorSystem, PoisonPill, Props }
import akka.dispatch.{ PriorityGenerator, UnboundedStablePriorityMailbox }
import com.typesafe.config.Config
import com.typesafe.scalalogging.StrictLogging
import encry.consensus.HistoryConsensus.ProgressInfo
import encry.network.DeliveryManager.FullBlockChainIsSynced
import encry.network.NodeViewSynchronizer.ReceivableMessages._
import encry.settings.EncryAppSettings
<<<<<<< HEAD
import encry.stats.StatsSender.{ ModifierAppendedToHistory, ModifierAppendedToState, TransactionsInBlock }
import encry.utils.CoreTaggedTypes.VersionTag
import encry.utils.NetworkTimeProvider
import encry.view.ModifiersCache
import encry.view.NodeViewErrors.ModifierApplyError.{ HistoryApplyError, StateModifierApplyError }
import encry.view.actors.NodeViewHolder.{ DownloadRequest, TransactionsForWallet }
import encry.view.actors.NodeViewHolder.ReceivableMessages.{ LocallyGeneratedBlock, ModifierFromRemote }
=======
import encry.stats.StatsSender.{ModifierAppendedToHistory, ModifierAppendedToState, TransactionsInBlock}
import encry.utils.CoreTaggedTypes.VersionTag
import encry.utils.NetworkTimeProvider
import encry.view.ModifiersCache
import encry.view.NodeViewErrors.ModifierApplyError.HistoryApplyError
import encry.view.actors.NodeViewHolder._
import encry.view.actors.NodeViewHolder.ReceivableMessages.{LocallyGeneratedBlock, ModifierFromRemote}
>>>>>>> 645a6685
import encry.view.actors.HistoryApplicator._
import encry.view.actors.StateApplicator._
import encry.view.actors.WalletApplicator.WalletNeedRollbackTo
import encry.view.history.History
import encry.view.state.UtxoState
import encry.view.wallet.EncryWallet
import org.encryfoundation.common.modifiers.PersistentModifier
<<<<<<< HEAD
import org.encryfoundation.common.modifiers.history.{ Block, Header, Payload }
=======
import org.encryfoundation.common.modifiers.history.{Block, Header, Payload}
>>>>>>> 645a6685
import org.encryfoundation.common.modifiers.mempool.transaction.Transaction
import org.encryfoundation.common.utils.Algos
import org.encryfoundation.common.utils.TaggedTypes.{Difficulty, ModifierId}
import scala.collection.immutable.Queue
import scala.collection.mutable
import scala.util.{ Failure, Success }
import scala.concurrent.duration._

class HistoryApplicator(nodeViewHolder: ActorRef,
                        walletApplicator: ActorRef,
                        stateApplicator: ActorRef,
                        settings: EncryAppSettings,
                        influxRef: Option[ActorRef],
                        dataHolder: ActorRef,
<<<<<<< HEAD
                        networkTimeProvider: NetworkTimeProvider)
    extends Actor
    with StrictLogging {

  //todo 1. add history.close in postStop

  import context.dispatcher

  var modifiersQueue: Queue[(PersistentModifier, ProgressInfo)] = Queue.empty[(PersistentModifier, ProgressInfo)]
  var currentNumberOfAppliedModifiers: Int                      = 0
  var locallyGeneratedModifiers: Queue[PersistentModifier]      = Queue.empty[PersistentModifier]

  override def preStart(): Unit =
    self ! HistoryInitializedSuccessfully
=======
                        networkTimeProvider: NetworkTimeProvider) extends Actor with StrictLogging {

  //todo 1. add history.close in postStop

  var modifiersQueue: Queue[(PersistentModifier, ProgressInfo)] = Queue.empty[(PersistentModifier, ProgressInfo)]
  var currentNumberOfAppliedModifiers: Int = 0
  var locallyGeneratedModifiers: Queue[PersistentModifier] = Queue.empty[PersistentModifier]

  override def preStart(): Unit = {
    self ! HistoryInitializedSuccessfully
  }
>>>>>>> 645a6685

  override def receive: Receive = initializeHistory(restoreHistory)

  def initializeHistory(history: History): Receive = {
    case HistoryInitializedSuccessfully =>
      logger.info(s"History initialized successfully. Published history link.")
      stateApplicator ! InitialInfoForStateInitialization(history, self, networkTimeProvider)
    case StateApplicatorStarted(historyUpdated, state, wallet) =>
      logger.info(s"History applicator got confirmation that state initialized successfully.")
      nodeViewHolder ! InitialStateHistoryWallet(historyUpdated, wallet, state)
      context.become(mainBehaviour(historyUpdated))
  }

  def mainBehaviour(history: History): Receive = {
<<<<<<< HEAD
=======
    case InfoForCandidateWithMandatoryAccount(txs, acc) if (history.isFullChainSynced && history.isBestBlockDefined)
                                                                                      || settings.node.offlineGeneration =>
      logger.info(s"History applicator got request from node view holder for info for candidate.")
      val header: Option[Header] = history.getHeaderOfBestBlock
      val difficulty: Difficulty = header map(history.requiredDifficultyAfter(_) match {
        case Left(value)  => logger.info(s"$value"); sys.exit(999)
        case Right(value) => value
      }) getOrElse settings.constants.InitialDifficulty
      stateApplicator ! InfoForCandidateWithDifficultyAndHeaderOfBestBlock(txs, acc, header, difficulty)
    case InfoForCandidateWithMandatoryAccount(txs, _) =>
      logger.info(s"Can not aggregate info for new candidate.")
      sender() ! WrongConditionsForCandidate(txs)
>>>>>>> 645a6685
    case GetHistory => sender() ! history
    case ModifierFromRemote(mod) if !history.isModifierDefined(mod.id) && !ModifiersCache.contains(toKey(mod.id)) =>
      ModifiersCache.put(toKey(mod.id), mod, history)
      getModifierForApplying(history)

    case ModifierFromRemote(modifier) =>
      logger.info(s"Modifier ${modifier.encodedId} contains in history or in modifier's cache. It was rejected.")

    case ModifierToHistoryAppending(modifier, isLocallyGenerated) =>
      logger.info(s"Modifier ${modifier.encodedId} application to history has been starting.")
      history.append(modifier) match {
        case Left(ex) =>
          currentNumberOfAppliedModifiers -= 1
<<<<<<< HEAD
          logger.info(
            s"Modifier ${modifier.encodedId} unsuccessfully applied to history with exception ${ex.getMessage}." +
              s" Current number of applied modifiers is $currentNumberOfAppliedModifiers."
          )
=======
          logger.info(s"Modifier ${modifier.encodedId} unsuccessfully applied to history with exception ${ex.getMessage}." +
            s" Current number of applied modifiers is $currentNumberOfAppliedModifiers.")
>>>>>>> 645a6685
          context.system.eventStream.publish(
            SyntacticallyFailedModification(modifier, List(HistoryApplyError(ex.getMessage)))
          )
        case Right(progressInfo) if progressInfo.toApply.nonEmpty =>
          logger.info(s"Modifier ${modifier.encodedId} successfully applied to history.")
          modifiersQueue = modifiersQueue.enqueue(modifier -> progressInfo)
<<<<<<< HEAD
          logger.info(
            s"New element put into queue. Current queue size is ${modifiersQueue.length}." +
              s"Current number of applied modifiers is $currentNumberOfAppliedModifiers."
          )
          influxRef.foreach(_ ! ModifierAppendedToHistory(modifier match {
            case _: Header  => true
=======
          logger.info(s"New element put into queue. Current queue size is ${modifiersQueue.length}." +
            s"Current number of applied modifiers is $currentNumberOfAppliedModifiers.")
          influxRef.foreach(_ ! ModifierAppendedToHistory(modifier match {
            case _: Header => true
>>>>>>> 645a6685
            case _: Payload => false
          }, success = true))
          if (progressInfo.chainSwitchingNeeded)
            walletApplicator ! WalletNeedRollbackTo(VersionTag !@@ progressInfo.branchPoint.get)
          if (progressInfo.toRemove.nonEmpty)
            nodeViewHolder ! TransactionsForWallet(progressInfo.toRemove)
          stateApplicator ! NotificationAboutNewModifier
          getModifierForApplying(history)
          dataHolder ! ChangedHistory(history)
        case Right(progressInfo) =>
          logger.info(s"Progress info is empty after appending to the state.")
          if (!isLocallyGenerated) requestDownloads(progressInfo)
          dataHolder ! ChangedHistory(history)
          context.system.eventStream.publish(SemanticallySuccessfulModifier(modifier))
          currentNumberOfAppliedModifiers -= 1
          getModifierForApplying(history)
      }

    case RequestNextModifier =>
      logger.info(s"Got request for the new next modifier from state applicator.")
<<<<<<< HEAD
      modifiersQueue.dequeueOption.foreach {
        case ((mod, pi), newQueue) =>
          logger.info(s"Found new valid for state modifier ${mod.encodedId}. Send it to the state applicator.")
          sender() ! StartModifiersApplicationOnStateApplicator(pi, IndexedSeq.empty[PersistentModifier])
          modifiersQueue = newQueue
=======
      modifiersQueue.dequeueOption.foreach { case ((mod, pi), newQueue) =>
        logger.info(s"Found new valid for state modifier ${mod.encodedId}. Send it to the state applicator.")
        sender() ! StartModifiersApplicationOnStateApplicator(pi, IndexedSeq.empty[PersistentModifier])
        modifiersQueue = newQueue
>>>>>>> 645a6685
      }

    case LocallyGeneratedBlock(block) =>
      logger.info(s"History applicator got self mined block ${block.encodedId}.")
      locallyGeneratedModifiers = locallyGeneratedModifiers.enqueue(block.header)
      locallyGeneratedModifiers = locallyGeneratedModifiers.enqueue(block.payload)
      getModifierForApplying(history)

    case NeedToReportAsValid(modifier) =>
      logger.info(s"Modifier ${modifier.encodedId} should be marked as valid.")
      history.reportModifierIsValid(modifier)
      influxRef.foreach { ref =>
        ref ! ModifierAppendedToState(success = true)
        modifier match {
          case Block(_, payload) if history.isFullChainSynced => ref ! TransactionsInBlock(payload.txs.size)
<<<<<<< HEAD
          case _                                              => //do nothing
=======
          case _ => //do nothing
>>>>>>> 645a6685
        }
      }

    case NeedToReportAsInValid(block) =>
      logger.info(s"History got message NeedToReportAsInValid for block ${block.encodedId}.")
      currentNumberOfAppliedModifiers -= 1
      val (_, newProgressInfo: ProgressInfo) = history.reportModifierIsInvalid(block)
      sender() ! NewProgressInfoAfterMarkingAsInValid(newProgressInfo)

    case NotificationAboutSuccessfullyAppliedModifier =>
      if (history.isFullChainSynced) {
        logger.info(s"Block chain is synced at height ${history.getBestHeaderHeight}.")
        ModifiersCache.setChainSynced()
        context.system.eventStream.publish(FullBlockChainIsSynced())
      }
      currentNumberOfAppliedModifiers -= 1
<<<<<<< HEAD
      logger.info(
        s"Get NotificationAboutSuccessfullyAppliedModifier. Trying to get new one." +
          s" New currentNumberOfAppliedModifiers is $currentNumberOfAppliedModifiers." +
          s" ModCache size is ${ModifiersCache.size}."
      )
=======
      logger.info(s"Get NotificationAboutSuccessfullyAppliedModifier. Trying to get new one." +
        s" New currentNumberOfAppliedModifiers is $currentNumberOfAppliedModifiers." +
        s" ModCache size is ${ModifiersCache.size}.")
>>>>>>> 645a6685
      if (modifiersQueue.nonEmpty) {
        logger.info(
          s"modifiersQueue.nonEmpty in NotificationAboutSuccessfullyAppliedModifier. Sent NewModifierNotification"
        )
        sender() ! NotificationAboutNewModifier
      }
      getModifierForApplying(history)

    case nonsense => logger.info(s"History applicator actor got from $sender message $nonsense.")
  }

  def getModifierForApplying(history: History): Unit =
    if (currentNumberOfAppliedModifiers < settings.levelDB.maxVersions) {
      logger.debug(s"Now it's possible to append new modifier to history. Trying to get new one from the cache.")
      if (locallyGeneratedModifiers.nonEmpty) locallyGeneratedModifiers.dequeueOption.foreach {
        case (modifier, newQueue) =>
          locallyGeneratedModifiers = newQueue
          currentNumberOfAppliedModifiers += 1
<<<<<<< HEAD
          logger.debug(
            s"Found new self mined modifier ${modifier.encodedId} with type ${modifier.modifierTypeId}." +
              s" Current number of applied modifiers is $currentNumberOfAppliedModifiers." +
              s" Current number of self mined modifiers is ${locallyGeneratedModifiers.size}."
          )
          self ! ModifierToHistoryAppending(modifier, isLocallyGenerated = true)
      } else
        ModifiersCache.popCandidate(history).foreach { modifier =>
          currentNumberOfAppliedModifiers += 1
          logger.debug(
            s"Found new modifier ${modifier.encodedId} with type ${modifier.modifierTypeId}." +
              s" Current number of applied modifiers is $currentNumberOfAppliedModifiers." +
              s" Current modifier's cache size is ${ModifiersCache.size}."
          )
          self ! ModifierToHistoryAppending(modifier)
        }
=======
          logger.debug(s"Found new self mined modifier ${modifier.encodedId} with type ${modifier.modifierTypeId}." +
            s" Current number of applied modifiers is $currentNumberOfAppliedModifiers." +
            s" Current number of self mined modifiers is ${locallyGeneratedModifiers.size}.")
          self ! ModifierToHistoryAppending(modifier, isLocallyGenerated = true)
      }
      else ModifiersCache.popCandidate(history).foreach { modifier =>
        currentNumberOfAppliedModifiers += 1
        logger.debug(s"Found new modifier ${modifier.encodedId} with type ${modifier.modifierTypeId}." +
          s" Current number of applied modifiers is $currentNumberOfAppliedModifiers." +
          s" Current modifier's cache size is ${ModifiersCache.size}.")
        self ! ModifierToHistoryAppending(modifier)
      }
>>>>>>> 645a6685
    }

  def requestDownloads(pi: ProgressInfo): Unit = pi.toDownload.foreach {
    case (tid, id) =>
      if (tid != Transaction.modifierTypeId)
        logger.debug(s"HistoryApplicator call requestDownloads for modifier ${Algos.encode(id)} of type $tid")
      context.system.eventStream.publish(DownloadRequest(tid, id))
  }

  type ModifierIdAsKey = scala.collection.mutable.WrappedArray.ofByte

  def toKey(id: ModifierId): ModifierIdAsKey = new mutable.WrappedArray.ofByte(id)

  def restoreHistory: History = History.readOrGenerate(settings, networkTimeProvider)
}

object HistoryApplicator {

<<<<<<< HEAD
  final case class InitialInfoForStateInitialization(history: History,
                                                     historyAppl: ActorRef,
                                                     networkTimeProvider: NetworkTimeProvider)
=======
  final case class InitialInfoForStateInitialization(history: History, historyAppl: ActorRef, networkTimeProvider: NetworkTimeProvider)
>>>>>>> 645a6685

  case object HistoryInitializedSuccessfully

  case object GetHistory

  final case object NotificationAboutNewModifier

  final case class InitialStateHistoryWallet(history: History, wallet: EncryWallet, state: UtxoState)

  final case class ModifierToHistoryAppending(modifier: PersistentModifier, isLocallyGenerated: Boolean = false)

  final case class StartModifiersApplicationOnStateApplicator(progressInfo: ProgressInfo,
                                                              suffixApplied: IndexedSeq[PersistentModifier])

  class HistoryApplicatorPriorityQueue(settings: ActorSystem.Settings, config: Config)
      extends UnboundedStablePriorityMailbox(PriorityGenerator {
        case NeedToReportAsValid(_) | NeedToReportAsInValid(_) => 0
        case ModifierToHistoryAppending(_, _)                  => 1
        case NotificationAboutSuccessfullyAppliedModifier      => 2
        case RequestNextModifier                               => 3
        case PoisonPill                                        => 5
        case otherwise                                         => 4
      })

  def props(nodeViewHolder: ActorRef,
            walletApplicator: ActorRef,
            stateRef: ActorRef,
            settings: EncryAppSettings,
            influxRef: Option[ActorRef],
            dataHolder: ActorRef,
            networkTimeProvider: NetworkTimeProvider): Props =
    Props(
      new HistoryApplicator(
        nodeViewHolder,
        walletApplicator,
        stateRef,
        settings,
        influxRef,
        dataHolder,
        networkTimeProvider
<<<<<<< HEAD
      )
    )
=======
      ))
>>>>>>> 645a6685
}<|MERGE_RESOLUTION|>--- conflicted
+++ resolved
@@ -1,22 +1,13 @@
 package encry.view.actors
 
-import akka.actor.{ Actor, ActorRef, ActorSystem, PoisonPill, Props }
-import akka.dispatch.{ PriorityGenerator, UnboundedStablePriorityMailbox }
+import akka.actor.{Actor, ActorRef, ActorSystem, PoisonPill, Props}
+import akka.dispatch.{PriorityGenerator, UnboundedStablePriorityMailbox}
 import com.typesafe.config.Config
 import com.typesafe.scalalogging.StrictLogging
 import encry.consensus.HistoryConsensus.ProgressInfo
 import encry.network.DeliveryManager.FullBlockChainIsSynced
 import encry.network.NodeViewSynchronizer.ReceivableMessages._
 import encry.settings.EncryAppSettings
-<<<<<<< HEAD
-import encry.stats.StatsSender.{ ModifierAppendedToHistory, ModifierAppendedToState, TransactionsInBlock }
-import encry.utils.CoreTaggedTypes.VersionTag
-import encry.utils.NetworkTimeProvider
-import encry.view.ModifiersCache
-import encry.view.NodeViewErrors.ModifierApplyError.{ HistoryApplyError, StateModifierApplyError }
-import encry.view.actors.NodeViewHolder.{ DownloadRequest, TransactionsForWallet }
-import encry.view.actors.NodeViewHolder.ReceivableMessages.{ LocallyGeneratedBlock, ModifierFromRemote }
-=======
 import encry.stats.StatsSender.{ModifierAppendedToHistory, ModifierAppendedToState, TransactionsInBlock}
 import encry.utils.CoreTaggedTypes.VersionTag
 import encry.utils.NetworkTimeProvider
@@ -24,7 +15,6 @@
 import encry.view.NodeViewErrors.ModifierApplyError.HistoryApplyError
 import encry.view.actors.NodeViewHolder._
 import encry.view.actors.NodeViewHolder.ReceivableMessages.{LocallyGeneratedBlock, ModifierFromRemote}
->>>>>>> 645a6685
 import encry.view.actors.HistoryApplicator._
 import encry.view.actors.StateApplicator._
 import encry.view.actors.WalletApplicator.WalletNeedRollbackTo
@@ -32,18 +22,12 @@
 import encry.view.state.UtxoState
 import encry.view.wallet.EncryWallet
 import org.encryfoundation.common.modifiers.PersistentModifier
-<<<<<<< HEAD
-import org.encryfoundation.common.modifiers.history.{ Block, Header, Payload }
-=======
 import org.encryfoundation.common.modifiers.history.{Block, Header, Payload}
->>>>>>> 645a6685
 import org.encryfoundation.common.modifiers.mempool.transaction.Transaction
 import org.encryfoundation.common.utils.Algos
 import org.encryfoundation.common.utils.TaggedTypes.{Difficulty, ModifierId}
 import scala.collection.immutable.Queue
 import scala.collection.mutable
-import scala.util.{ Failure, Success }
-import scala.concurrent.duration._
 
 class HistoryApplicator(nodeViewHolder: ActorRef,
                         walletApplicator: ActorRef,
@@ -51,22 +35,6 @@
                         settings: EncryAppSettings,
                         influxRef: Option[ActorRef],
                         dataHolder: ActorRef,
-<<<<<<< HEAD
-                        networkTimeProvider: NetworkTimeProvider)
-    extends Actor
-    with StrictLogging {
-
-  //todo 1. add history.close in postStop
-
-  import context.dispatcher
-
-  var modifiersQueue: Queue[(PersistentModifier, ProgressInfo)] = Queue.empty[(PersistentModifier, ProgressInfo)]
-  var currentNumberOfAppliedModifiers: Int                      = 0
-  var locallyGeneratedModifiers: Queue[PersistentModifier]      = Queue.empty[PersistentModifier]
-
-  override def preStart(): Unit =
-    self ! HistoryInitializedSuccessfully
-=======
                         networkTimeProvider: NetworkTimeProvider) extends Actor with StrictLogging {
 
   //todo 1. add history.close in postStop
@@ -78,7 +46,6 @@
   override def preStart(): Unit = {
     self ! HistoryInitializedSuccessfully
   }
->>>>>>> 645a6685
 
   override def receive: Receive = initializeHistory(restoreHistory)
 
@@ -93,8 +60,6 @@
   }
 
   def mainBehaviour(history: History): Receive = {
-<<<<<<< HEAD
-=======
     case InfoForCandidateWithMandatoryAccount(txs, acc) if (history.isFullChainSynced && history.isBestBlockDefined)
                                                                                       || settings.node.offlineGeneration =>
       logger.info(s"History applicator got request from node view holder for info for candidate.")
@@ -107,7 +72,6 @@
     case InfoForCandidateWithMandatoryAccount(txs, _) =>
       logger.info(s"Can not aggregate info for new candidate.")
       sender() ! WrongConditionsForCandidate(txs)
->>>>>>> 645a6685
     case GetHistory => sender() ! history
     case ModifierFromRemote(mod) if !history.isModifierDefined(mod.id) && !ModifiersCache.contains(toKey(mod.id)) =>
       ModifiersCache.put(toKey(mod.id), mod, history)
@@ -121,34 +85,18 @@
       history.append(modifier) match {
         case Left(ex) =>
           currentNumberOfAppliedModifiers -= 1
-<<<<<<< HEAD
-          logger.info(
-            s"Modifier ${modifier.encodedId} unsuccessfully applied to history with exception ${ex.getMessage}." +
-              s" Current number of applied modifiers is $currentNumberOfAppliedModifiers."
-          )
-=======
           logger.info(s"Modifier ${modifier.encodedId} unsuccessfully applied to history with exception ${ex.getMessage}." +
             s" Current number of applied modifiers is $currentNumberOfAppliedModifiers.")
->>>>>>> 645a6685
           context.system.eventStream.publish(
             SyntacticallyFailedModification(modifier, List(HistoryApplyError(ex.getMessage)))
           )
         case Right(progressInfo) if progressInfo.toApply.nonEmpty =>
           logger.info(s"Modifier ${modifier.encodedId} successfully applied to history.")
           modifiersQueue = modifiersQueue.enqueue(modifier -> progressInfo)
-<<<<<<< HEAD
-          logger.info(
-            s"New element put into queue. Current queue size is ${modifiersQueue.length}." +
-              s"Current number of applied modifiers is $currentNumberOfAppliedModifiers."
-          )
-          influxRef.foreach(_ ! ModifierAppendedToHistory(modifier match {
-            case _: Header  => true
-=======
           logger.info(s"New element put into queue. Current queue size is ${modifiersQueue.length}." +
             s"Current number of applied modifiers is $currentNumberOfAppliedModifiers.")
           influxRef.foreach(_ ! ModifierAppendedToHistory(modifier match {
             case _: Header => true
->>>>>>> 645a6685
             case _: Payload => false
           }, success = true))
           if (progressInfo.chainSwitchingNeeded)
@@ -169,18 +117,10 @@
 
     case RequestNextModifier =>
       logger.info(s"Got request for the new next modifier from state applicator.")
-<<<<<<< HEAD
-      modifiersQueue.dequeueOption.foreach {
-        case ((mod, pi), newQueue) =>
-          logger.info(s"Found new valid for state modifier ${mod.encodedId}. Send it to the state applicator.")
-          sender() ! StartModifiersApplicationOnStateApplicator(pi, IndexedSeq.empty[PersistentModifier])
-          modifiersQueue = newQueue
-=======
       modifiersQueue.dequeueOption.foreach { case ((mod, pi), newQueue) =>
         logger.info(s"Found new valid for state modifier ${mod.encodedId}. Send it to the state applicator.")
         sender() ! StartModifiersApplicationOnStateApplicator(pi, IndexedSeq.empty[PersistentModifier])
         modifiersQueue = newQueue
->>>>>>> 645a6685
       }
 
     case LocallyGeneratedBlock(block) =>
@@ -196,11 +136,7 @@
         ref ! ModifierAppendedToState(success = true)
         modifier match {
           case Block(_, payload) if history.isFullChainSynced => ref ! TransactionsInBlock(payload.txs.size)
-<<<<<<< HEAD
-          case _                                              => //do nothing
-=======
           case _ => //do nothing
->>>>>>> 645a6685
         }
       }
 
@@ -217,21 +153,11 @@
         context.system.eventStream.publish(FullBlockChainIsSynced())
       }
       currentNumberOfAppliedModifiers -= 1
-<<<<<<< HEAD
-      logger.info(
-        s"Get NotificationAboutSuccessfullyAppliedModifier. Trying to get new one." +
-          s" New currentNumberOfAppliedModifiers is $currentNumberOfAppliedModifiers." +
-          s" ModCache size is ${ModifiersCache.size}."
-      )
-=======
       logger.info(s"Get NotificationAboutSuccessfullyAppliedModifier. Trying to get new one." +
         s" New currentNumberOfAppliedModifiers is $currentNumberOfAppliedModifiers." +
         s" ModCache size is ${ModifiersCache.size}.")
->>>>>>> 645a6685
       if (modifiersQueue.nonEmpty) {
-        logger.info(
-          s"modifiersQueue.nonEmpty in NotificationAboutSuccessfullyAppliedModifier. Sent NewModifierNotification"
-        )
+        logger.info(s"modifiersQueue.nonEmpty in NotificationAboutSuccessfullyAppliedModifier. Sent NewModifierNotification")
         sender() ! NotificationAboutNewModifier
       }
       getModifierForApplying(history)
@@ -246,24 +172,6 @@
         case (modifier, newQueue) =>
           locallyGeneratedModifiers = newQueue
           currentNumberOfAppliedModifiers += 1
-<<<<<<< HEAD
-          logger.debug(
-            s"Found new self mined modifier ${modifier.encodedId} with type ${modifier.modifierTypeId}." +
-              s" Current number of applied modifiers is $currentNumberOfAppliedModifiers." +
-              s" Current number of self mined modifiers is ${locallyGeneratedModifiers.size}."
-          )
-          self ! ModifierToHistoryAppending(modifier, isLocallyGenerated = true)
-      } else
-        ModifiersCache.popCandidate(history).foreach { modifier =>
-          currentNumberOfAppliedModifiers += 1
-          logger.debug(
-            s"Found new modifier ${modifier.encodedId} with type ${modifier.modifierTypeId}." +
-              s" Current number of applied modifiers is $currentNumberOfAppliedModifiers." +
-              s" Current modifier's cache size is ${ModifiersCache.size}."
-          )
-          self ! ModifierToHistoryAppending(modifier)
-        }
-=======
           logger.debug(s"Found new self mined modifier ${modifier.encodedId} with type ${modifier.modifierTypeId}." +
             s" Current number of applied modifiers is $currentNumberOfAppliedModifiers." +
             s" Current number of self mined modifiers is ${locallyGeneratedModifiers.size}.")
@@ -276,14 +184,12 @@
           s" Current modifier's cache size is ${ModifiersCache.size}.")
         self ! ModifierToHistoryAppending(modifier)
       }
->>>>>>> 645a6685
     }
 
-  def requestDownloads(pi: ProgressInfo): Unit = pi.toDownload.foreach {
-    case (tid, id) =>
-      if (tid != Transaction.modifierTypeId)
-        logger.debug(s"HistoryApplicator call requestDownloads for modifier ${Algos.encode(id)} of type $tid")
-      context.system.eventStream.publish(DownloadRequest(tid, id))
+  def requestDownloads(pi: ProgressInfo): Unit = pi.toDownload.foreach { case (tid, id) =>
+    if (tid != Transaction.modifierTypeId)
+      logger.debug(s"HistoryApplicator call requestDownloads for modifier ${Algos.encode(id)} of type $tid")
+    context.system.eventStream.publish(DownloadRequest(tid, id))
   }
 
   type ModifierIdAsKey = scala.collection.mutable.WrappedArray.ofByte
@@ -295,13 +201,7 @@
 
 object HistoryApplicator {
 
-<<<<<<< HEAD
-  final case class InitialInfoForStateInitialization(history: History,
-                                                     historyAppl: ActorRef,
-                                                     networkTimeProvider: NetworkTimeProvider)
-=======
   final case class InitialInfoForStateInitialization(history: History, historyAppl: ActorRef, networkTimeProvider: NetworkTimeProvider)
->>>>>>> 645a6685
 
   case object HistoryInitializedSuccessfully
 
@@ -317,13 +217,14 @@
                                                               suffixApplied: IndexedSeq[PersistentModifier])
 
   class HistoryApplicatorPriorityQueue(settings: ActorSystem.Settings, config: Config)
-      extends UnboundedStablePriorityMailbox(PriorityGenerator {
+    extends UnboundedStablePriorityMailbox(
+      PriorityGenerator {
         case NeedToReportAsValid(_) | NeedToReportAsInValid(_) => 0
-        case ModifierToHistoryAppending(_, _)                  => 1
-        case NotificationAboutSuccessfullyAppliedModifier      => 2
-        case RequestNextModifier                               => 3
-        case PoisonPill                                        => 5
-        case otherwise                                         => 4
+        case ModifierToHistoryAppending(_, _) => 1
+        case NotificationAboutSuccessfullyAppliedModifier => 2
+        case RequestNextModifier => 3
+        case PoisonPill => 5
+        case otherwise => 4
       })
 
   def props(nodeViewHolder: ActorRef,
@@ -342,10 +243,5 @@
         influxRef,
         dataHolder,
         networkTimeProvider
-<<<<<<< HEAD
-      )
-    )
-=======
       ))
->>>>>>> 645a6685
 }