--- conflicted
+++ resolved
@@ -25,14 +25,9 @@
 import org.encryfoundation.common.modifiers.history._
 import org.encryfoundation.common.modifiers.mempool.transaction.Transaction
 import org.encryfoundation.common.utils.Algos
-<<<<<<< HEAD
-import org.encryfoundation.common.utils.TaggedTypes.{ModifierId, ModifierTypeId}
-
-=======
 import org.encryfoundation.common.utils.TaggedTypes.{Difficulty, ModifierId, ModifierTypeId}
 import encry.EncryApp.miner
 import org.encryfoundation.common.crypto.PrivateKey25519
->>>>>>> 645a6685
 import scala.collection.{IndexedSeq, Seq, mutable}
 import scala.concurrent.duration._
 import scala.concurrent.ExecutionContextExecutor
@@ -44,11 +39,6 @@
 
   implicit val exCon: ExecutionContextExecutor = context.dispatcher
 
-<<<<<<< HEAD
-  var applicationsSuccessful: Boolean = true
-
-=======
->>>>>>> 645a6685
   val walletApplicator: ActorRef = context.system.actorOf(WalletApplicator.props, "walletApplicator1")
 
   val historyApplicator: ActorRef = context.system.actorOf(
@@ -62,30 +52,16 @@
   override def receive: Receive = awaitingHistory
 
   def awaitingHistory: Receive = {
-<<<<<<< HEAD
-    case InitialStateHistoryWallet(history, w, s) =>
-      influxRef.foreach(ref => context.system.scheduler.schedule(5.second, 5.second) {
-        ref ! HeightStatistics(
-          history.getBestHeaderHeight,
-          history.getBestBlockHeight
-        )
-      })
-      unstashAll()
-      context.become(mainBehaviour(history, w, s))
-=======
     case InitialStateHistoryWallet(history, wallet, state) =>
       influxRef.foreach(ref => context.system.scheduler.schedule(5.second, 5.second) {
         ref ! HeightStatistics(history.getBestHeaderHeight, history.getBestBlockHeight)
       })
       unstashAll()
       context.become(mainBehaviour(history, wallet, state))
->>>>>>> 645a6685
     case _ => stash()
   }
 
   def mainBehaviour(history: History, wallet: EncryWallet, state: UtxoState): Receive = {
-<<<<<<< HEAD
-=======
 
     case msg@StartAggregatingInfoForCandidateBlock(_) =>
       logger.info(s"Node view holder have been starting aggregation info for new candidate.")
@@ -99,7 +75,6 @@
     case msg@InfoForCandidateIsReady(_, _, _, _, _) =>
       logger.info(s"Node view holder got message InfoForCandidateIsReady.")
       miner ! msg
->>>>>>> 645a6685
     case StateForNVH(stateNew) => context.become(mainBehaviour(history, wallet, stateNew))
     case msg@ModifierFromRemote(_) => historyApplicator ! msg
     case msg@LocallyGeneratedBlock(_) => historyApplicator ! msg
