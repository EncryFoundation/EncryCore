package encry.view.actors

import akka.actor.{Actor, Props}
import com.typesafe.scalalogging.StrictLogging
import encry.utils.CoreTaggedTypes.VersionTag
<<<<<<< HEAD
=======
import encry.view.actors.NodeViewHolder.{InfoForCandidateWithMandatoryAccount, StartAggregatingInfoForCandidateBlock}
>>>>>>> 645a6685
import encry.view.actors.StateApplicator.NewWalletForWalletApplicator
import encry.view.actors.WalletApplicator.{GetWallet, WalletNeedRollbackTo, WalletNeedScanPersistent}
import encry.view.wallet.EncryWallet
import org.encryfoundation.common.modifiers.PersistentModifier

class WalletApplicator extends Actor with StrictLogging {

  override def receive: Receive = awaitingWallet

  def awaitingWallet: Receive = {
    case NewWalletForWalletApplicator(wallet) =>
      logger.info("Wallet got wallet storage.")
      context.become(mainBehaviour(wallet))
  }

  def mainBehaviour(wallet: EncryWallet): Receive = {
<<<<<<< HEAD
=======
    case StartAggregatingInfoForCandidateBlock(txs) =>
      logger.info(s"Wallet applicator got request from node view holder for current mandatory account.")
      sender() ! InfoForCandidateWithMandatoryAccount(txs, wallet.accountManager.mandatoryAccount)
>>>>>>> 645a6685
    case GetWallet => sender() ! wallet
    case WalletNeedRollbackTo(version) =>
      logger.info(s"Wallet need to rollback.")
      wallet.rollback(version)
    case WalletNeedScanPersistent(modifiers) =>
      logger.info(s"Wallet got WalletNeedScanPersistent msg.")
      modifiers.foreach(wallet.scanPersistent)
    case nonsense =>
      logger.info(s"WalletApplicator got from $sender message $nonsense.")
  }
}

object WalletApplicator {

  final case class WalletNeedRollbackTo(version: VersionTag) extends AnyVal
  final case class WalletNeedScanPersistent(modifiers: Seq[PersistentModifier]) extends AnyVal
  case object GetWallet
  def props: Props = Props(new WalletApplicator)
}<|MERGE_RESOLUTION|>--- conflicted
+++ resolved
@@ -3,10 +3,7 @@
 import akka.actor.{Actor, Props}
 import com.typesafe.scalalogging.StrictLogging
 import encry.utils.CoreTaggedTypes.VersionTag
-<<<<<<< HEAD
-=======
 import encry.view.actors.NodeViewHolder.{InfoForCandidateWithMandatoryAccount, StartAggregatingInfoForCandidateBlock}
->>>>>>> 645a6685
 import encry.view.actors.StateApplicator.NewWalletForWalletApplicator
 import encry.view.actors.WalletApplicator.{GetWallet, WalletNeedRollbackTo, WalletNeedScanPersistent}
 import encry.view.wallet.EncryWallet
@@ -23,12 +20,9 @@
   }
 
   def mainBehaviour(wallet: EncryWallet): Receive = {
-<<<<<<< HEAD
-=======
     case StartAggregatingInfoForCandidateBlock(txs) =>
       logger.info(s"Wallet applicator got request from node view holder for current mandatory account.")
       sender() ! InfoForCandidateWithMandatoryAccount(txs, wallet.accountManager.mandatoryAccount)
->>>>>>> 645a6685
     case GetWallet => sender() ! wallet
     case WalletNeedRollbackTo(version) =>
       logger.info(s"Wallet need to rollback.")
