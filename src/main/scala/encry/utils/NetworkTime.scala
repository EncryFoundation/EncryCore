--- conflicted
+++ resolved
@@ -35,10 +35,6 @@
       Option(info.getOffset)
     } catch {
       case t: Throwable =>
-<<<<<<< HEAD
-        logWarn("Problems with NTP: ", t)
-=======
->>>>>>> ee78830a
         None
     } finally {
       client.close()
