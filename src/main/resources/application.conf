{
  encry {

    # Directory to keep data
    directory = ${user.dir}"/encry/data"
    dataDir = ${encry.directory}
    logDir = ${encry.dataDir}"/log"

    # Settings for node view holder regime. See papers.yellow.ModifiersProcessing.md
    node {
      # Possible options are:
      # "utxo" - keep full utxo set, that allows to validate arbitrary block and generate ADProofs
      # "digest" - keep state root hash only and validate transactions via ADProofs
      stateMode = "utxo"

      # Download block transactions and verify them (requires BlocksToKeep == 0 if disabled)
      verifyTransactions = true

      # Number of last blocks to keep with transactions and ADproofs, for all other blocks only header will be stored.
      # Keep all blocks from genesis if negative
      blocksToKeep = -1

      # Is the node is doing mining
      mining = true

      # Number of threads should be used for mining
      numberOfMiningWorkers = 2

      # If true, a node generates blocks being offline. The only really useful case for it probably is to start a new
      # blockchain
      offlineGeneration = false

<<<<<<< HEAD
    # Delay for miner after succesful block creation
    miningDelay = 5s
    keepVersions = 30
    utxMaxAge = 1000m
    mempoolCleanupInterval = 180m
    mempoolMaxCapacity = 10000
    useCli = false
    sendStat = true
  }
  network {
    bindAddress = "0.0.0.0:9001"
    networkChunkSize = 4000
    nodeName = "encry-node"
    localOnly = false
    knownPeers = []
    maxConnections = 20
    connectionTimeout = 1s
    # Enable UPnP tunnel creation only if you router/gateway supports it. Useful if your node is runnin in home
    # network. Completely useless if you node is in cloud.
    upnpEnabled = no
    handshakeTimeout = 30s
    syncInterval = 15s
    syncStatusRefresh = 30s
    syncIntervalStable = 20s
    syncTimeout = 5s
    syncStatusRefreshStable = 1m
    deliveryTimeout = 5s
    maxDeliveryChecks = 5
    appVersion = 0.3.2
    agentName = "encry"
    maxPacketLen = 1048576000
    maxInvObjects = 5000
    syncInterval = 15s
    syncIntervalStable = 20s
    syncTimeout = 5s
    syncStatusRefresh = 2m
    syncStatusRefreshStable = 4m
    controllerTimeout = 5s
  }
  restApi {
    bindAddress = "0.0.0.0:9051"
    corsAllowed = true
    swaggerInfo {
      description = "The Web Interface to the Encry API",
      title = "Encry API",
      termsOfService = "License: Creative Commons CC0",
=======
      # Delay for miner after succesful block creation
      miningDelay = 5s
      keepVersions = 200
      utxMaxAge = 1000m
      mempoolCleanupInterval = 180m
      mempoolMaxCapacity = 10000
      useCli = false
      sendStat = true
    }
    network {
      bindAddress = "0.0.0.0:9001"
      networkChunkSize = 4000
      nodeName = "encry-node"
      localOnly = false
      knownPeers = []
      maxConnections = 20
      connectionTimeout = 1s
      # Enable UPnP tunnel creation only if you router/gateway supports it. Useful if your node is runnin in home
      # network. Completely useless if you node is in cloud.
      upnpEnabled = no
      handshakeTimeout = 30s
      syncInterval = 15s
      syncStatusRefresh = 30s
      syncIntervalStable = 20s
      syncTimeout = 5s
      syncStatusRefreshStable = 1m
      deliveryTimeout = 5s
      maxDeliveryChecks = 5
      appVersion = 0.3.2
      agentName = "encry"
      maxPacketLen = 1048576000
      maxInvObjects = 5000
      syncInterval = 15s
      syncIntervalStable = 20s
      syncTimeout = 5s
      syncStatusRefresh = 2m
      syncStatusRefreshStable = 4m
      controllerTimeout = 5s
    }
    restApi {
      bindAddress = "0.0.0.0:9051"
      corsAllowed = true
      swaggerInfo {
        description = "The Web Interface to the Encry API",
        title = "Encry API",
        termsOfService = "License: Creative Commons CC0",
      }
      timeout = 5s
    }
    wallet {
      seed = "S"
      password = "scorex"
      walletDir = ${user.home}"/wallet"
    }
    ntp {
      server = "pool.ntp.org"
      updateEvery = 30m
      timeout = 30s
    }
    testing {
      transactionGeneration = true
      defaultRecipientAddress = "3jSD9fwHEHJwHq99ARqhnNhqGXeKnkJMyX4FZjHV6L3PjbCmjG"
      # Maximum number of transaction generated per one epoch, set to -1 to avoid limiting
      limitPerEpoch = 100
    }
    influxDB {
      url = ""
      login = ""
      password = ""
    }
    keyManager {
      encryption = true
>>>>>>> b6d5fa36
    }
  }
  akka {
    log-dead-letters = 0
    log-dead-letters-during-shutdown = off
  }
}<|MERGE_RESOLUTION|>--- conflicted
+++ resolved
@@ -30,54 +30,6 @@
       # blockchain
       offlineGeneration = false
 
-<<<<<<< HEAD
-    # Delay for miner after succesful block creation
-    miningDelay = 5s
-    keepVersions = 30
-    utxMaxAge = 1000m
-    mempoolCleanupInterval = 180m
-    mempoolMaxCapacity = 10000
-    useCli = false
-    sendStat = true
-  }
-  network {
-    bindAddress = "0.0.0.0:9001"
-    networkChunkSize = 4000
-    nodeName = "encry-node"
-    localOnly = false
-    knownPeers = []
-    maxConnections = 20
-    connectionTimeout = 1s
-    # Enable UPnP tunnel creation only if you router/gateway supports it. Useful if your node is runnin in home
-    # network. Completely useless if you node is in cloud.
-    upnpEnabled = no
-    handshakeTimeout = 30s
-    syncInterval = 15s
-    syncStatusRefresh = 30s
-    syncIntervalStable = 20s
-    syncTimeout = 5s
-    syncStatusRefreshStable = 1m
-    deliveryTimeout = 5s
-    maxDeliveryChecks = 5
-    appVersion = 0.3.2
-    agentName = "encry"
-    maxPacketLen = 1048576000
-    maxInvObjects = 5000
-    syncInterval = 15s
-    syncIntervalStable = 20s
-    syncTimeout = 5s
-    syncStatusRefresh = 2m
-    syncStatusRefreshStable = 4m
-    controllerTimeout = 5s
-  }
-  restApi {
-    bindAddress = "0.0.0.0:9051"
-    corsAllowed = true
-    swaggerInfo {
-      description = "The Web Interface to the Encry API",
-      title = "Encry API",
-      termsOfService = "License: Creative Commons CC0",
-=======
       # Delay for miner after succesful block creation
       miningDelay = 5s
       keepVersions = 200
@@ -150,7 +102,6 @@
     }
     keyManager {
       encryption = true
->>>>>>> b6d5fa36
     }
   }
   akka {
