--- conflicted
+++ resolved
@@ -89,11 +89,7 @@
       host = ""
       user = ""
       password = ""
-<<<<<<< HEAD
-      enabledSave = false
-=======
       enableSave = false
->>>>>>> 22f7880b
       enableRestore = false
       restoreBatchSize = 100
     }
