--- conflicted
+++ resolved
@@ -109,14 +109,13 @@
       native = on
       compaction-intervals {}
     }
-<<<<<<< HEAD
     persistence.snapshot-store.local {
       class = "akka.persistence.snapshot.local.LocalSnapshotStore"
       plugin-dispatcher = "akka.persistence.dispatchers.default-plugin-dispatcher"
       stream-dispatcher = "akka.persistence.dispatchers.default-stream-dispatcher"
       dir = "leveldb/snapshots"
       max-load-attempts = 3
-=======
+    }
     actor {
       serializers {
         tx = "encry.modifiers.serialization.EncryTxSerializer"
@@ -130,7 +129,6 @@
         "encry.modifiers.history.block.payload.EncryBlockPayload" = payload
         "encry.modifiers.history.block.header.EncryBlockHeader" = header
       }
->>>>>>> 176354a8
     }
   }
   mining-dispatcher {
